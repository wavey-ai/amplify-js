--- conflicted
+++ resolved
@@ -88,11 +88,7 @@
       "name": "Auth (top-level class)",
       "path": "./lib-esm/index.js",
       "import": "{ Amplify, Auth }",
-<<<<<<< HEAD
-      "limit": "55.1 kB"
-=======
       "limit": "57.19 kB"
->>>>>>> c3ec8a56
     }
   ],
   "jest": {
