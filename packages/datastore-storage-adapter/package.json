{
	"name": "@aws-amplify/datastore-storage-adapter",
<<<<<<< HEAD
	"version": "2.0.43",
=======
	"version": "2.0.45",
>>>>>>> 471cf2a8
	"description": "SQLite storage adapter for Amplify DataStore ",
	"main": "./lib/index.js",
	"module": "./lib-esm/index.js",
	"typings": "./lib-esm/index.d.ts",
	"react-native": {
		"./lib/index": "./lib-esm/index.js"
	},
	"publishConfig": {
		"access": "public"
	},
	"scripts": {
		"test": "npm run lint && jest -w 1 --coverage",
		"build-with-test": "npm test && npm run build",
		"build:cjs": "node ./build es5 && webpack && webpack --config ./webpack.config.dev.js",
		"build:esm": "node ./build es6",
		"build:cjs:watch": "node ./build es5 --watch",
		"build:esm:watch": "rimraf lib-esm && node ./build es6 --watch",
		"build": "yarn clean && yarn build:esm && npm run build:cjs",
		"clean": "rimraf lib-esm lib dist",
		"format": "echo \"Not implemented\"",
		"lint": "tslint '{__tests__,src}/**/*.ts'  && npm run ts-coverage",
		"ts-coverage": "typescript-coverage-report -p ./tsconfig.build.json -t 94.16"
	},
	"repository": {
		"type": "git",
		"url": "https://github.com/aws-amplify/amplify-js.git"
	},
	"author": "Amazon Web Services",
	"license": "Apache-2.0",
	"bugs": {
		"url": "https://github.com/aws/aws-amplify/issues"
	},
	"homepage": "https://aws-amplify.github.io/",
	"devDependencies": {
<<<<<<< HEAD
		"@aws-amplify/core": "5.8.0",
		"@aws-amplify/datastore": "4.7.0",
=======
		"@aws-amplify/core": "5.8.2",
		"@aws-amplify/datastore": "4.7.2",
>>>>>>> 471cf2a8
		"@types/react-native-sqlite-storage": "5.0.1",
		"expo-file-system": "13.1.4",
		"expo-sqlite": "10.1.0",
		"react-native-sqlite-storage": "5.0.0",
		"sqlite3": "^5.0.2"
	},
	"jest": {
		"globals": {
			"ts-jest": {
				"diagnostics": true,
				"tsConfig": {
					"lib": [
						"es5",
						"es2015",
						"dom",
						"esnext.asynciterable",
						"es2019"
					],
					"allowJs": true,
					"esModuleInterop": true,
					"downlevelIteration": true
				}
			}
		},
		"transform": {
			"^.+\\.(js|jsx|ts|tsx)$": "ts-jest"
		},
		"testRegex": "(/__tests__/.*|\\.(test|spec))\\.(tsx?|jsx?)$",
		"testPathIgnorePatterns": [
			"__tests__/model.ts",
			"__tests__/schema.ts",
			"__tests__/helpers.ts"
		],
		"moduleFileExtensions": [
			"ts",
			"tsx",
			"js",
			"json",
			"jsx"
		],
		"testEnvironment": "jsdom",
		"testURL": "http://localhost/",
		"coverageThreshold": {
			"global": {
				"branches": 0,
				"functions": 0,
				"lines": 0,
				"statements": 0
			}
		},
		"coveragePathIgnorePatterns": [
			"/node_modules/",
			"dist",
			"lib",
			"lib-esm",
			"../datastore"
		]
	}
}<|MERGE_RESOLUTION|>--- conflicted
+++ resolved
@@ -1,10 +1,6 @@
 {
 	"name": "@aws-amplify/datastore-storage-adapter",
-<<<<<<< HEAD
-	"version": "2.0.43",
-=======
 	"version": "2.0.45",
->>>>>>> 471cf2a8
 	"description": "SQLite storage adapter for Amplify DataStore ",
 	"main": "./lib/index.js",
 	"module": "./lib-esm/index.js",
@@ -39,13 +35,8 @@
 	},
 	"homepage": "https://aws-amplify.github.io/",
 	"devDependencies": {
-<<<<<<< HEAD
-		"@aws-amplify/core": "5.8.0",
-		"@aws-amplify/datastore": "4.7.0",
-=======
 		"@aws-amplify/core": "5.8.2",
 		"@aws-amplify/datastore": "4.7.2",
->>>>>>> 471cf2a8
 		"@types/react-native-sqlite-storage": "5.0.1",
 		"expo-file-system": "13.1.4",
 		"expo-sqlite": "10.1.0",
