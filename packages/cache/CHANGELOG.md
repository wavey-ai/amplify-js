--- conflicted
+++ resolved
@@ -3,8 +3,6 @@
 All notable changes to this project will be documented in this file.
 See [Conventional Commits](https://conventionalcommits.org) for commit guidelines.
 
-<<<<<<< HEAD
-=======
 ## 5.1.8 (2023-08-17)
 
 **Note:** Version bump only for package @aws-amplify/cache
@@ -13,7 +11,6 @@
 
 **Note:** Version bump only for package @aws-amplify/cache
 
->>>>>>> 471cf2a8
 ## [5.1.6](https://github.com/aws-amplify/amplify-js/compare/@aws-amplify/cache@5.1.5...@aws-amplify/cache@5.1.6) (2023-07-31)
 
 **Note:** Version bump only for package @aws-amplify/cache
