--- conflicted
+++ resolved
@@ -101,13 +101,7 @@
 		"@aws-amplify/core": "^6.1.0"
 	},
 	"devDependencies": {
-<<<<<<< HEAD
-		"@aws-amplify/core": "6.3.0",
+		"@aws-amplify/core": "6.3.1",
 		"@aws-amplify/react-native": "1.1.1"
-=======
-		"@aws-amplify/core": "6.3.1",
-		"@aws-amplify/react-native": "1.1.1",
-		"typescript": "5.0.2"
->>>>>>> c9a1dbdc
 	}
 }