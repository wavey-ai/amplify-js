jest.mock('amazon-cognito-identity-js/lib/CognitoUserSession', () => {
	const CognitoUserSession = () => {};

	CognitoUserSession.prototype.CognitoUserSession = options => {
		CognitoUserSession.prototype.options = options;
		return CognitoUserSession;
	};

	CognitoUserSession.prototype.getIdToken = () => {
		return {
			getJwtToken: () => {
				return null;
			},
		};
	};

	return CognitoUserSession;
});

jest.mock('amazon-cognito-identity-js/lib/CognitoIdToken', () => {
	const CognitoIdToken = () => {};

	CognitoIdToken.prototype.CognitoIdToken = value => {
		CognitoIdToken.prototype.idToken = value;
		return CognitoIdToken;
	};

	CognitoIdToken.prototype.getJwtToken = () => {
		return 'jwtToken';
	};

	return CognitoIdToken;
});

jest.mock('amazon-cognito-identity-js/lib/CognitoUserPool', () => {
	const CognitoUserPool = () => {};

	CognitoUserPool.prototype.CognitoUserPool = options => {
		CognitoUserPool.prototype.options = options;
		return CognitoUserPool;
	};

	CognitoUserPool.prototype.getCurrentUser = () => {
		return 'currentUser';
	};

	CognitoUserPool.prototype.signUp = (
		username,
		password,
		signUpAttributeList,
		validationData,
		callback
	) => {
		callback(null, 'signUpResult');
	};

	return CognitoUserPool;
});

jest.mock('amazon-cognito-identity-js/lib/CognitoUser', () => {
	const CognitoUser = () => {};

	CognitoUser.prototype.CognitoUser = options => {
		CognitoUser.prototype.options = options;
		return CognitoUser;
	};

	CognitoUser.prototype.getSession = callback => {
		// throw 3;
		callback(null, 'session');
	};

	CognitoUser.prototype.getUserAttributes = callback => {
		callback(null, 'attributes');
	};

	CognitoUser.prototype.getAttributeVerificationCode = (attr, callback) => {
		callback.onSuccess('success');
	};

	CognitoUser.prototype.verifyAttribute = (attr, code, callback) => {
		callback.onSuccess('success');
	};

	CognitoUser.prototype.authenticateUser = (
		authenticationDetails,
		callback
	) => {
		callback.onSuccess('session');
	};

	CognitoUser.prototype.sendMFACode = (code, callback) => {
		callback.onSuccess('session');
	};

	CognitoUser.prototype.resendConfirmationCode = callback => {
		callback(null, 'result');
	};

	CognitoUser.prototype.changePassword = (
		oldPassword,
		newPassword,
		callback
	) => {
		callback(null, 'SUCCESS');
	};

	CognitoUser.prototype.forgotPassword = callback => {
		callback.onSuccess();
	};

	CognitoUser.prototype.confirmPassword = (code, password, callback) => {
		callback.onSuccess();
	};

	CognitoUser.prototype.signOut = () => {};

	CognitoUser.prototype.confirmRegistration = (
		confirmationCode,
		forceAliasCreation,
		callback
	) => {
		callback(null, 'Success');
	};

	CognitoUser.prototype.completeNewPasswordChallenge = (
		password,
		requiredAttributes,
		callback
	) => {
		callback.onSuccess('session');
	};

	CognitoUser.prototype.updateAttributes = (attributeList, callback) => {
		callback(null, 'SUCCESS');
	};

	CognitoUser.prototype.getMFAOptions = callback => {
		callback(null, 'mfaOptions');
	};

	CognitoUser.prototype.disableMFA = callback => {
		callback(null, 'Success');
	};

	CognitoUser.prototype.enableMFA = callback => {
		callback(null, 'Success');
	};

	CognitoUser.prototype.associateSoftwareToken = callback => {
		callback.associateSecretCode('secretCode');
		//callback.onFailure()
	};

	CognitoUser.prototype.verifySoftwareToken = (
		challengeAnswer,
		device,
		callback
	) => {
		callback.onSuccess('Success');
	};

	CognitoUser.prototype.setUserMfaPreference = (
		smsMfaSettings,
		totpMfaSettings,
		callback
	) => {
		callback(null, 'Success');
	};

	CognitoUser.prototype.getUserData = callback => {
		callback(null, {
			PreferredMfaSetting: 'SMS_MFA',
		});
	};

	return CognitoUser;
});

import { AuthOptions, SignUpParams } from '../src/types';
import Auth from '../src/Auth';
import Cache from '@aws-amplify/cache';
import {
	CognitoUserPool,
	CognitoUser,
	CognitoUserSession,
	CognitoIdToken,
	CognitoAccessToken,
} from 'amazon-cognito-identity-js';
import { CognitoIdentityCredentials } from 'aws-sdk';

const authOptions = {
<<<<<<< HEAD
	userPoolId: 'awsUserPoolsId',
	userPoolWebClientId: 'awsUserPoolsWebClientId',
	region: 'region',
	identityPoolId: 'awsCognitoIdentityPoolId',
};

const authOptionsWithNoUserPoolId = {
	userPoolId: null,
	userPoolWebClientId: 'awsUserPoolsWebClientId',
	region: 'region',
	identityPoolId: 'awsCognitoIdentityPoolId',
};

const userPool = new CognitoUserPool({
	UserPoolId: authOptions.userPoolId,
	ClientId: authOptions.userPoolWebClientId,
=======
	Auth: {
		userPoolId: 'awsUserPoolsId',
		userPoolWebClientId: 'awsUserPoolsWebClientId',
		region: 'region',
		identityPoolId: 'awsCognitoIdentityPoolId',
	},
};

const authOptionsWithNoUserPoolId = {
	Auth: {
		userPoolId: null,
		userPoolWebClientId: 'awsUserPoolsWebClientId',
		region: 'region',
		identityPoolId: 'awsCognitoIdentityPoolId',
	},
};

const userPool = new CognitoUserPool({
	UserPoolId: authOptions.Auth.userPoolId,
	ClientId: authOptions.Auth.userPoolWebClientId,
>>>>>>> 44114166
});

const idToken = new CognitoIdToken({ IdToken: 'idToken' });
const accessToken = new CognitoAccessToken({ AccessToken: 'accessToken' });

const session = new CognitoUserSession({
	IdToken: idToken,
	AccessToken: accessToken,
});

const user = new CognitoUser({
	Username: 'username',
	Pool: userPool,
});

describe('auth unit test', () => {
	describe('getMFAOptions test', () => {
		test('happy case', async () => {
			const auth = new Auth(authOptions);

			const spyon = jest.spyOn(CognitoUser.prototype, 'getMFAOptions');
			expect(await auth.getMFAOptions(user)).toBe('mfaOptions');
			expect(spyon).toBeCalled();

			spyon.mockClear();
		});

		test('err case', async () => {
			const auth = new Auth(authOptions);

			const spyon = jest
				.spyOn(CognitoUser.prototype, 'getMFAOptions')
				.mockImplementationOnce(callback => {
					callback('err', null);
				});
			try {
				await auth.getMFAOptions(user);
			} catch (e) {
				expect(e).toBe('err');
			}
			expect(spyon).toBeCalled();
			spyon.mockClear();
		});
	});

	describe('disableMFA test', () => {
		test('happy case', async () => {
			const auth = new Auth(authOptions);

			const spyon = jest.spyOn(CognitoUser.prototype, 'disableMFA');
			expect(await auth.disableSMS(user)).toBe('Success');
			expect(spyon).toBeCalled();

			spyon.mockClear();
		});

		test('err case', async () => {
			const auth = new Auth(authOptions);

			const spyon = jest
				.spyOn(CognitoUser.prototype, 'disableMFA')
				.mockImplementationOnce(callback => {
					callback('err', null);
				});
			try {
				await auth.disableSMS(user);
			} catch (e) {
				expect(e).toBe('err');
			}
			expect(spyon).toBeCalled();
			spyon.mockClear();
		});
	});

	describe('enableMFA test', () => {
		test('happy case', async () => {
			const auth = new Auth(authOptions);

			const spyon = jest.spyOn(CognitoUser.prototype, 'enableMFA');
			expect(await auth.enableSMS(user)).toBe('Success');
			expect(spyon).toBeCalled();

			spyon.mockClear();
		});

		test('err case', async () => {
			const auth = new Auth(authOptions);

			const spyon = jest
				.spyOn(CognitoUser.prototype, 'enableMFA')
				.mockImplementationOnce(callback => {
					callback('err', null);
				});
			try {
				await auth.enableSMS(user);
			} catch (e) {
				expect(e).toBe('err');
			}
			expect(spyon).toBeCalled();
			spyon.mockClear();
		});
	});

	describe('setupTOTP test', () => {
		test('happy case', async () => {
			const auth = new Auth(authOptions);

			const spyon = jest.spyOn(CognitoUser.prototype, 'associateSoftwareToken');
			expect(await auth.setupTOTP(user)).toBe('secretCode');
			expect(spyon).toBeCalled();

			spyon.mockClear();
		});

		test('err case', async () => {
			const auth = new Auth(authOptions);

			const spyon = jest
				.spyOn(CognitoUser.prototype, 'associateSoftwareToken')
				.mockImplementationOnce(callback => {
					callback.onFailure('err');
				});
			try {
				await auth.setupTOTP(user);
			} catch (e) {
				expect(e).toBe('err');
			}
			expect(spyon).toBeCalled();
			spyon.mockClear();
		});
	});

	describe('verifyTotpToken test', () => {
		test('happy case', async () => {
			const auth = new Auth(authOptions);

			const spyon = jest.spyOn(CognitoUser.prototype, 'verifySoftwareToken');
			expect(await auth.verifyTotpToken(user, 'challengeAnswer')).toBe(
				'Success'
			);
			expect(spyon).toBeCalled();

			spyon.mockClear();
		});

		test('err case', async () => {
			const auth = new Auth(authOptions);

			const spyon = jest
				.spyOn(CognitoUser.prototype, 'verifySoftwareToken')
				.mockImplementationOnce((challengeAnswer, device, callback) => {
					callback.onFailure('err');
				});
			try {
				await auth.verifyTotpToken(user, 'challengeAnswer');
			} catch (e) {
				expect(e).toBe('err');
			}
			expect(spyon).toBeCalled();
			spyon.mockClear();
		});
	});

	describe('setPreferredMFA test', () => {
		test('happy case', async () => {
			const auth = new Auth(authOptions);

			const spyon = jest.spyOn(CognitoUser.prototype, 'setUserMfaPreference');
			const spyon2 = jest
				.spyOn(Auth.prototype, 'getPreferredMFA')
				.mockImplementationOnce(() => {
					return Promise.resolve('SMS_MFA');
				});
			expect(await auth.setPreferredMFA(user, 'TOTP')).toBe('Success');
			expect(spyon).toBeCalled();

			spyon.mockClear();
			spyon2.mockClear();
		});

		'User has not verified software token mfa';

		test('totp not setup but TOTP chosed', async () => {
			const auth = new Auth(authOptions);

			const spyon = jest
				.spyOn(CognitoUser.prototype, 'setUserMfaPreference')
				.mockImplementationOnce((smsMfaSettings, totpMfaSettings, callback) => {
					const err = {
						message: 'User has not verified software token mfa',
					};
					callback(err, null);
				});
			const spyon2 = jest
				.spyOn(Auth.prototype, 'getPreferredMFA')
				.mockImplementationOnce(() => {
					return Promise.resolve('SMS_MFA');
				});

			try {
				await auth.setPreferredMFA(user, 'TOTP');
			} catch (e) {
				expect(e).not.toBeNull();
			}
			expect(spyon).toBeCalled();

			spyon.mockClear();
			spyon2.mockClear();
		});
<<<<<<< HEAD
=======

		test('incorrect mfa type', async () => {
			const auth = new Auth(authOptions);
			try {
				await auth.setPreferredMFA(user, 'incorrect mfa type');
			} catch (e) {
				expect(e).not.toBeNull();
			}
		});
>>>>>>> 44114166
	});

	describe('getPreferredMFA test', () => {
		test('happy case', async () => {
			const auth = new Auth(authOptions);

			expect(await auth.getPreferredMFA(user)).toBe('SMS_MFA');
		});

		test('error case', async () => {
			const auth = new Auth(authOptions);

			const spyon = jest
				.spyOn(CognitoUser.prototype, 'getUserData')
				.mockImplementationOnce(callback => {
					callback('err', null);
				});
			try {
				await auth.getPreferredMFA(user);
			} catch (e) {
				expect(e).toBe('err');
			}
		});
	});
});<|MERGE_RESOLUTION|>--- conflicted
+++ resolved
@@ -190,24 +190,6 @@
 import { CognitoIdentityCredentials } from 'aws-sdk';
 
 const authOptions = {
-<<<<<<< HEAD
-	userPoolId: 'awsUserPoolsId',
-	userPoolWebClientId: 'awsUserPoolsWebClientId',
-	region: 'region',
-	identityPoolId: 'awsCognitoIdentityPoolId',
-};
-
-const authOptionsWithNoUserPoolId = {
-	userPoolId: null,
-	userPoolWebClientId: 'awsUserPoolsWebClientId',
-	region: 'region',
-	identityPoolId: 'awsCognitoIdentityPoolId',
-};
-
-const userPool = new CognitoUserPool({
-	UserPoolId: authOptions.userPoolId,
-	ClientId: authOptions.userPoolWebClientId,
-=======
 	Auth: {
 		userPoolId: 'awsUserPoolsId',
 		userPoolWebClientId: 'awsUserPoolsWebClientId',
@@ -228,7 +210,6 @@
 const userPool = new CognitoUserPool({
 	UserPoolId: authOptions.Auth.userPoolId,
 	ClientId: authOptions.Auth.userPoolWebClientId,
->>>>>>> 44114166
 });
 
 const idToken = new CognitoIdToken({ IdToken: 'idToken' });
@@ -438,8 +419,6 @@
 			spyon.mockClear();
 			spyon2.mockClear();
 		});
-<<<<<<< HEAD
-=======
 
 		test('incorrect mfa type', async () => {
 			const auth = new Auth(authOptions);
@@ -449,7 +428,6 @@
 				expect(e).not.toBeNull();
 			}
 		});
->>>>>>> 44114166
 	});
 
 	describe('getPreferredMFA test', () => {
