--- conflicted
+++ resolved
@@ -29,12 +29,8 @@
 export * from './RNComponents';
 export { default as Credentials } from './Credentials';
 export { default as ServiceWorker } from './ServiceWorker';
-<<<<<<< HEAD
-export { default as StorageHelper } from './StorageHelper';
 export * from './types';
-=======
 export { default as StorageHelper, MemoryStorage } from './StorageHelper';
->>>>>>> f4d6792e
 export { default as Platform } from './Platform';
 
 import Platform from './Platform';
