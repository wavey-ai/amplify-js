/*
 * Copyright 2017-2017 Amazon.com, Inc. or its affiliates. All Rights Reserved.
 *
 * Licensed under the Apache License, Version 2.0 (the "License"). You may not use this file except in compliance with
 * the License. A copy of the License is located at
 *
 *     http://aws.amazon.com/apache2.0/
 *
 * or in the "license" file accompanying this file. This file is distributed on an "AS IS" BASIS, WITHOUT WARRANTIES OR
 * CONDITIONS OF ANY KIND, either express or implied. See the License for the specific language governing permissions
 * and limitations under the License.
 */

import * as React from 'react';
import { I18n, ConsoleLogger as Logger, Hub } from '@aws-amplify/core';
import { Auth } from '@aws-amplify/auth';
import { AuthPiece, IAuthPieceProps, IAuthPieceState } from './AuthPiece';
import {
	NavBar,
	Nav,
	NavRight,
	NavItem,
} from '../Amplify-UI/Amplify-UI-Components-React';
import { auth } from '../Amplify-UI/data-test-attributes';
import AmplifyTheme from '../Amplify-UI/Amplify-UI-Theme';
<<<<<<< HEAD
import { SignOut } from './SignOut';
import {
	withGoogle,
	withAmazon,
	withFacebook,
	withOAuth,
	withAuth0,
} from './Provider';
=======
import SignOut from './SignOut';
import { withGoogle, withAmazon, withFacebook, withAuth0 } from './Provider';
>>>>>>> f37cff7a
import { UsernameAttributes } from './common/types';

const logger = new Logger('Greetings');

export interface IGreetingsProps extends IAuthPieceProps {
	federated?: any;
	inGreeting?: string;
	outGreeting?: string;
}

export interface IGreetingsState extends IAuthPieceState {
	authData?: any;
	authState?: string;
	stateFromStorage?: boolean;
}

export class Greetings extends AuthPiece<
	IGreetingsProps,
	IGreetingsState
	> {
	private _isMounted: boolean;

	constructor(props: IGreetingsProps) {
		super(props);
		this.state = {};
		this.onHubCapsule = this.onHubCapsule.bind(this);
		this.inGreeting = this.inGreeting.bind(this);
		Hub.listen('auth', this.onHubCapsule);
		this._validAuthStates = ['signedIn'];
	}

	componentDidMount() {
		this._isMounted = true;
		this.findState();
	}

	componentWillUnmount() {
		this._isMounted = false;
	}

	findState() {
		if (!this.props.authState && !this.props.authData) {
			Auth.currentAuthenticatedUser()
				.then(user => {
					this.setState({
						authState: 'signedIn',
						authData: user,
						stateFromStorage: true,
					});
				})
				.catch(err => logger.debug(err));
		}
	}

	onHubCapsule(capsule) {
		if (this._isMounted) {
			const { channel, payload } = capsule;
			if (channel === 'auth' && payload.event === 'signIn') {
				this.setState({
					authState: 'signedIn',
					authData: payload.data,
				});
				if (!this.props.authState) {
					this.setState({ stateFromStorage: true });
				}
			} else if (
				channel === 'auth' &&
				payload.event === 'signOut' &&
				!this.props.authState
			) {
				this.setState({
					authState: 'signIn',
				});
			}
		}
	}

	inGreeting(name) {
		const { usernameAttributes = UsernameAttributes.USERNAME } = this.props;
		const prefix =
			usernameAttributes === UsernameAttributes.USERNAME
				? `${I18n.get('Hello')} `
				: '';
		return `${prefix}${name}`;
	}
	outGreeting() {
		return '';
	}

	userGreetings(theme) {
		const user = this.props.authData || this.state.authData;
		const greeting = this.props.inGreeting || this.inGreeting;
		// get name from attributes first
		const { usernameAttributes = 'username' } = this.props;
		let name = '';
		switch (usernameAttributes) {
			case UsernameAttributes.EMAIL:
				// Email as Username
				name = user.attributes ? user.attributes.email : user.username;
				break;
			case UsernameAttributes.PHONE_NUMBER:
				// Phone number as Username
				name = user.attributes ? user.attributes.phone_number : user.username;
				break;
			default:
				const nameFromAttr = user.attributes
					? user.attributes.name ||
					(user.attributes.given_name
						? user.attributes.given_name + ' ' + user.attributes.family_name
						: undefined)
					: undefined;
				name = nameFromAttr || user.name || user.username;
				break;
		}

		const message = typeof greeting === 'function' ? greeting(name) : greeting;

		return (
			<span>
				<NavItem theme={theme}>{message}</NavItem>
				{this.renderSignOutButton()}
			</span>
		);
	}

	renderSignOutButton() {
		const { federated = {} } = this.props;
		const {
			google_client_id,
			facebook_app_id,
			amazon_client_id,
			auth0,
		} = federated;
		// @ts-ignore
		const config = Auth.configure();
		const { oauth = {} } = config;
		// @ts-ignore
		const googleClientId = google_client_id || config.googleClientId;
		// @ts-ignore
		const facebookAppId = facebook_app_id || config.facebookClientId;
		// @ts-ignore
		const amazonClientId = amazon_client_id || config.amazonClientId;
		// @ts-ignore
		const auth0_config = auth0 || oauth.auth0;

		let SignOutComponent = SignOut;
		// @ts-ignore
		if (googleClientId) SignOutComponent = withGoogle(SignOut);
		// @ts-ignore
		if (facebookAppId) SignOutComponent = withFacebook(SignOut);
		// @ts-ignore
		if (amazonClientId) SignOutComponent = withAmazon(SignOut);
		// @ts-ignore
		if (auth0_config) SignOutComponent = withAuth0(SignOut);

		const stateAndProps = Object.assign({}, this.props, this.state);

		return <SignOutComponent {...stateAndProps} />;
	}

	noUserGreetings(theme) {
		const greeting = this.props.outGreeting || this.outGreeting;
		const message = typeof greeting === 'function' ? greeting() : greeting;
		return message ? <NavItem theme={theme}>{message}</NavItem> : null;
	}

	render() {
		const { hide } = this.props;
		if (hide && hide.includes(Greetings)) {
			return null;
		}

		const authState = this.props.authState || this.state.authState;
		const signedIn = authState === 'signedIn';

		const theme = this.props.theme || AmplifyTheme;
		const greeting = signedIn
			? this.userGreetings(theme)
			: this.noUserGreetings(theme);
		if (!greeting) {
			return null;
		}

		return (
			<NavBar theme={theme} data-test={auth.greetings.navBar}>
				<Nav theme={theme} data-test={auth.greetings.nav}>
					<NavRight theme={theme} data-test={auth.greetings.navRight}>
						{greeting}
					</NavRight>
				</Nav>
			</NavBar>
		);
	}
}

/**
 * @deprecated use named import
 */
export default Greetings;<|MERGE_RESOLUTION|>--- conflicted
+++ resolved
@@ -23,19 +23,8 @@
 } from '../Amplify-UI/Amplify-UI-Components-React';
 import { auth } from '../Amplify-UI/data-test-attributes';
 import AmplifyTheme from '../Amplify-UI/Amplify-UI-Theme';
-<<<<<<< HEAD
 import { SignOut } from './SignOut';
-import {
-	withGoogle,
-	withAmazon,
-	withFacebook,
-	withOAuth,
-	withAuth0,
-} from './Provider';
-=======
-import SignOut from './SignOut';
 import { withGoogle, withAmazon, withFacebook, withAuth0 } from './Provider';
->>>>>>> f37cff7a
 import { UsernameAttributes } from './common/types';
 
 const logger = new Logger('Greetings');
@@ -52,10 +41,7 @@
 	stateFromStorage?: boolean;
 }
 
-export class Greetings extends AuthPiece<
-	IGreetingsProps,
-	IGreetingsState
-	> {
+export class Greetings extends AuthPiece<IGreetingsProps, IGreetingsState> {
 	private _isMounted: boolean;
 
 	constructor(props: IGreetingsProps) {
@@ -143,9 +129,9 @@
 			default:
 				const nameFromAttr = user.attributes
 					? user.attributes.name ||
-					(user.attributes.given_name
-						? user.attributes.given_name + ' ' + user.attributes.family_name
-						: undefined)
+					  (user.attributes.given_name
+							? user.attributes.given_name + ' ' + user.attributes.family_name
+							: undefined)
 					: undefined;
 				name = nameFromAttr || user.name || user.username;
 				break;
