--- conflicted
+++ resolved
@@ -1,10 +1,6 @@
 {
   "name": "aws-amplify-vue",
-<<<<<<< HEAD
-  "version": "0.1.3",
-=======
   "version": "0.1.4-unstable.1",
->>>>>>> 6dbed222
   "license": "Apache-2.0",
   "private": false,
   "scripts": {
@@ -20,11 +16,7 @@
     "vue2-filters": "^0.3.0"
   },
   "devDependencies": {
-<<<<<<< HEAD
-    "@aws-amplify/ui": "^1.0.6",
-=======
     "@aws-amplify/ui": "^1.0.7-unstable.0",
->>>>>>> 6dbed222
     "@vue/cli-plugin-babel": "^3.0.1",
     "@vue/cli-plugin-unit-jest": "^3.0.1",
     "@vue/cli-service": "^3.0.1",
