--- conflicted
+++ resolved
@@ -1,10 +1,6 @@
 {
 	"name": "@aws-amplify/datastore",
-<<<<<<< HEAD
-	"version": "4.5.0",
-=======
 	"version": "4.5.1",
->>>>>>> ae5f9744
 	"description": "AppSyncLocal support for aws-amplify",
 	"main": "./lib/index.js",
 	"module": "./lib-esm/index.js",
@@ -59,17 +55,10 @@
 		"ssr"
 	],
 	"dependencies": {
-<<<<<<< HEAD
-		"@aws-amplify/api": "5.2.0",
-		"@aws-amplify/auth": "5.4.0",
-		"@aws-amplify/core": "5.4.0",
-		"@aws-amplify/pubsub": "5.2.0",
-=======
 		"@aws-amplify/api": "5.2.1",
 		"@aws-amplify/auth": "5.4.1",
 		"@aws-amplify/core": "5.4.0",
 		"@aws-amplify/pubsub": "5.2.1",
->>>>>>> ae5f9744
 		"amazon-cognito-identity-js": "6.2.0",
 		"idb": "5.0.6",
 		"immer": "9.0.6",
