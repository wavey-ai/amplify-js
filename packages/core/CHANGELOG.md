# Change Log

All notable changes to this project will be documented in this file.
See [Conventional Commits](https://conventionalcommits.org) for commit guidelines.

<<<<<<< HEAD
=======
## 5.8.2 (2023-08-17)

**Note:** Version bump only for package @aws-amplify/core

## 5.8.1 (2023-08-10)

**Note:** Version bump only for package @aws-amplify/core

>>>>>>> 471cf2a8
# [5.8.0](https://github.com/aws-amplify/amplify-js/compare/@aws-amplify/core@5.7.0...@aws-amplify/core@5.8.0) (2023-07-31)

### Features

- custom user agent Geo changes for UI handoff ([#11632](https://github.com/aws-amplify/amplify-js/issues/11632)) ([01bfa8f](https://github.com/aws-amplify/amplify-js/commit/01bfa8f692737bd14422f7dc2eae11ed00c19048))
- custom user agent InAppMessaging changes for UI handoff ([#11639](https://github.com/aws-amplify/amplify-js/issues/11639)) ([4d389da](https://github.com/aws-amplify/amplify-js/commit/4d389da22c9f39d5a5d7cd6df9116327a9d6a04e))
- custom user agent Storage changes for UI handoff ([#11627](https://github.com/aws-amplify/amplify-js/issues/11627)) ([b0231af](https://github.com/aws-amplify/amplify-js/commit/b0231af9d7fe631ef9e0e669df7a20802e3a21b3)), closes [#11656](https://github.com/aws-amplify/amplify-js/issues/11656) [#11657](https://github.com/aws-amplify/amplify-js/issues/11657)

# [5.7.0](https://github.com/aws-amplify/amplify-js/compare/@aws-amplify/core@5.6.0...@aws-amplify/core@5.7.0) (2023-07-20)

### Features

- custom user agent core changes for UI handoff ([#11602](https://github.com/aws-amplify/amplify-js/issues/11602)) ([7365c34](https://github.com/aws-amplify/amplify-js/commit/7365c34b28015af199dbfdb3713cc26e096d1213))

# [5.6.0](https://github.com/aws-amplify/amplify-js/compare/@aws-amplify/core@5.5.2...@aws-amplify/core@5.6.0) (2023-07-13)

### Bug Fixes

- **clients:** add missing export for getHashedPayload in RN ([#11528](https://github.com/aws-amplify/amplify-js/issues/11528)) ([b24b336](https://github.com/aws-amplify/amplify-js/commit/b24b33610b804870e17564917d93bb6f795453a0))
- **core:** add @types/node-fetch to runtime dependency ([#11560](https://github.com/aws-amplify/amplify-js/issues/11560)) ([0dab406](https://github.com/aws-amplify/amplify-js/commit/0dab4066d1c65251be62d442f4fba99dda1168fa))
- **s3:** add missing default content-type & support body.text() in RN & optimize retry ([#11537](https://github.com/aws-amplify/amplify-js/issues/11537)) ([33d858d](https://github.com/aws-amplify/amplify-js/commit/33d858d8d0ea112822e8b8289fc15761a053301d))
- **storage:** custom client base64 encoded SSE-C headers ([#11567](https://github.com/aws-amplify/amplify-js/issues/11567)) ([ee19046](https://github.com/aws-amplify/amplify-js/commit/ee190460c01250b693c163f83be412abf3acc234))

### Features

- **s3:** add s3 transfer handler ([#11482](https://github.com/aws-amplify/amplify-js/issues/11482)) ([53aa94f](https://github.com/aws-amplify/amplify-js/commit/53aa94f95a3959d5e490b17d91c9b65b52847359))
- **s3:** custom xhr transfer handler ([#11471](https://github.com/aws-amplify/amplify-js/issues/11471)) ([e1f2ca1](https://github.com/aws-amplify/amplify-js/commit/e1f2ca11f0179e51126e42360de19169ffc7c6e2))
- **s3:** implement listObjectsV2 ([#11504](https://github.com/aws-amplify/amplify-js/issues/11504)) ([0c43bb3](https://github.com/aws-amplify/amplify-js/commit/0c43bb3c3eaff0ed287953b44186a82da9169cd4))
- **s3:** implement multiparts upload APIs ([#11514](https://github.com/aws-amplify/amplify-js/issues/11514)) ([835b74f](https://github.com/aws-amplify/amplify-js/commit/835b74fa15a143f7490ffcfb7f5811594d5c5a8e))
- **s3:** omit double encoding of path for S3 when signing ([#11538](https://github.com/aws-amplify/amplify-js/issues/11538)) ([d46d2d1](https://github.com/aws-amplify/amplify-js/commit/d46d2d1d4263e3b8bcfc03af473d7445af12e5b7))
- **storage:** integrate custom s3 client ([#11542](https://github.com/aws-amplify/amplify-js/issues/11542)) ([fe05494](https://github.com/aws-amplify/amplify-js/commit/fe05494c75ab6d1561863f4dfaf1107bc1f256a6))

## [5.5.2](https://github.com/aws-amplify/amplify-js/compare/@aws-amplify/core@5.5.1...@aws-amplify/core@5.5.2) (2023-06-28)

### Bug Fixes

- Update `isReactNative` check to consider Expo as well ([#11555](https://github.com/aws-amplify/amplify-js/issues/11555)) ([60f7d3d](https://github.com/aws-amplify/amplify-js/commit/60f7d3d1b91ebe5fd80a4002c9c7f0db36d2f181))

## [5.5.1](https://github.com/aws-amplify/amplify-js/compare/@aws-amplify/core@5.5.0...@aws-amplify/core@5.5.1) (2023-06-21)

### Bug Fixes

- Update getAmplifyUserAgent to retain original interface ([#11535](https://github.com/aws-amplify/amplify-js/issues/11535)) ([dc84cc8](https://github.com/aws-amplify/amplify-js/commit/dc84cc8bfa7811b5f4f8ac2f7e5ea1b5edc54fe1))

# [5.5.0](https://github.com/aws-amplify/amplify-js/compare/@aws-amplify/core@5.4.0...@aws-amplify/core@5.5.0) (2023-06-20)

### Bug Fixes

- Add upkeep to platform/framework caches ([#11505](https://github.com/aws-amplify/amplify-js/issues/11505)) ([03aa356](https://github.com/aws-amplify/amplify-js/commit/03aa3560e921f08717594bdf679b62501bc6de77))
- **client:** correct clock skew from any response ([#11503](https://github.com/aws-amplify/amplify-js/issues/11503)) ([c1fa9c7](https://github.com/aws-amplify/amplify-js/commit/c1fa9c7363ca911dbd336c26478b39345de14a72))
- **core:** Angular web detection and other minor changes ([#11491](https://github.com/aws-amplify/amplify-js/issues/11491)) ([c0cb9b9](https://github.com/aws-amplify/amplify-js/commit/c0cb9b9795c1a3343bb9460c61f12500211f8442))
- React detection and Analytics batch upload ([#11478](https://github.com/aws-amplify/amplify-js/issues/11478)) ([f2b1740](https://github.com/aws-amplify/amplify-js/commit/f2b1740d6ea2b0b25397a02da7f9e6669768b3d7))
- Remove unused dependency ([#11524](https://github.com/aws-amplify/amplify-js/issues/11524)) ([aaf73d8](https://github.com/aws-amplify/amplify-js/commit/aaf73d8e0ddb8157d3ee2dac1f6706120b91224a))
- Storage action enum update ([82a96c9](https://github.com/aws-amplify/amplify-js/commit/82a96c9804797891a2b604ae3d6c82ea48f0a18c))
- **storage:** Add getProperties user agent action ([#11501](https://github.com/aws-amplify/amplify-js/issues/11501)) ([019b5b1](https://github.com/aws-amplify/amplify-js/commit/019b5b1115bebc92f2c44bbf285d1d916cb08492))

### Features

- Add custom user agent enhancements for Predictions ([#11437](https://github.com/aws-amplify/amplify-js/issues/11437)) ([424e9d4](https://github.com/aws-amplify/amplify-js/commit/424e9d46c9b218401472123c0c0d5cd240afe00d))
- **analytics:** Add reporting for updateEndpoint ([#11468](https://github.com/aws-amplify/amplify-js/issues/11468)) ([663a5ed](https://github.com/aws-amplify/amplify-js/commit/663a5ed1835d87911c21a42e34b1d2f0a2829bbd))
- **analytics:** Use custom user agent in all Analytics providers ([#11410](https://github.com/aws-amplify/amplify-js/issues/11410)) ([9fe4a5e](https://github.com/aws-amplify/amplify-js/commit/9fe4a5e43a7d671e76375833f9ce44b60bac05d7))
- **core:** API detection for 8 framework targets ([#11384](https://github.com/aws-amplify/amplify-js/issues/11384)) ([388f207](https://github.com/aws-amplify/amplify-js/commit/388f2074db0640f2d22aa7cd1a44d8eb8f2301d2))
- Custom user agent enhancement for api-rest ([#11457](https://github.com/aws-amplify/amplify-js/issues/11457)) ([4315ba0](https://github.com/aws-amplify/amplify-js/commit/4315ba05ad2e4463a4ef19431f20f8d5308cdc62))
- Custom user agent improvements for Storage ([#11425](https://github.com/aws-amplify/amplify-js/issues/11425)) ([fd04df4](https://github.com/aws-amplify/amplify-js/commit/fd04df40b6a07a864e2ded443a53f3efdf74931f))
- user agent enhancements - auth reduction ([#11465](https://github.com/aws-amplify/amplify-js/issues/11465)) ([f73abd2](https://github.com/aws-amplify/amplify-js/commit/f73abd2f3c9a377a4d14832c68ea2880a1372020))
- user agent enhancements - cross-category api>api-graphql>pubsub ([#11368](https://github.com/aws-amplify/amplify-js/issues/11368)) ([a88dda2](https://github.com/aws-amplify/amplify-js/commit/a88dda202919aa1d4dc2af48f33c3533d8626261))
- user agent enhancements: part1 core ([#11121](https://github.com/aws-amplify/amplify-js/issues/11121)) ([66d1fb5](https://github.com/aws-amplify/amplify-js/commit/66d1fb5a7c3d82621ce9a8c1e880fe81573387ba))

# [5.4.0](https://github.com/aws-amplify/amplify-js/compare/@aws-amplify/core@5.3.1...@aws-amplify/core@5.4.0) (2023-06-05)

### Bug Fixes

- address feedbacks ([2d6eecf](https://github.com/aws-amplify/amplify-js/commit/2d6eecfa4763a6cfb6aeaabedd49a530c6420dcd))
- **clients:** add react-native entrypoint for internal modules ([c1535dd](https://github.com/aws-amplify/amplify-js/commit/c1535ddbfb198dc669e8a00eda52323975b37dc6))
- **clients:** middleware chain revert after every invocation ([#11432](https://github.com/aws-amplify/amplify-js/issues/11432)) ([f576be5](https://github.com/aws-amplify/amplify-js/commit/f576be5ad4fd3e6625d5bc555fa8cbd4e1783f06))
- **retry:** add metadata to returns from retry middldeware ([#11212](https://github.com/aws-amplify/amplify-js/issues/11212)) ([7fc0540](https://github.com/aws-amplify/amplify-js/commit/7fc0540a44ffe4b70320996b0142ed18d6365303))

### Features

- **clients:** Add custom signature v4 signer ([#11273](https://github.com/aws-amplify/amplify-js/issues/11273)) ([41bb35a](https://github.com/aws-amplify/amplify-js/commit/41bb35aabac952006ad7ef5f8e60ab8782503317))
- **clients:** Add signing middleware ([#11323](https://github.com/aws-amplify/amplify-js/issues/11323)) ([de1ce7b](https://github.com/aws-amplify/amplify-js/commit/de1ce7b1d3fcc9b0fe042e08cfa58f705d8751da))
- **clients:** add useragent to cognito identity ([#11269](https://github.com/aws-amplify/amplify-js/issues/11269)) ([475f26b](https://github.com/aws-amplify/amplify-js/commit/475f26bc4d0c415ede4eaf4d5126023a43fb44de))
- **clients:** allow fetch handler to read body multiple times ([868fb4a](https://github.com/aws-amplify/amplify-js/commit/868fb4af05d35f76364014c74dd5f780959465c5))
- **clients:** basic types and fetch handler ([#11120](https://github.com/aws-amplify/amplify-js/issues/11120)) ([79f8ae8](https://github.com/aws-amplify/amplify-js/commit/79f8ae8c043df80b1b59a2ce87fe8527090837f8))
- **clients:** cognito identity client ([#11213](https://github.com/aws-amplify/amplify-js/issues/11213)) ([67e4017](https://github.com/aws-amplify/amplify-js/commit/67e40171385f02d0c9448fdc3e036d63e009ea34))
- **clients:** compose transfer handler with middleware & retry middleware ([#11188](https://github.com/aws-amplify/amplify-js/issues/11188)) ([85bc134](https://github.com/aws-amplify/amplify-js/commit/85bc134f1975eaab7c85b2c72f78e30946e226c2))
- **clients:** support CN partition by adding DNS suffix resolver ([#11311](https://github.com/aws-amplify/amplify-js/issues/11311)) ([9de2975](https://github.com/aws-amplify/amplify-js/commit/9de297519fdbaaf1e9b4ae98f12aed4137400222))
- **clients:** vendor TS types from pinpoint and cognito-identity clients ([#11393](https://github.com/aws-amplify/amplify-js/issues/11393)) ([9a8569a](https://github.com/aws-amplify/amplify-js/commit/9a8569ab98480ad96b53a7104366640c66343aa2))

## [5.3.1](https://github.com/aws-amplify/amplify-js/compare/@aws-amplify/core@5.3.0...@aws-amplify/core@5.3.1) (2023-05-27)

### Bug Fixes

- **core:** bundle react-native-url-polyfill to unblock jest test failure ([#11422](https://github.com/aws-amplify/amplify-js/issues/11422)) ([8137ee7](https://github.com/aws-amplify/amplify-js/commit/8137ee79ef2121ceaa6dfa1d9ce675370b38e26b))

# [5.3.0](https://github.com/aws-amplify/amplify-js/compare/@aws-amplify/core@5.2.0...@aws-amplify/core@5.3.0) (2023-05-12)

### Bug Fixes

- **core:** add URL polyfill for signer in react native ([#11362](https://github.com/aws-amplify/amplify-js/issues/11362)) ([720ac60](https://github.com/aws-amplify/amplify-js/commit/720ac606dede7d243f3d5ce08395fc6387a6f35d))

### Features

- **core:** refactor signer implementation to remove polyfill ([#11319](https://github.com/aws-amplify/amplify-js/issues/11319)) ([1603af3](https://github.com/aws-amplify/amplify-js/commit/1603af38ea7faa163f7fcb92fd09c056454c8a0a)), closes [#11273](https://github.com/aws-amplify/amplify-js/issues/11273) [#11307](https://github.com/aws-amplify/amplify-js/issues/11307) [#11310](https://github.com/aws-amplify/amplify-js/issues/11310) [#11120](https://github.com/aws-amplify/amplify-js/issues/11120) [#11320](https://github.com/aws-amplify/amplify-js/issues/11320)

# [5.2.0](https://github.com/aws-amplify/amplify-js/compare/@aws-amplify/core@5.1.13...@aws-amplify/core@5.2.0) (2023-05-04)

### Features

- **core:** Use lerna prepublishOnly version npm publish and use the … ([#11301](https://github.com/aws-amplify/amplify-js/issues/11301)) ([c682c5e](https://github.com/aws-amplify/amplify-js/commit/c682c5eb5189bd90ac3b05305056aeb91fe69176))

## [5.1.13](https://github.com/aws-amplify/amplify-js/compare/@aws-amplify/core@5.1.12...@aws-amplify/core@5.1.13) (2023-04-27)

**Note:** Version bump only for package @aws-amplify/core

## [5.1.12](https://github.com/aws-amplify/amplify-js/compare/@aws-amplify/core@5.1.11...@aws-amplify/core@5.1.12) (2023-04-20)

**Note:** Version bump only for package @aws-amplify/core

## [5.1.11](https://github.com/aws-amplify/amplify-js/compare/@aws-amplify/core@5.1.10...@aws-amplify/core@5.1.11) (2023-04-18)

**Note:** Version bump only for package @aws-amplify/core

## [5.1.10](https://github.com/aws-amplify/amplify-js/compare/@aws-amplify/core@5.1.9...@aws-amplify/core@5.1.10) (2023-04-13)

**Note:** Version bump only for package @aws-amplify/core

## [5.1.9](https://github.com/aws-amplify/amplify-js/compare/@aws-amplify/core@5.1.8...@aws-amplify/core@5.1.9) (2023-04-12)

**Note:** Version bump only for package @aws-amplify/core

## [5.1.8](https://github.com/aws-amplify/amplify-js/compare/@aws-amplify/core@5.1.7...@aws-amplify/core@5.1.8) (2023-04-06)

**Note:** Version bump only for package @aws-amplify/core

## [5.1.7](https://github.com/aws-amplify/amplify-js/compare/@aws-amplify/core@5.1.6...@aws-amplify/core@5.1.7) (2023-04-04)

**Note:** Version bump only for package @aws-amplify/core

## [5.1.6](https://github.com/aws-amplify/amplify-js/compare/@aws-amplify/core@5.1.5...@aws-amplify/core@5.1.6) (2023-03-30)

### Bug Fixes

- Codescanning alerts ([#11159](https://github.com/aws-amplify/amplify-js/issues/11159)) ([b19e0ba](https://github.com/aws-amplify/amplify-js/commit/b19e0bab948d995b70fb98ad5d935483b3e15d8d))

## [5.1.5](https://github.com/aws-amplify/amplify-js/compare/@aws-amplify/core@5.1.4...@aws-amplify/core@5.1.5) (2023-03-23)

**Note:** Version bump only for package @aws-amplify/core

## [5.1.4](https://github.com/aws-amplify/amplify-js/compare/@aws-amplify/core@5.1.3...@aws-amplify/core@5.1.4) (2023-03-21)

**Note:** Version bump only for package @aws-amplify/core

## [5.1.3](https://github.com/aws-amplify/amplify-js/compare/@aws-amplify/core@5.1.2...@aws-amplify/core@5.1.3) (2023-03-16)

**Note:** Version bump only for package @aws-amplify/core

## [5.1.2](https://github.com/aws-amplify/amplify-js/compare/@aws-amplify/core@5.1.1...@aws-amplify/core@5.1.2) (2023-03-13)

### Bug Fixes

- Run ts coverage check with test ([#11047](https://github.com/aws-amplify/amplify-js/issues/11047)) ([430bedf](https://github.com/aws-amplify/amplify-js/commit/430bedfd0d0618bd0093b488233521356feef787))

## [5.1.1](https://github.com/aws-amplify/amplify-js/compare/@aws-amplify/core@5.1.0...@aws-amplify/core@5.1.1) (2023-03-08)

**Note:** Version bump only for package @aws-amplify/core

# [5.1.0](https://github.com/aws-amplify/amplify-js/compare/@aws-amplify/core@5.0.16...@aws-amplify/core@5.1.0) (2023-03-06)

### Features

- **pubsub:** Typescript improvements and cleanup ([#10954](https://github.com/aws-amplify/amplify-js/issues/10954)) ([5147c5c](https://github.com/aws-amplify/amplify-js/commit/5147c5ce555d042722e2888fc423430f517b91b7))

## [5.0.16](https://github.com/aws-amplify/amplify-js/compare/@aws-amplify/core@5.0.15...@aws-amplify/core@5.0.16) (2023-02-24)

**Note:** Version bump only for package @aws-amplify/core

## [5.0.15](https://github.com/aws-amplify/amplify-js/compare/@aws-amplify/core@5.0.14...@aws-amplify/core@5.0.15) (2023-02-16)

### Reverts

- Revert "test: prepare integration test over dist folder" ([0508ab3](https://github.com/aws-amplify/amplify-js/commit/0508ab3809045ae20a921d75b4acec77da9dc55c))

## [5.0.14](https://github.com/aws-amplify/amplify-js/compare/@aws-amplify/core@5.0.13...@aws-amplify/core@5.0.14) (2023-02-09)

**Note:** Version bump only for package @aws-amplify/core

## [5.0.13](https://github.com/aws-amplify/amplify-js/compare/@aws-amplify/core@5.0.12...@aws-amplify/core@5.0.13) (2023-02-08)

**Note:** Version bump only for package @aws-amplify/core

## [5.0.12](https://github.com/aws-amplify/amplify-js/compare/@aws-amplify/core@5.0.11...@aws-amplify/core@5.0.12) (2023-01-30)

**Note:** Version bump only for package @aws-amplify/core

## [5.0.11](https://github.com/aws-amplify/amplify-js/compare/@aws-amplify/core@5.0.10...@aws-amplify/core@5.0.11) (2023-01-19)

### Bug Fixes

- **core:** undefined window bug with setItem on server ([#10871](https://github.com/aws-amplify/amplify-js/issues/10871)) ([9713a81](https://github.com/aws-amplify/amplify-js/commit/9713a81957733547102ad609464ecd69406ec45e))

## [5.0.10](https://github.com/aws-amplify/amplify-js/compare/@aws-amplify/core@5.0.9...@aws-amplify/core@5.0.10) (2023-01-13)

### Bug Fixes

- session cookies when SSR config enabled ([#10831](https://github.com/aws-amplify/amplify-js/issues/10831)) ([d34c01a](https://github.com/aws-amplify/amplify-js/commit/d34c01aa04599508e9473d128779bc8212343ece))

## [5.0.9](https://github.com/aws-amplify/amplify-js/compare/@aws-amplify/core@5.0.8...@aws-amplify/core@5.0.9) (2023-01-10)

**Note:** Version bump only for package @aws-amplify/core

## [5.0.8](https://github.com/aws-amplify/amplify-js/compare/@aws-amplify/core@5.0.7...@aws-amplify/core@5.0.8) (2022-12-27)

**Note:** Version bump only for package @aws-amplify/core

## [5.0.7](https://github.com/aws-amplify/amplify-js/compare/@aws-amplify/core@5.0.6...@aws-amplify/core@5.0.7) (2022-12-16)

**Note:** Version bump only for package @aws-amplify/core

## [5.0.6](https://github.com/aws-amplify/amplify-js/compare/@aws-amplify/core@5.0.5...@aws-amplify/core@5.0.6) (2022-12-15)

### Bug Fixes

- **core:** add cache-control header to cognito identity client ([#10753](https://github.com/aws-amplify/amplify-js/issues/10753)) ([dfbabaf](https://github.com/aws-amplify/amplify-js/commit/dfbabaf54dda902f1f77c4501e78f49e6a9397af))

## [5.0.5](https://github.com/aws-amplify/amplify-js/compare/@aws-amplify/core@5.0.4...@aws-amplify/core@5.0.5) (2022-12-06)

### Bug Fixes

- **@aws-amplify/core,@aws-amplify/auth:** Use identityPoolRegion param correctly ([#10709](https://github.com/aws-amplify/amplify-js/issues/10709)) ([b4d2769](https://github.com/aws-amplify/amplify-js/commit/b4d27695b3e196cd14b486b9a8db778c9951bc29)), closes [#6462](https://github.com/aws-amplify/amplify-js/issues/6462)

## [5.0.4](https://github.com/aws-amplify/amplify-js/compare/@aws-amplify/core@5.0.3...@aws-amplify/core@5.0.4) (2022-11-23)

**Note:** Version bump only for package @aws-amplify/core

## [5.0.3](https://github.com/aws-amplify/amplify-js/compare/@aws-amplify/core@5.0.2...@aws-amplify/core@5.0.3) (2022-11-19)

**Note:** Version bump only for package @aws-amplify/core

## [5.0.2](https://github.com/aws-amplify/amplify-js/compare/@aws-amplify/core@5.0.1...@aws-amplify/core@5.0.2) (2022-11-16)

**Note:** Version bump only for package @aws-amplify/core

## [5.0.1](https://github.com/aws-amplify/amplify-js/compare/@aws-amplify/core@5.0.0...@aws-amplify/core@5.0.1) (2022-11-11)

### Reverts

- Revert "chore: bump version for user agent to 5.0.1" (#10657) ([d98bf4c](https://github.com/aws-amplify/amplify-js/commit/d98bf4c9ae53523dd8a94f5586efd4a2c342f1de)), closes [#10657](https://github.com/aws-amplify/amplify-js/issues/10657) [#10655](https://github.com/aws-amplify/amplify-js/issues/10655)

# [5.0.0](https://github.com/aws-amplify/amplify-js/compare/@aws-amplify/core@4.7.12...@aws-amplify/core@5.0.0) (2022-11-09)

### Bug Fixes

- **@aws-amplify/core, @aws-amplify/analytics:** Fix guest credentials without Auth module ([#10596](https://github.com/aws-amplify/amplify-js/issues/10596)) ([f12dbb2](https://github.com/aws-amplify/amplify-js/commit/f12dbb29ef575bb5d28d7788db458246107801d3))

### Features

- Setup tslib & importHelpers to improve bundle size ([#10435](https://github.com/aws-amplify/amplify-js/pull/10435))
- Migrate auth and amazon-cognito-identity-js to use @aws-crypto/sha256-js ([#10523](https://github.com/aws-amplify/amplify-js/pull/10523))
- Remove miscellaneous deprecated exports & prototypes ([#10528](https://github.com/aws-amplify/amplify-js/pull/10528))
- Remove (most) default exports ([10461](https://github.com/aws-amplify/amplify-js/pull/10461))
- Expand \* exports to optimize tree-shaking ([#10555](https://github.com/aws-amplify/amplify-js/pull/10555))
- add a typescript coverage report mechanism ([#10551](https://github.com/aws-amplify/amplify-js/issues/10551)) ([8e8df55](https://github.com/aws-amplify/amplify-js/commit/8e8df55b449f8bae2fe962fe282613d1b818cc5a)), closes [#10379](https://github.com/aws-amplify/amplify-js/issues/10379)

## [4.7.11](https://github.com/aws-amplify/amplify-js/compare/@aws-amplify/core@4.7.10...@aws-amplify/core@4.7.11) (2022-10-27)

**Note:** Version bump only for package @aws-amplify/core

## [4.7.10](https://github.com/aws-amplify/amplify-js/compare/@aws-amplify/core@4.7.9...@aws-amplify/core@4.7.10) (2022-10-26)

### Bug Fixes

- remove dep on es2020.promise lib additions ([#10532](https://github.com/aws-amplify/amplify-js/issues/10532)) ([8ad200e](https://github.com/aws-amplify/amplify-js/commit/8ad200e7b98967d565e7abe29c2dfb971b9f52a1))

## [4.7.9](https://github.com/aws-amplify/amplify-js/compare/@aws-amplify/core@4.7.8...@aws-amplify/core@4.7.9) (2022-10-25)

### Bug Fixes

- **@aws-amplify/datastore:** introduce "settlement" guarantees to stop() and clear() ([#10450](https://github.com/aws-amplify/amplify-js/issues/10450)) ([16c535b](https://github.com/aws-amplify/amplify-js/commit/16c535beda9386a027c2805f29a359fbeb8bac15)), closes [#10449](https://github.com/aws-amplify/amplify-js/issues/10449)

## [4.7.8](https://github.com/aws-amplify/amplify-js/compare/@aws-amplify/core@4.7.7...@aws-amplify/core@4.7.8) (2022-10-14)

**Note:** Version bump only for package @aws-amplify/core

## [4.7.7](https://github.com/aws-amplify/amplify-js/compare/@aws-amplify/core@4.7.6...@aws-amplify/core@4.7.7) (2022-10-14)

**Note:** Version bump only for package @aws-amplify/core

## [4.7.6](https://github.com/aws-amplify/amplify-js/compare/@aws-amplify/core@4.7.4...@aws-amplify/core@4.7.6) (2022-09-30)

**Note:** Version bump only for package @aws-amplify/core

## [4.7.5](https://github.com/aws-amplify/amplify-js/compare/@aws-amplify/core@4.7.4...@aws-amplify/core@4.7.5) (2022-09-20)

**Note:** Version bump only for package @aws-amplify/core

## [4.7.4](https://github.com/aws-amplify/amplify-js/compare/@aws-amplify/core@4.7.3...@aws-amplify/core@4.7.4) (2022-09-08)

**Note:** Version bump only for package @aws-amplify/core

## [4.7.3](https://github.com/aws-amplify/amplify-js/compare/@aws-amplify/core@4.7.2...@aws-amplify/core@4.7.3) (2022-09-01)

**Note:** Version bump only for package @aws-amplify/core

## [4.7.2](https://github.com/aws-amplify/amplify-js/compare/@aws-amplify/core@4.7.1...@aws-amplify/core@4.7.2) (2022-08-23)

**Note:** Version bump only for package @aws-amplify/core

## [4.7.1](https://github.com/aws-amplify/amplify-js/compare/@aws-amplify/core@4.7.0...@aws-amplify/core@4.7.1) (2022-08-18)

**Note:** Version bump only for package @aws-amplify/core

# [4.7.0](https://github.com/aws-amplify/amplify-js/compare/@aws-amplify/core@4.6.1...@aws-amplify/core@4.7.0) (2022-08-16)

### Features

- **@aws-amplify/core:** Throw Error if body attribute passed to Sign… ([#10137](https://github.com/aws-amplify/amplify-js/issues/10137)) ([360bde2](https://github.com/aws-amplify/amplify-js/commit/360bde20716778b69af339f4f66b42c05ccf4639))

## [4.6.1](https://github.com/aws-amplify/amplify-js/compare/@aws-amplify/core@4.6.0...@aws-amplify/core@4.6.1) (2022-08-01)

**Note:** Version bump only for package @aws-amplify/core

# [4.6.0](https://github.com/aws-amplify/amplify-js/compare/@aws-amplify/core@4.5.10...@aws-amplify/core@4.6.0) (2022-07-28)

### Features

- **@aws-amplify/auth:** Auto sign in after sign up ([#10126](https://github.com/aws-amplify/amplify-js/issues/10126)) ([e54617f](https://github.com/aws-amplify/amplify-js/commit/e54617f2878244f0e391d2d49f5cd2e8a8c069f9)), closes [#6320](https://github.com/aws-amplify/amplify-js/issues/6320) [#3882](https://github.com/aws-amplify/amplify-js/issues/3882) [#3631](https://github.com/aws-amplify/amplify-js/issues/3631) [#6018](https://github.com/aws-amplify/amplify-js/issues/6018)

## [4.5.10](https://github.com/aws-amplify/amplify-js/compare/@aws-amplify/core@4.5.9...@aws-amplify/core@4.5.10) (2022-07-21)

**Note:** Version bump only for package @aws-amplify/core

## [4.5.9](https://github.com/aws-amplify/amplify-js/compare/@aws-amplify/core@4.5.8...@aws-amplify/core@4.5.9) (2022-07-07)

**Note:** Version bump only for package @aws-amplify/core

## [4.5.8](https://github.com/aws-amplify/amplify-js/compare/@aws-amplify/core@4.5.7...@aws-amplify/core@4.5.8) (2022-06-18)

**Note:** Version bump only for package @aws-amplify/core

## [4.5.7](https://github.com/aws-amplify/amplify-js/compare/@aws-amplify/core@4.5.6...@aws-amplify/core@4.5.7) (2022-06-15)

**Note:** Version bump only for package @aws-amplify/core

## [4.5.6](https://github.com/aws-amplify/amplify-js/compare/@aws-amplify/core@4.5.5...@aws-amplify/core@4.5.6) (2022-05-24)

**Note:** Version bump only for package @aws-amplify/core

## [4.5.5](https://github.com/aws-amplify/amplify-js/compare/@aws-amplify/core@4.5.4...@aws-amplify/core@4.5.5) (2022-05-23)

**Note:** Version bump only for package @aws-amplify/core

## [4.5.4](https://github.com/aws-amplify/amplify-js/compare/@aws-amplify/core@4.5.3...@aws-amplify/core@4.5.4) (2022-05-12)

**Note:** Version bump only for package @aws-amplify/core

## [4.5.3](https://github.com/aws-amplify/amplify-js/compare/@aws-amplify/core@4.5.2...@aws-amplify/core@4.5.3) (2022-05-03)

**Note:** Version bump only for package @aws-amplify/core

## [4.5.2](https://github.com/aws-amplify/amplify-js/compare/@aws-amplify/core@4.5.1...@aws-amplify/core@4.5.2) (2022-04-14)

### Bug Fixes

- PubSub - Resolve ts strict errors in the AWSAppSyncRealTimeProvider ([#9731](https://github.com/aws-amplify/amplify-js/issues/9731)) ([0c9c401](https://github.com/aws-amplify/amplify-js/commit/0c9c4018573df31f7e4739207be22eefb8bf8a56))

## [4.5.1](https://github.com/aws-amplify/amplify-js/compare/@aws-amplify/core@4.5.0...@aws-amplify/core@4.5.1) (2022-04-04)

**Note:** Version bump only for package @aws-amplify/core

# [4.5.0](https://github.com/aws-amplify/amplify-js/compare/@aws-amplify/core@4.4.2...@aws-amplify/core@4.5.0) (2022-03-28)

### Features

- PubSub Add Options objects for all Providers and fix: Spelling error and deprecation of old exports ([#9683](https://github.com/aws-amplify/amplify-js/issues/9683)) ([b535af2](https://github.com/aws-amplify/amplify-js/commit/b535af2133b5460c6e8e2fcfd89e1fe235872c27))

## [4.4.2](https://github.com/aws-amplify/amplify-js/compare/@aws-amplify/core@4.4.1...@aws-amplify/core@4.4.2) (2022-03-22)

### Bug Fixes

- **@aws-amplify/datastore:** fix mutations to retry indefinitely on network error ([#9724](https://github.com/aws-amplify/amplify-js/issues/9724)) ([5371380](https://github.com/aws-amplify/amplify-js/commit/53713804b79df9c69ac29b75ffc576b4c2002507))

## [4.4.1](https://github.com/aws-amplify/amplify-js/compare/@aws-amplify/core@4.4.0...@aws-amplify/core@4.4.1) (2022-03-10)

**Note:** Version bump only for package @aws-amplify/core

# [4.4.0](https://github.com/aws-amplify/amplify-js/compare/@aws-amplify/core@4.3.14...@aws-amplify/core@4.4.0) (2022-02-28)

### Bug Fixes

- pin async storage to 1.15.17 ([#9570](https://github.com/aws-amplify/amplify-js/issues/9570)) ([bc5235a](https://github.com/aws-amplify/amplify-js/commit/bc5235ac0d15242f7a13457f40999b5331823395))

### Features

- **@aws-amplify/core:** add ui protected channel ([#9554](https://github.com/aws-amplify/amplify-js/issues/9554)) ([86e07fc](https://github.com/aws-amplify/amplify-js/commit/86e07fcd3ebbaa5f03d65ed8009b7531ee300e39))

## [4.3.14](https://github.com/aws-amplify/amplify-js/compare/@aws-amplify/core@4.3.13...@aws-amplify/core@4.3.14) (2022-02-03)

**Note:** Version bump only for package @aws-amplify/core

## [4.3.13](https://github.com/aws-amplify/amplify-js/compare/@aws-amplify/core@4.3.12...@aws-amplify/core@4.3.13) (2022-01-27)

### Reverts

- Revert "chore(amplify-js): consolidate react-native dependencies (#9451)" (#9473) ([9924a31](https://github.com/aws-amplify/amplify-js/commit/9924a31397761fccd03f53336d754b98367199a8)), closes [#9451](https://github.com/aws-amplify/amplify-js/issues/9451) [#9473](https://github.com/aws-amplify/amplify-js/issues/9473)

## [4.3.12](https://github.com/aws-amplify/amplify-js/compare/@aws-amplify/core@4.3.11...@aws-amplify/core@4.3.12) (2022-01-07)

### Bug Fixes

- **@aws-amplify/core:** use empty string as translation ([#9403](https://github.com/aws-amplify/amplify-js/issues/9403)) ([512fd99](https://github.com/aws-amplify/amplify-js/commit/512fd99a0d6751ffc3915de6a043d2e6fe01f1e4))

### Reverts

- Revert "fix(@aws-amplify/core): use empty string as translation (#9403)" (#9436) ([711259b](https://github.com/aws-amplify/amplify-js/commit/711259b482d721f66d4acc728ff96a8a26965787)), closes [#9403](https://github.com/aws-amplify/amplify-js/issues/9403) [#9436](https://github.com/aws-amplify/amplify-js/issues/9436)

## [4.3.11](https://github.com/aws-amplify/amplify-js/compare/@aws-amplify/core@4.3.10...@aws-amplify/core@4.3.11) (2021-12-16)

**Note:** Version bump only for package @aws-amplify/core

## [4.3.10](https://github.com/aws-amplify/amplify-js/compare/@aws-amplify/core@4.3.9...@aws-amplify/core@4.3.10) (2021-12-03)

**Note:** Version bump only for package @aws-amplify/core

## [4.3.9](https://github.com/aws-amplify/amplify-js/compare/@aws-amplify/core@4.3.8...@aws-amplify/core@4.3.9) (2021-12-02)

### Bug Fixes

- **@aws-amplify/core:** Use undefined for default sequence token with CloudWatch logging ([#9181](https://github.com/aws-amplify/amplify-js/issues/9181)) ([6f217aa](https://github.com/aws-amplify/amplify-js/commit/6f217aa89e672fc4665816756994e6245b19227e))

## [4.3.8](https://github.com/aws-amplify/amplify-js/compare/@aws-amplify/core@4.3.7...@aws-amplify/core@4.3.8) (2021-11-18)

**Note:** Version bump only for package @aws-amplify/core

## [4.3.7](https://github.com/aws-amplify/amplify-js/compare/@aws-amplify/core@4.3.6...@aws-amplify/core@4.3.7) (2021-11-16)

**Note:** Version bump only for package @aws-amplify/core

## [4.3.6](https://github.com/aws-amplify/amplify-js/compare/@aws-amplify/core@4.3.5...@aws-amplify/core@4.3.6) (2021-11-12)

### Reverts

- Revert "chore:update-@aws-sdk/client-cloudwatch-logs (#9189)" (#9192) ([36fe262](https://github.com/aws-amplify/amplify-js/commit/36fe26243247c45cdb3f5391d91f0641c9cd5b99)), closes [#9189](https://github.com/aws-amplify/amplify-js/issues/9189) [#9192](https://github.com/aws-amplify/amplify-js/issues/9192)

## [4.3.5](https://github.com/aws-amplify/amplify-js/compare/@aws-amplify/core@4.3.4...@aws-amplify/core@4.3.5) (2021-11-09)

**Note:** Version bump only for package @aws-amplify/core

## [4.3.4](https://github.com/aws-amplify/amplify-js/compare/@aws-amplify/core@4.3.3...@aws-amplify/core@4.3.4) (2021-10-28)

**Note:** Version bump only for package @aws-amplify/core

## [4.3.3](https://github.com/aws-amplify/amplify-js/compare/@aws-amplify/core@4.3.2...@aws-amplify/core@4.3.3) (2021-10-21)

**Note:** Version bump only for package @aws-amplify/core

## [4.3.2](https://github.com/aws-amplify/amplify-js/compare/@aws-amplify/core@4.3.1...@aws-amplify/core@4.3.2) (2021-10-07)

**Note:** Version bump only for package @aws-amplify/core

## [4.3.1](https://github.com/aws-amplify/amplify-js/compare/@aws-amplify/core@4.3.0...@aws-amplify/core@4.3.1) (2021-09-30)

**Note:** Version bump only for package @aws-amplify/core

# [4.3.0](https://github.com/aws-amplify/amplify-js/compare/@aws-amplify/core@4.2.11...@aws-amplify/core@4.3.0) (2021-09-24)

### Features

- **Geo:** add Geo class and amazonLocationServicesProvider - Geo milestone 1 - PR 3/6 ([#8618](https://github.com/aws-amplify/amplify-js/issues/8618)) ([4c1c1fe](https://github.com/aws-amplify/amplify-js/commit/4c1c1fe786f2a4b1d7e1260491357a248dd6d084))
- **Geo:** getAvailableMaps and getDefaultMap - Geo milestone 1 - PR 4 ([#8620](https://github.com/aws-amplify/amplify-js/issues/8620)) ([229f93e](https://github.com/aws-amplify/amplify-js/commit/229f93edf1bc07de26aebe28f26f3066d3e31a74))
- **Geo:** searchByCoordinates - Geo milestone 1 - PR 6 ([#8622](https://github.com/aws-amplify/amplify-js/issues/8622)) ([ae725c0](https://github.com/aws-amplify/amplify-js/commit/ae725c0f2d55ba95d4ecc76e46506a888e6b67c5))
- **Geo:** searchByText - Geo milestone 1 - PR 5 ([#8621](https://github.com/aws-amplify/amplify-js/issues/8621)) ([5346ae1](https://github.com/aws-amplify/amplify-js/commit/5346ae17dcf5672b3c25c46f483af53d5f5dfc93))
- **Geo:** update aws-amplify/core - Geo milestone 1 - PR 2/6 ([#8617](https://github.com/aws-amplify/amplify-js/issues/8617)) ([3a83893](https://github.com/aws-amplify/amplify-js/commit/3a8389388ebe7a521d0b78c58e24d91b53db4799))

## [4.2.11](https://github.com/aws-amplify/amplify-js/compare/@aws-amplify/core@4.2.10...@aws-amplify/core@4.2.11) (2021-09-22)

### Bug Fixes

- **@aws-amplify/core:** error throwing and tests ([#8916](https://github.com/aws-amplify/amplify-js/issues/8916)) ([0918a07](https://github.com/aws-amplify/amplify-js/commit/0918a0741d1e90bc67cbfb10f3eb6ce719fee58e))

## [4.2.10](https://github.com/aws-amplify/amplify-js/compare/@aws-amplify/core@4.2.9...@aws-amplify/core@4.2.10) (2021-09-17)

**Note:** Version bump only for package @aws-amplify/core

## [4.2.9](https://github.com/aws-amplify/amplify-js/compare/@aws-amplify/core@4.2.8...@aws-amplify/core@4.2.9) (2021-09-09)

**Note:** Version bump only for package @aws-amplify/core

## [4.2.8](https://github.com/aws-amplify/amplify-js/compare/@aws-amplify/core@4.2.7...@aws-amplify/core@4.2.8) (2021-09-07)

**Note:** Version bump only for package @aws-amplify/core

## [4.2.7](https://github.com/aws-amplify/amplify-js/compare/@aws-amplify/core@4.2.6...@aws-amplify/core@4.2.7) (2021-09-04)

**Note:** Version bump only for package @aws-amplify/core

## [4.2.6](https://github.com/aws-amplify/amplify-js/compare/@aws-amplify/core@4.2.5...@aws-amplify/core@4.2.6) (2021-09-02)

**Note:** Version bump only for package @aws-amplify/core

## [4.2.5](https://github.com/aws-amplify/amplify-js/compare/@aws-amplify/core@4.2.4...@aws-amplify/core@4.2.5) (2021-08-26)

**Note:** Version bump only for package @aws-amplify/core

## [4.2.4](https://github.com/aws-amplify/amplify-js/compare/@aws-amplify/core@4.2.3...@aws-amplify/core@4.2.4) (2021-08-19)

**Note:** Version bump only for package @aws-amplify/core

## [4.2.3](https://github.com/aws-amplify/amplify-js/compare/@aws-amplify/core@4.2.2...@aws-amplify/core@4.2.3) (2021-08-12)

### Bug Fixes

- **@aws-amplify/core:** Include refreshToken in UniversalStorage for SSR ([#7374](https://github.com/aws-amplify/amplify-js/issues/7374)) ([1e0887b](https://github.com/aws-amplify/amplify-js/commit/1e0887bdc45e178f04229c888051ecf10d2bfabc))

## [4.2.2](https://github.com/aws-amplify/amplify-js/compare/@aws-amplify/core@4.2.1...@aws-amplify/core@4.2.2) (2021-07-28)

**Note:** Version bump only for package @aws-amplify/core

## [4.2.1](https://github.com/aws-amplify/amplify-js/compare/@aws-amplify/core@4.2.0...@aws-amplify/core@4.2.1) (2021-07-22)

**Note:** Version bump only for package @aws-amplify/core

# [4.2.0](https://github.com/aws-amplify/amplify-js/compare/@aws-amplify/core@4.1.3...@aws-amplify/core@4.2.0) (2021-07-16)

### Features

- core/cloudwatch-logging ([#8588](https://github.com/aws-amplify/amplify-js/issues/8588)) ([6f28c7e](https://github.com/aws-amplify/amplify-js/commit/6f28c7e94ae8d41b37490292ff3547505100c6b2))

## [4.1.3](https://github.com/aws-amplify/amplify-js/compare/@aws-amplify/core@4.1.2...@aws-amplify/core@4.1.3) (2021-07-08)

**Note:** Version bump only for package @aws-amplify/core

## [4.1.2](https://github.com/aws-amplify/amplify-js/compare/@aws-amplify/core@4.1.1...@aws-amplify/core@4.1.2) (2021-06-24)

### Bug Fixes

- **@aws-amplify/auth:** switching unauthenticated users to authenticated users ([40cc22f](https://github.com/aws-amplify/amplify-js/commit/40cc22f8b332e4748c85504ca8e2ac2713fd87d1))

## [4.1.1](https://github.com/aws-amplify/amplify-js/compare/@aws-amplify/core@4.1.0...@aws-amplify/core@4.1.1) (2021-06-18)

**Note:** Version bump only for package @aws-amplify/core

# [4.1.0](https://github.com/aws-amplify/amplify-js/compare/@aws-amplify/core@4.0.3...@aws-amplify/core@4.1.0) (2021-06-10)

### Bug Fixes

- remove RN-specific peerDeps to correctly hoist core in npm@7 ([#8368](https://github.com/aws-amplify/amplify-js/issues/8368)) ([9cc5218](https://github.com/aws-amplify/amplify-js/commit/9cc52186e687d6782b41581959380bd7f534e5d2))

### Features

- added log queue and size safety to cloudwatch provider ([ae2f198](https://github.com/aws-amplify/amplify-js/commit/ae2f198b1e96c232f52f4ce9d613c4f3d94a0718))
- adding more methods to the cloudwatchlogger ([263c637](https://github.com/aws-amplify/amplify-js/commit/263c6376fffd48e9c080aab8141d55cd6e31d135))
- initial setup for the cloudwatch logger and provider ([57a7d4c](https://github.com/aws-amplify/amplify-js/commit/57a7d4c9add70170c69e7fad89f59c4d0efe779d))
- moved CloudLogger logic to ConsoleLogger ([93db90d](https://github.com/aws-amplify/amplify-js/commit/93db90d041c7ca697e5993003a4fb105a3821cbe))

## [4.0.3](https://github.com/aws-amplify/amplify-js/compare/@aws-amplify/core@4.0.1...@aws-amplify/core@4.0.3) (2021-05-26)

### Bug Fixes

- **@aws-amplify/api-rest:** Improve Clock Drift/Skew Logic ([#8319](https://github.com/aws-amplify/amplify-js/issues/8319)) ([8448b4f](https://github.com/aws-amplify/amplify-js/commit/8448b4fe1f995f0d6056bcb46dd0fb2023fb197d))
- added expiration to ICredentials type ([6553676](https://github.com/aws-amplify/amplify-js/commit/6553676ae2f5add5705dedd1b66a7e19c064cee1))
- remove Cognito Identity Id from storage on SignIn/SignOut ([#8278](https://github.com/aws-amplify/amplify-js/issues/8278)) ([ef358a7](https://github.com/aws-amplify/amplify-js/commit/ef358a761cf74d16b61172cd1a75b4bc6cfd2bdf))

## [4.0.1](https://github.com/aws-amplify/amplify-js/compare/@aws-amplify/core@4.0.0...@aws-amplify/core@4.0.1) (2021-05-14)

**Note:** Version bump only for package @aws-amplify/core

# [4.0.0](https://github.com/aws-amplify/amplify-js/compare/@aws-amplify/core@3.8.23...@aws-amplify/core@4.0.0) (2021-05-11)

- chore!: Upgrade to @react-native-async-storage/async-storage (#8250) ([1de4853](https://github.com/aws-amplify/amplify-js/commit/1de48531b68e3c53c3b7dbf4487da4578cb79888)), closes [#8250](https://github.com/aws-amplify/amplify-js/issues/8250)

### BREAKING CHANGES

- Upgrade from React Native AsyncStorage to @react-native-async-storage/async-storage

Co-authored-by: Ashish Nanda <ashish.nanda.5591@gmail.com>
Co-authored-by: Ivan Artemiev <29709626+iartemiev@users.noreply.github.com>

## [3.8.23](https://github.com/aws-amplify/amplify-js/compare/@aws-amplify/core@3.8.22...@aws-amplify/core@3.8.23) (2021-05-06)

**Note:** Version bump only for package @aws-amplify/core

## [3.8.22](https://github.com/aws-amplify/amplify-js/compare/@aws-amplify/core@3.8.21...@aws-amplify/core@3.8.22) (2021-04-15)

**Note:** Version bump only for package @aws-amplify/core

## [3.8.21](https://github.com/aws-amplify/amplify-js/compare/@aws-amplify/core@3.8.20...@aws-amplify/core@3.8.21) (2021-03-25)

**Note:** Version bump only for package @aws-amplify/core

## [3.8.20](https://github.com/aws-amplify/amplify-js/compare/@aws-amplify/core@3.8.19...@aws-amplify/core@3.8.20) (2021-03-18)

**Note:** Version bump only for package @aws-amplify/core

## [3.8.19](https://github.com/aws-amplify/amplify-js/compare/@aws-amplify/core@3.8.18...@aws-amplify/core@3.8.19) (2021-03-12)

**Note:** Version bump only for package @aws-amplify/core

## [3.8.18](https://github.com/aws-amplify/amplify-js/compare/@aws-amplify/core@3.8.17...@aws-amplify/core@3.8.18) (2021-03-08)

**Note:** Version bump only for package @aws-amplify/core

## [3.8.17](https://github.com/aws-amplify/amplify-js/compare/@aws-amplify/core@3.8.16...@aws-amplify/core@3.8.17) (2021-03-03)

**Note:** Version bump only for package @aws-amplify/core

## [3.8.16](https://github.com/aws-amplify/amplify-js/compare/@aws-amplify/core@3.8.15...@aws-amplify/core@3.8.16) (2021-02-25)

**Note:** Version bump only for package @aws-amplify/core

## [3.8.15](https://github.com/aws-amplify/amplify-js/compare/@aws-amplify/core@3.8.14...@aws-amplify/core@3.8.15) (2021-02-18)

**Note:** Version bump only for package @aws-amplify/core

## [3.8.14](https://github.com/aws-amplify/amplify-js/compare/@aws-amplify/core@3.8.13...@aws-amplify/core@3.8.14) (2021-02-15)

**Note:** Version bump only for package @aws-amplify/core

## [3.8.13](https://github.com/aws-amplify/amplify-js/compare/@aws-amplify/core@3.8.12...@aws-amplify/core@3.8.13) (2021-02-09)

### Reverts

- Revert "chore: bump aws-sdk to 3.4.1 (#7674)" (#7716) ([f142314](https://github.com/aws-amplify/amplify-js/commit/f1423144cf73304f3dc048233b35c831c9a1742d)), closes [#7674](https://github.com/aws-amplify/amplify-js/issues/7674) [#7716](https://github.com/aws-amplify/amplify-js/issues/7716)

## [3.8.12](https://github.com/aws-amplify/amplify-js/compare/@aws-amplify/core@3.8.11...@aws-amplify/core@3.8.12) (2021-02-03)

**Note:** Version bump only for package @aws-amplify/core

## [3.8.11](https://github.com/aws-amplify/amplify-js/compare/@aws-amplify/core@3.8.10...@aws-amplify/core@3.8.11) (2021-02-01)

**Note:** Version bump only for package @aws-amplify/core

## [3.8.10](https://github.com/aws-amplify/amplify-js/compare/@aws-amplify/core@3.8.9...@aws-amplify/core@3.8.10) (2021-01-29)

**Note:** Version bump only for package @aws-amplify/core

## [3.8.9](https://github.com/aws-amplify/amplify-js/compare/@aws-amplify/core@3.8.8...@aws-amplify/core@3.8.9) (2021-01-07)

**Note:** Version bump only for package @aws-amplify/core

## [3.8.8](https://github.com/aws-amplify/amplify-js/compare/@aws-amplify/core@3.8.7...@aws-amplify/core@3.8.8) (2020-12-17)

### Bug Fixes

- **@aws-amplify/core:** use addEventListener for Reachability ([#7407](https://github.com/aws-amplify/amplify-js/issues/7407)) ([cd1db8f](https://github.com/aws-amplify/amplify-js/commit/cd1db8f99aa2499936792ddb8267a8a951603434))

## [3.8.7](https://github.com/aws-amplify/amplify-js/compare/@aws-amplify/core@3.8.6...@aws-amplify/core@3.8.7) (2020-12-10)

### Bug Fixes

- **@aws-amplify/core:** refresh manually after TTL has passed ([#7288](https://github.com/aws-amplify/amplify-js/issues/7288)) ([74b895c](https://github.com/aws-amplify/amplify-js/commit/74b895c45e629edc5ecf333e2769f222ae500834))

## [3.8.6](https://github.com/aws-amplify/amplify-js/compare/@aws-amplify/core@3.8.5...@aws-amplify/core@3.8.6) (2020-11-30)

**Note:** Version bump only for package @aws-amplify/core

## [3.8.5](https://github.com/aws-amplify/amplify-js/compare/@aws-amplify/core@3.8.4...@aws-amplify/core@3.8.5) (2020-11-23)

**Note:** Version bump only for package @aws-amplify/core

## [3.8.4](https://github.com/aws-amplify/amplify-js/compare/@aws-amplify/core@3.8.3...@aws-amplify/core@3.8.4) (2020-11-20)

**Note:** Version bump only for package @aws-amplify/core

## [3.8.3](https://github.com/aws-amplify/amplify-js/compare/@aws-amplify/core@3.8.2...@aws-amplify/core@3.8.3) (2020-11-13)

**Note:** Version bump only for package @aws-amplify/core

## [3.8.2](https://github.com/aws-amplify/amplify-js/compare/@aws-amplify/core@3.8.1...@aws-amplify/core@3.8.2) (2020-11-03)

**Note:** Version bump only for package @aws-amplify/core

## [3.8.1](https://github.com/aws-amplify/amplify-js/compare/@aws-amplify/core@3.8.0...@aws-amplify/core@3.8.1) (2020-10-31)

### Bug Fixes

- **amazon-cognito-identity-js:** update random implementation ([#7090](https://github.com/aws-amplify/amplify-js/issues/7090)) ([7048453](https://github.com/aws-amplify/amplify-js/commit/70484532da8a9953384b00b223b2b3ba0c0e845e))

# [3.8.0](https://github.com/aws-amplify/amplify-js/compare/@aws-amplify/core@3.7.0...@aws-amplify/core@3.8.0) (2020-10-29)

### Features

- **@aws-amplify/datastore:** add Selective Sync ([#7001](https://github.com/aws-amplify/amplify-js/issues/7001)) ([8fa348b](https://github.com/aws-amplify/amplify-js/commit/8fa348b8ba708434992d97557b0fceebbf7abe9a))

# [3.7.0](https://github.com/aws-amplify/amplify-js/compare/@aws-amplify/core@3.6.0...@aws-amplify/core@3.7.0) (2020-10-15)

### Features

- **@aws-amplify/core:** add worker support to reachability ([#6956](https://github.com/aws-amplify/amplify-js/issues/6956)) ([ebb20c1](https://github.com/aws-amplify/amplify-js/commit/ebb20c1c970eea5dc32288f4dfda9c2cc959ac10))

# [3.6.0](https://github.com/aws-amplify/amplify-js/compare/@aws-amplify/core@3.5.5...@aws-amplify/core@3.6.0) (2020-10-01)

### Features

- **@aws-amplify/datastore:** support indexeddb adapter on web worker ([#6874](https://github.com/aws-amplify/amplify-js/issues/6874)) ([e43e181](https://github.com/aws-amplify/amplify-js/commit/e43e18195ca201fa61bd0dfb1b18c06c3262f825))

## [3.5.5](https://github.com/aws-amplify/amplify-js/compare/@aws-amplify/core@3.5.4...@aws-amplify/core@3.5.5) (2020-09-25)

### Bug Fixes

- Add files with Amplify.register to sideEffects array ([#6867](https://github.com/aws-amplify/amplify-js/issues/6867)) ([58ddbf8](https://github.com/aws-amplify/amplify-js/commit/58ddbf8811e44695d97b6ab8be8f7cd2a2242921))

## [3.5.4](https://github.com/aws-amplify/amplify-js/compare/@aws-amplify/core@3.5.3...@aws-amplify/core@3.5.4) (2020-09-16)

### Bug Fixes

- **@aws-amplify/auth:** No Auth module registered in Amplify ([#6811](https://github.com/aws-amplify/amplify-js/issues/6811)) ([cfa00d3](https://github.com/aws-amplify/amplify-js/commit/cfa00d32ce942faba72a8064173ba5fc9cba17bd))

## [3.5.3](https://github.com/aws-amplify/amplify-js/compare/@aws-amplify/core@3.5.2...@aws-amplify/core@3.5.3) (2020-09-15)

**Note:** Version bump only for package @aws-amplify/core

## [3.5.2](https://github.com/aws-amplify/amplify-js/compare/@aws-amplify/core@3.5.1...@aws-amplify/core@3.5.2) (2020-09-10)

**Note:** Version bump only for package @aws-amplify/core

## [3.5.1](https://github.com/aws-amplify/amplify-js/compare/@aws-amplify/core@3.5.0...@aws-amplify/core@3.5.1) (2020-09-03)

**Note:** Version bump only for package @aws-amplify/core

# [3.5.0](https://github.com/aws-amplify/amplify-js/compare/@aws-amplify/core@3.4.7...@aws-amplify/core@3.5.0) (2020-09-03)

### Features

- **SSR:** withSSRContext ([#6146](https://github.com/aws-amplify/amplify-js/issues/6146)) ([1cb1afd](https://github.com/aws-amplify/amplify-js/commit/1cb1afd1e56135908dceb2ef6403f0b3e78067fe))

## [3.4.7](https://github.com/aws-amplify/amplify-js/compare/@aws-amplify/core@3.4.6...@aws-amplify/core@3.4.7) (2020-09-01)

### Bug Fixes

- **@aws-amplify/core:** get new guest credentials if identity id isn't found ([#6618](https://github.com/aws-amplify/amplify-js/issues/6618)) ([7b904bf](https://github.com/aws-amplify/amplify-js/commit/7b904bf8647a39e5bdb683d9767aaba69ab932f3))

## [3.4.6](https://github.com/aws-amplify/amplify-js/compare/@aws-amplify/core@3.4.5...@aws-amplify/core@3.4.6) (2020-08-19)

**Note:** Version bump only for package @aws-amplify/core

## [3.4.5](https://github.com/aws-amplify/amplify-js/compare/@aws-amplify/core@3.4.4...@aws-amplify/core@3.4.5) (2020-08-06)

**Note:** Version bump only for package @aws-amplify/core

## [3.4.4](https://github.com/aws-amplify/amplify-js/compare/@aws-amplify/core@3.4.3...@aws-amplify/core@3.4.4) (2020-07-27)

**Note:** Version bump only for package @aws-amplify/core

## [3.4.3](https://github.com/aws-amplify/amplify-js/compare/@aws-amplify/core@3.4.2...@aws-amplify/core@3.4.3) (2020-07-22)

**Note:** Version bump only for package @aws-amplify/core

## [3.4.2](https://github.com/aws-amplify/amplify-js/compare/@aws-amplify/core@3.4.1...@aws-amplify/core@3.4.2) (2020-07-09)

**Note:** Version bump only for package @aws-amplify/core

## [3.4.1](https://github.com/aws-amplify/amplify-js/compare/@aws-amplify/core@3.4.0...@aws-amplify/core@3.4.1) (2020-07-07)

**Note:** Version bump only for package @aws-amplify/core

# [3.4.0](https://github.com/aws-amplify/amplify-js/compare/@aws-amplify/core@3.3.3...@aws-amplify/core@3.4.0) (2020-06-18)

### Bug Fixes

- **@aws-amplify/core:** retry federation refresh token on network error ([#5728](https://github.com/aws-amplify/amplify-js/issues/5728)) ([bd07ee8](https://github.com/aws-amplify/amplify-js/commit/bd07ee8e8b987021e58b9c25d5e1ef524aa4abbc))

### Features

- **core:** expose observable for testing ([#6042](https://github.com/aws-amplify/amplify-js/issues/6042)) ([05257da](https://github.com/aws-amplify/amplify-js/commit/05257da6604917ab1a54accbfc9945c6bbbbb22b))
- Automatically handle clock drift/skew for API calls ([#5869](https://github.com/aws-amplify/amplify-js/issues/5869)) ([6218ff6](https://github.com/aws-amplify/amplify-js/commit/6218ff62269056f46d65760c3ec61baadb3742f4))

## [3.3.3](https://github.com/aws-amplify/amplify-js/compare/@aws-amplify/core@3.3.2...@aws-amplify/core@3.3.3) (2020-06-09)

**Note:** Version bump only for package @aws-amplify/core

## [3.3.2](https://github.com/aws-amplify/amplify-js/compare/@aws-amplify/core@3.3.1...@aws-amplify/core@3.3.2) (2020-06-04)

**Note:** Version bump only for package @aws-amplify/core

## [3.3.1](https://github.com/aws-amplify/amplify-js/compare/@aws-amplify/core@3.3.0...@aws-amplify/core@3.3.1) (2020-06-03)

**Note:** Version bump only for package @aws-amplify/core

# [3.3.0](https://github.com/aws-amplify/amplify-js/compare/@aws-amplify/core@3.2.9...@aws-amplify/core@3.3.0) (2020-06-02)

### Bug Fixes

- **@aws-amplify/datastore:** Allow partial subscriptions. ([#5968](https://github.com/aws-amplify/amplify-js/issues/5968)) ([3331e9a](https://github.com/aws-amplify/amplify-js/commit/3331e9a713b38bb672aca5dc667ecef30b8820ce))

### Features

- **@aws-amplify/datastore:** Sync Status Notification. Performance Improvements. ([#5942](https://github.com/aws-amplify/amplify-js/issues/5942)) ([67fac50](https://github.com/aws-amplify/amplify-js/commit/67fac50cd734338ac76797d06111fc5ca911bd48))

## [3.2.9](https://github.com/aws-amplify/amplify-js/compare/@aws-amplify/core@3.2.8...@aws-amplify/core@3.2.9) (2020-05-26)

### Bug Fixes

- **core:** bump SDK verion to gamma.2 ([#5909](https://github.com/aws-amplify/amplify-js/issues/5909)) ([3bd2d25](https://github.com/aws-amplify/amplify-js/commit/3bd2d2509c2db59cffd7ac81c08ac4f9ef298198))

## [3.2.8](https://github.com/aws-amplify/amplify-js/compare/@aws-amplify/core@3.2.7...@aws-amplify/core@3.2.8) (2020-05-22)

**Note:** Version bump only for package @aws-amplify/core

## [3.2.7](https://github.com/aws-amplify/amplify-js/compare/@aws-amplify/core@3.2.6...@aws-amplify/core@3.2.7) (2020-05-14)

### Bug Fixes

- **@aws-amplify/core:** Correctly log retry error object ([#5699](https://github.com/aws-amplify/amplify-js/issues/5699)) ([825ed73](https://github.com/aws-amplify/amplify-js/commit/825ed73218ae3074c536da2d3e444bb965506a97))

## [3.2.6](https://github.com/aws-amplify/amplify-js/compare/@aws-amplify/core@3.2.5...@aws-amplify/core@3.2.6) (2020-04-30)

### Reverts

- Revert "Upgrade aws-sdk clients to beta4 (#5575)" (#5577) ([f2dcabb](https://github.com/aws-amplify/amplify-js/commit/f2dcabb78110c0bab84780d045d046fabf97b6f4)), closes [#5575](https://github.com/aws-amplify/amplify-js/issues/5575) [#5577](https://github.com/aws-amplify/amplify-js/issues/5577)

## [3.2.5](https://github.com/aws-amplify/amplify-js/compare/@aws-amplify/core@3.2.4...@aws-amplify/core@3.2.5) (2020-04-24)

**Note:** Version bump only for package @aws-amplify/core

## [3.2.4](https://github.com/aws-amplify/amplify-js/compare/@aws-amplify/core@3.2.3...@aws-amplify/core@3.2.4) (2020-04-14)

### Bug Fixes

- **@aws-amplify/api-graphql:** Add missing @aws-amplify/pubsub… ([#5352](https://github.com/aws-amplify/amplify-js/issues/5352)) ([ffb6514](https://github.com/aws-amplify/amplify-js/commit/ffb6514ab2aa14e09d2aa0df0da110585b5a713f))

## [3.2.3](https://github.com/aws-amplify/amplify-js/compare/@aws-amplify/core@3.2.2...@aws-amplify/core@3.2.3) (2020-04-08)

**Note:** Version bump only for package @aws-amplify/core

## [3.2.2](https://github.com/aws-amplify/amplify-js/compare/@aws-amplify/core@3.2.1...@aws-amplify/core@3.2.2) (2020-04-07)

**Note:** Version bump only for package @aws-amplify/core

## [3.2.1](https://github.com/aws-amplify/amplify-js/compare/@aws-amplify/core@3.2.0...@aws-amplify/core@3.2.1) (2020-04-03)

**Note:** Version bump only for package @aws-amplify/core

# [3.2.0](https://github.com/aws-amplify/amplify-js/compare/@aws-amplify/core@3.1.2...@aws-amplify/core@3.2.0) (2020-04-02)

### Features

- **@aws-amplify/ui-components:** I18n Support ([#4979](https://github.com/aws-amplify/amplify-js/issues/4979)) ([6f3e37c](https://github.com/aws-amplify/amplify-js/commit/6f3e37cf1d764455475bc4aee689bd3fbe71dd3e))
- **@aws-amplify/ui-components:** User agent tracking for UI component packages ([#4804](https://github.com/aws-amplify/amplify-js/issues/4804)) ([15a0a2f](https://github.com/aws-amplify/amplify-js/commit/15a0a2fadeb96543721a6733faeb509efc26e1e2))

## [3.1.2](https://github.com/aws-amplify/amplify-js/compare/@aws-amplify/core@3.1.1...@aws-amplify/core@3.1.2) (2020-04-01)

**Note:** Version bump only for package @aws-amplify/core

## [3.1.1](https://github.com/aws-amplify/amplify-js/compare/@aws-amplify/core@3.1.0...@aws-amplify/core@3.1.1) (2020-04-01)

**Note:** Version bump only for package @aws-amplify/core

# [3.1.0](https://github.com/aws-amplify/amplify-js/compare/@aws-amplify/core@2.3.0...@aws-amplify/core@3.1.0) (2020-03-31)

### Bug Fixes

- **@aws-amplify/core:** expose tree-shaking for Webpack ([d1e5616](https://github.com/aws-amplify/amplify-js/commit/d1e561609e2f1098fc0f12aa2a2411042d7d4e12))
- **core, auth, aws-amplify-react:** fix tests ([bdd162c](https://github.com/aws-amplify/amplify-js/commit/bdd162c2dd03488168a299f8dd8c554f76ca8a12))

### Features

- **@aws-amplify/core:** [Delivers [#168673137](https://github.com/aws-amplify/amplify-js/issues/168673137)] Migrate core category to aws sdk V3 ([#4077](https://github.com/aws-amplify/amplify-js/issues/4077)) ([beb73a4](https://github.com/aws-amplify/amplify-js/commit/beb73a4b1c051654750f5bdc3b20cde3a3aba37d))
- **@aws-amplify/core:** publish ES2015/ESM artifacts ([d73d5e1](https://github.com/aws-amplify/amplify-js/commit/d73d5e14b5e6a46b36dc00045029693a229046d4))
- append amplify user agent to all V3 SDK calls ([#4564](https://github.com/aws-amplify/amplify-js/issues/4564)) ([175d4c3](https://github.com/aws-amplify/amplify-js/commit/175d4c34ccb9cd5674c228db14513827d1c80d3f))

### Reverts

- Revert "Publish" ([1319d31](https://github.com/aws-amplify/amplify-js/commit/1319d319b69717e76660fbfa6f1a845195c6d635))

# [2.3.0](https://github.com/aws-amplify/amplify-js/compare/@aws-amplify/core@2.2.6...@aws-amplify/core@2.3.0) (2020-03-30)

### Features

- **@aws-amplify/datastore:** Make DataStore available in aws-amplify… ([#5202](https://github.com/aws-amplify/amplify-js/issues/5202)) ([c9c020d](https://github.com/aws-amplify/amplify-js/commit/c9c020d6d13c5678ce15c738f7eaebec39e2b48a))

## [2.2.6](https://github.com/aws-amplify/amplify-js/compare/@aws-amplify/core@2.2.5...@aws-amplify/core@2.2.6) (2020-03-25)

### Bug Fixes

- **core:** move react-native dependency from dev ([fedf0b3](https://github.com/aws-amplify/amplify-js/commit/fedf0b331cb8e2263f0c7b7ae57bac5d8f69c888))
- **core:** revert dep addition. Add to peer and devDeps ([b2a22e5](https://github.com/aws-amplify/amplify-js/commit/b2a22e53532663328b200761ce1ecf35495acbd1))

## [2.2.5](https://github.com/aws-amplify/amplify-js/compare/@aws-amplify/core@2.2.4...@aws-amplify/core@2.2.5) (2020-02-28)

**Note:** Version bump only for package @aws-amplify/core

## [2.2.4](https://github.com/aws-amplify/amplify-js/compare/@aws-amplify/core@2.2.2...@aws-amplify/core@2.2.4) (2020-02-07)

### Bug Fixes

- **@aws-amplify/core:** Revert environment checks ([#4803](https://github.com/aws-amplify/amplify-js/issues/4803)) ([d92f3d8](https://github.com/aws-amplify/amplify-js/commit/d92f3d8df057c8dcb61a77b648bfc6d9efc2fd02)), closes [#4678](https://github.com/aws-amplify/amplify-js/issues/4678)
- **@aws-amplify/core:** Support clock skew ([#4844](https://github.com/aws-amplify/amplify-js/issues/4844)) ([8156cc9](https://github.com/aws-amplify/amplify-js/commit/8156cc9c84713541c236e41a8928f03368052bef))
- **cache:** export correct module for RN ([#4786](https://github.com/aws-amplify/amplify-js/issues/4786)) ([a15730c](https://github.com/aws-amplify/amplify-js/commit/a15730cc50692d9d31a0f586c3544b3dcdbea659))

## [2.2.2](https://github.com/aws-amplify/amplify-js/compare/@aws-amplify/core@2.2.1...@aws-amplify/core@2.2.2) (2020-01-10)

### Bug Fixes

- **@aws-amplify/auth:** [#3855](https://github.com/aws-amplify/amplify-js/issues/3855) add identityPoolRegion to core parser ([#3856](https://github.com/aws-amplify/amplify-js/issues/3856)) ([eb3ab44](https://github.com/aws-amplify/amplify-js/commit/eb3ab4409d7e1e06130095f29b76284d72612390))
- [#4311](https://github.com/aws-amplify/amplify-js/issues/4311) Update main entry field to point to CJS builds instead of webpack bundles ([#4678](https://github.com/aws-amplify/amplify-js/issues/4678)) ([54fbdf4](https://github.com/aws-amplify/amplify-js/commit/54fbdf4b1393567735fb7b5f4144db273f1a5f6a))

## [2.2.1](https://github.com/aws-amplify/amplify-js/compare/@aws-amplify/core@2.2.0...@aws-amplify/core@2.2.1) (2019-12-18)

### Bug Fixes

- **@aws-amplify/core:** add zen-observable dependency ([#4511](https://github.com/aws-amplify/amplify-js/issues/4511)) ([ada4518](https://github.com/aws-amplify/amplify-js/commit/ada451811e3e654ac6b620c86874978c8ec589cc))

# [2.2.0](https://github.com/aws-amplify/amplify-js/compare/@aws-amplify/core@2.1.0...@aws-amplify/core@2.2.0) (2019-12-03)

### Features

- **analytics:** Allow sending batch events ([#4377](https://github.com/aws-amplify/amplify-js/issues/4377)) ([6e7d693](https://github.com/aws-amplify/amplify-js/commit/6e7d69337d8fe8295f03d4d0441576cffb2a21f9))

# [2.1.0](https://github.com/aws-amplify/amplify-js/compare/@aws-amplify/core@1.2.4...@aws-amplify/core@2.1.0) (2019-11-15)

### Features

- enable watch mode for builds ([#4358](https://github.com/aws-amplify/amplify-js/issues/4358)) ([055e530](https://github.com/aws-amplify/amplify-js/commit/055e5308efc308ae6beee78f8963bb2f812e1f85))

## [1.2.4](https://github.com/aws-amplify/amplify-js/compare/@aws-amplify/core@1.2.3...@aws-amplify/core@1.2.4) (2019-10-29)

**Note:** Version bump only for package @aws-amplify/core

## [1.2.3](https://github.com/aws-amplify/amplify-js/compare/@aws-amplify/core@1.2.2...@aws-amplify/core@1.2.3) (2019-10-23)

**Note:** Version bump only for package @aws-amplify/core

## [1.2.2](https://github.com/aws/aws-amplify/compare/@aws-amplify/core@1.2.0...@aws-amplify/core@1.2.2) (2019-10-10)

**Note:** Version bump only for package @aws-amplify/core

# [1.2.0](https://github.com/aws/aws-amplify/compare/@aws-amplify/core@1.1.2...@aws-amplify/core@1.2.0) (2019-10-10)

### Bug Fixes

- Pinpoint analytics stopSession event ([422806e](https://github.com/aws/aws-amplify/commit/422806e58525490b0fec28055a818024f2681769)), closes [#3786](https://github.com/aws/aws-amplify/issues/3786) [#3042](https://github.com/aws/aws-amplify/issues/3042)
- **@aws-amplify/core:** removed unused variables ([#3926](https://github.com/aws/aws-amplify/issues/3926)) ([b63ac72](https://github.com/aws/aws-amplify/commit/b63ac72ab2c3d5e9105885d3f7a4f1a346878c81))

### Features

- Added Prettier formatting ([4dfd9aa](https://github.com/aws/aws-amplify/commit/4dfd9aa9ab900307c9d17c68448a6ca4aa08fd5a))

## [1.1.2](https://github.com/aws/aws-amplify/compare/@aws-amplify/core@1.1.1...@aws-amplify/core@1.1.2) (2019-09-05)

**Note:** Version bump only for package @aws-amplify/core

## [1.1.1](https://github.com/aws/aws-amplify/compare/@aws-amplify/core@1.1.0...@aws-amplify/core@1.1.1) (2019-09-04)

**Note:** Version bump only for package @aws-amplify/core

# [1.1.0](https://github.com/aws/aws-amplify/compare/@aws-amplify/core@1.0.31...@aws-amplify/core@1.1.0) (2019-08-05)

### Bug Fixes

- **@aws-amplify/core:** Await for cache.setItem when setting federatedInfo ([8691c42](https://github.com/aws/aws-amplify/commit/8691c42)), closes [#3296](https://github.com/aws/aws-amplify/issues/3296)
- **@aws-amplify/core:** Edge browser misidentified as Chrome ([#3807](https://github.com/aws/aws-amplify/issues/3807)) ([302d95b](https://github.com/aws/aws-amplify/commit/302d95b))

### Features

- Add support for local testing of api and storage ([#3806](https://github.com/aws/aws-amplify/issues/3806)) ([4390e8e](https://github.com/aws/aws-amplify/commit/4390e8e))

## [1.0.31](https://github.com/aws/aws-amplify/compare/@aws-amplify/core@1.0.30...@aws-amplify/core@1.0.31) (2019-07-31)

**Note:** Version bump only for package @aws-amplify/core

## [1.0.30](https://github.com/aws/aws-amplify/compare/@aws-amplify/core@1.0.29...@aws-amplify/core@1.0.30) (2019-07-30)

**Note:** Version bump only for package @aws-amplify/core

## [1.0.29](https://github.com/aws/aws-amplify/compare/@aws-amplify/core@1.0.28...@aws-amplify/core@1.0.29) (2019-07-18)

**Note:** Version bump only for package @aws-amplify/core

<a name="1.0.28"></a>

## [1.0.28](https://github.com/aws/aws-amplify/compare/@aws-amplify/core@1.0.28-unstable.3...@aws-amplify/core@1.0.28) (2019-06-17)

**Note:** Version bump only for package @aws-amplify/core

<a name="1.0.28-unstable.3"></a>

## [1.0.28-unstable.3](https://github.com/aws/aws-amplify/compare/@aws-amplify/core@1.0.28-unstable.2...@aws-amplify/core@1.0.28-unstable.3) (2019-06-14)

**Note:** Version bump only for package @aws-amplify/core

<a name="1.0.28-unstable.2"></a>

## [1.0.28-unstable.2](https://github.com/aws/aws-amplify/compare/@aws-amplify/core@1.0.28-unstable.1...@aws-amplify/core@1.0.28-unstable.2) (2019-06-10)

**Note:** Version bump only for package @aws-amplify/core

<a name="1.0.28-unstable.1"></a>

## [1.0.28-unstable.1](https://github.com/aws/aws-amplify/compare/@aws-amplify/core@1.0.27...@aws-amplify/core@1.0.28-unstable.1) (2019-05-24)

### Bug Fixes

- **@aws-amplify/core:** guard for Symbol reference ([ac76a7f](https://github.com/aws/aws-amplify/commit/ac76a7f))
- **aws-amplify:** manual version bumps for lerna issue ([9ce5a72](https://github.com/aws/aws-amplify/commit/9ce5a72))

<a name="1.0.27"></a>

## [1.0.27](https://github.com/aws/aws-amplify/compare/@aws-amplify/core@1.0.27-unstable.0...@aws-amplify/core@1.0.27) (2019-05-14)

**Note:** Version bump only for package @aws-amplify/core

<a name="1.0.27-unstable.0"></a>

## [1.0.27-unstable.0](https://github.com/aws/aws-amplify/compare/@aws-amplify/core@1.0.26...@aws-amplify/core@1.0.27-unstable.0) (2019-05-13)

### Bug Fixes

- **@aws-amplify/core:** bind console error to console ([d01062c](https://github.com/aws/aws-amplify/commit/d01062c))

<a name="1.0.26"></a>

## [1.0.26](https://github.com/aws/aws-amplify/compare/@aws-amplify/core@1.0.26-unstable.2...@aws-amplify/core@1.0.26) (2019-05-06)

**Note:** Version bump only for package @aws-amplify/core

<a name="1.0.26-unstable.2"></a>

## [1.0.26-unstable.2](https://github.com/aws/aws-amplify/compare/@aws-amplify/core@1.0.26-unstable.1...@aws-amplify/core@1.0.26-unstable.2) (2019-05-06)

### Features

- **pubsub:** Enable PubSub to work along side GraphQL/Appsync ([d8c972d](https://github.com/aws/aws-amplify/commit/d8c972d))

<a name="1.0.26-unstable.1"></a>

## [1.0.26-unstable.1](https://github.com/aws/aws-amplify/compare/@aws-amplify/core@1.0.26-unstable.0...@aws-amplify/core@1.0.26-unstable.1) (2019-04-17)

### Bug Fixes

- **@aws-amplify/core:** directly return if input is null for function transferKeyToUpperCase/transferKeyToLowerCase ([1600cfb](https://github.com/aws/aws-amplify/commit/1600cfb))

<a name="1.0.26-unstable.0"></a>

## [1.0.26-unstable.0](https://github.com/aws/aws-amplify/compare/@aws-amplify/core@1.0.25...@aws-amplify/core@1.0.26-unstable.0) (2019-04-12)

**Note:** Version bump only for package @aws-amplify/core

<a name="1.0.25"></a>

## [1.0.25](https://github.com/aws/aws-amplify/compare/@aws-amplify/core@1.0.25-unstable.1...@aws-amplify/core@1.0.25) (2019-04-04)

**Note:** Version bump only for package @aws-amplify/core

<a name="1.0.25-unstable.1"></a>

## [1.0.25-unstable.1](https://github.com/aws/aws-amplify/compare/@aws-amplify/core@1.0.25-unstable.0...@aws-amplify/core@1.0.25-unstable.1) (2019-04-04)

### Bug Fixes

- **@aws-amplify/core:** fix hub this binding issue ([#3002](https://github.com/aws/aws-amplify/issues/3002)) ([8fba1a2](https://github.com/aws/aws-amplify/commit/8fba1a2))

<a name="1.0.25-unstable.0"></a>

## [1.0.25-unstable.0](https://github.com/aws/aws-amplify/compare/@aws-amplify/core@1.0.24...@aws-amplify/core@1.0.25-unstable.0) (2019-04-02)

**Note:** Version bump only for package @aws-amplify/core

<a name="1.0.24"></a>

## [1.0.24](https://github.com/aws/aws-amplify/compare/@aws-amplify/core@1.0.24-unstable.1...@aws-amplify/core@1.0.24) (2019-03-28)

**Note:** Version bump only for package @aws-amplify/core

<a name="1.0.24-unstable.1"></a>

## [1.0.24-unstable.1](https://github.com/aws/aws-amplify/compare/@aws-amplify/core@1.0.24-unstable.0...@aws-amplify/core@1.0.24-unstable.1) (2019-03-28)

### Features

- **core:** Hub refactor and tests ([7ac5bcf](https://github.com/aws/aws-amplify/commit/7ac5bcf))

<a name="1.0.24-unstable.0"></a>

## [1.0.24-unstable.0](https://github.com/aws/aws-amplify/compare/@aws-amplify/core@1.0.23...@aws-amplify/core@1.0.24-unstable.0) (2019-03-22)

### Bug Fixes

- **core:** Remove unneeded Hub.dispatch and Hub.listen ([#2919](https://github.com/aws/aws-amplify/issues/2919)) ([aea7fa9](https://github.com/aws/aws-amplify/commit/aea7fa9)), closes [#2623](https://github.com/aws/aws-amplify/issues/2623)

<a name="1.0.23"></a>

## [1.0.23](https://github.com/aws/aws-amplify/compare/@aws-amplify/core@1.0.23-unstable.3...@aws-amplify/core@1.0.23) (2019-03-04)

**Note:** Version bump only for package @aws-amplify/core

<a name="1.0.23-unstable.3"></a>

## [1.0.23-unstable.3](https://github.com/aws/aws-amplify/compare/@aws-amplify/core@1.0.23-unstable.2...@aws-amplify/core@1.0.23-unstable.3) (2019-03-04)

**Note:** Version bump only for package @aws-amplify/core

<a name="1.0.23-unstable.2"></a>

## [1.0.23-unstable.2](https://github.com/aws/aws-amplify/compare/@aws-amplify/core@1.0.23-unstable.1...@aws-amplify/core@1.0.23-unstable.2) (2019-02-27)

**Note:** Version bump only for package @aws-amplify/core

<a name="1.0.23-unstable.1"></a>

## [1.0.23-unstable.1](https://github.com/aws/aws-amplify/compare/@aws-amplify/core@1.0.23-unstable.0...@aws-amplify/core@1.0.23-unstable.1) (2019-02-27)

**Note:** Version bump only for package @aws-amplify/core

<a name="1.0.23-unstable.0"></a>

## [1.0.23-unstable.0](https://github.com/aws/aws-amplify/compare/@aws-amplify/core@1.0.22...@aws-amplify/core@1.0.23-unstable.0) (2019-01-10)

### Bug Fixes

- **@aws-amplify/core:** storage, avoid to sync twice ([919c82a](https://github.com/aws/aws-amplify/commit/919c82a))

<a name="1.0.22"></a>

## [1.0.22](https://github.com/aws/aws-amplify/compare/@aws-amplify/core@1.0.22-unstable.0...@aws-amplify/core@1.0.22) (2019-01-10)

**Note:** Version bump only for package @aws-amplify/core

<a name="1.0.22-unstable.0"></a>

## [1.0.22-unstable.0](https://github.com/aws/aws-amplify/compare/@aws-amplify/core@1.0.21...@aws-amplify/core@1.0.22-unstable.0) (2018-12-26)

**Note:** Version bump only for package @aws-amplify/core

<a name="1.0.21"></a>

## [1.0.21](https://github.com/aws/aws-amplify/compare/@aws-amplify/core@1.0.21-unstable.0...@aws-amplify/core@1.0.21) (2018-12-26)

**Note:** Version bump only for package @aws-amplify/core

<a name="1.0.21-unstable.0"></a>

## [1.0.21-unstable.0](https://github.com/aws/aws-amplify/compare/@aws-amplify/core@1.0.20...@aws-amplify/core@1.0.21-unstable.0) (2018-12-22)

**Note:** Version bump only for package @aws-amplify/core

<a name="1.0.20"></a>

## [1.0.20](https://github.com/aws/aws-amplify/compare/@aws-amplify/core@1.0.20-unstable.0...@aws-amplify/core@1.0.20) (2018-12-13)

**Note:** Version bump only for package @aws-amplify/core

<a name="1.0.20-unstable.0"></a>

## [1.0.20-unstable.0](https://github.com/aws/aws-amplify/compare/@aws-amplify/core@1.0.19...@aws-amplify/core@1.0.20-unstable.0) (2018-12-07)

**Note:** Version bump only for package @aws-amplify/core

<a name="1.0.19"></a>

## [1.0.19](https://github.com/aws/aws-amplify/compare/@aws-amplify/core@1.0.19-unstable.4...@aws-amplify/core@1.0.19) (2018-12-03)

**Note:** Version bump only for package @aws-amplify/core

<a name="1.0.19-unstable.4"></a>

## [1.0.19-unstable.4](https://github.com/aws/aws-amplify/compare/@aws-amplify/core@1.0.19-unstable.3...@aws-amplify/core@1.0.19-unstable.4) (2018-11-27)

**Note:** Version bump only for package @aws-amplify/core

<a name="1.0.19-unstable.3"></a>

## [1.0.19-unstable.3](https://github.com/aws/aws-amplify/compare/@aws-amplify/core@1.0.19-unstable.2...@aws-amplify/core@1.0.19-unstable.3) (2018-11-26)

**Note:** Version bump only for package @aws-amplify/core

<a name="1.0.19-unstable.2"></a>

## [1.0.19-unstable.2](https://github.com/aws/aws-amplify/compare/@aws-amplify/core@1.0.19-unstable.1...@aws-amplify/core@1.0.19-unstable.2) (2018-11-20)

**Note:** Version bump only for package @aws-amplify/core

<a name="1.0.19-unstable.1"></a>

## [1.0.19-unstable.1](https://github.com/aws/aws-amplify/compare/@aws-amplify/core@1.0.19-unstable.0...@aws-amplify/core@1.0.19-unstable.1) (2018-11-19)

**Note:** Version bump only for package @aws-amplify/core

<a name="1.0.19-unstable.0"></a>

## [1.0.19-unstable.0](https://github.com/aws/aws-amplify/compare/@aws-amplify/core@1.0.18...@aws-amplify/core@1.0.19-unstable.0) (2018-11-15)

### Bug Fixes

- **@aws-amplify/core:** check if window.addListener is a function ([eaca33b](https://github.com/aws/aws-amplify/commit/eaca33b))

<a name="1.0.18"></a>

## [1.0.18](https://github.com/aws/aws-amplify/compare/@aws-amplify/core@1.0.18-unstable.0...@aws-amplify/core@1.0.18) (2018-11-12)

**Note:** Version bump only for package @aws-amplify/core

<a name="1.0.18-unstable.0"></a>

## [1.0.18-unstable.0](https://github.com/aws/aws-amplify/compare/@aws-amplify/core@1.0.17...@aws-amplify/core@1.0.18-unstable.0) (2018-11-06)

### Bug Fixes

- **@aws-amplify/core:** use existing methods to load localStorage ([3ec680d](https://github.com/aws/aws-amplify/commit/3ec680d))

<a name="1.0.17"></a>

## [1.0.17](https://github.com/aws/aws-amplify/compare/@aws-amplify/core@1.0.17-unstable.0...@aws-amplify/core@1.0.17) (2018-11-01)

**Note:** Version bump only for package @aws-amplify/core

<a name="1.0.17-unstable.0"></a>

## [1.0.17-unstable.0](https://github.com/aws/aws-amplify/compare/@aws-amplify/core@1.0.16...@aws-amplify/core@1.0.17-unstable.0) (2018-10-30)

**Note:** Version bump only for package @aws-amplify/core

<a name="1.0.16"></a>

## [1.0.16](https://github.com/aws/aws-amplify/compare/@aws-amplify/core@1.0.16-unstable.3...@aws-amplify/core@1.0.16) (2018-10-17)

**Note:** Version bump only for package @aws-amplify/core

<a name="1.0.16-unstable.3"></a>

## [1.0.16-unstable.3](https://github.com/aws/aws-amplify/compare/@aws-amplify/core@1.0.16-unstable.2...@aws-amplify/core@1.0.16-unstable.3) (2018-10-16)

**Note:** Version bump only for package @aws-amplify/core

<a name="1.0.16-unstable.2"></a>

## [1.0.16-unstable.2](https://github.com/aws/aws-amplify/compare/@aws-amplify/core@1.0.16-unstable.1...@aws-amplify/core@1.0.16-unstable.2) (2018-10-08)

### Bug Fixes

- **@aws-amplify/auth:** throw error when failed to sync items from AsyncStorage into Memory ([85c3f32](https://github.com/aws/aws-amplify/commit/85c3f32))

<a name="1.0.16-unstable.1"></a>

## [1.0.16-unstable.1](https://github.com/aws/aws-amplify/compare/@aws-amplify/core@1.0.16-unstable.0...@aws-amplify/core@1.0.16-unstable.1) (2018-10-05)

### Bug Fixes

- **@aws-amplify/core:** fix aws-sdk version to 2.329.0 ([#1851](https://github.com/aws/aws-amplify/issues/1851)) ([c6519e7](https://github.com/aws/aws-amplify/commit/c6519e7))

<a name="1.0.16-unstable.0"></a>

## [1.0.16-unstable.0](https://github.com/aws/aws-amplify/compare/@aws-amplify/core@1.0.15-unstable.1...@aws-amplify/core@1.0.16-unstable.0) (2018-10-05)

**Note:** Version bump only for package @aws-amplify/core

<a name="1.0.15"></a>

## [1.0.15](https://github.com/aws/aws-amplify/compare/@aws-amplify/core@1.0.15-unstable.1...@aws-amplify/core@1.0.15) (2018-10-04)

**Note:** Version bump only for package @aws-amplify/core

<a name="1.0.15-unstable.1"></a>

## [1.0.15-unstable.1](https://github.com/aws/aws-amplify/compare/@aws-amplify/core@1.0.15-unstable.0...@aws-amplify/core@1.0.15-unstable.1) (2018-10-03)

**Note:** Version bump only for package @aws-amplify/core

<a name="1.0.15-unstable.0"></a>

## [1.0.15-unstable.0](https://github.com/aws/aws-amplify/compare/@aws-amplify/core@1.0.14-unstable.1...@aws-amplify/core@1.0.15-unstable.0) (2018-10-03)

**Note:** Version bump only for package @aws-amplify/core

<a name="1.0.14"></a>

## [1.0.14](https://github.com/aws/aws-amplify/compare/@aws-amplify/core@1.0.14-unstable.1...@aws-amplify/core@1.0.14) (2018-10-03)

**Note:** Version bump only for package @aws-amplify/core

<a name="1.0.14-unstable.1"></a>

## [1.0.14-unstable.1](https://github.com/aws/aws-amplify/compare/@aws-amplify/core@1.0.14-unstable.0...@aws-amplify/core@1.0.14-unstable.1) (2018-10-01)

**Note:** Version bump only for package @aws-amplify/core

<a name="1.0.14-unstable.0"></a>

## [1.0.14-unstable.0](https://github.com/aws/aws-amplify/compare/@aws-amplify/core@1.0.13...@aws-amplify/core@1.0.14-unstable.0) (2018-09-28)

**Note:** Version bump only for package @aws-amplify/core

<a name="1.0.13"></a>

## [1.0.13](https://github.com/aws/aws-amplify/compare/@aws-amplify/core@1.0.13-unstable.1...@aws-amplify/core@1.0.13) (2018-09-27)

**Note:** Version bump only for package @aws-amplify/core

<a name="1.0.13-unstable.1"></a>

## [1.0.13-unstable.1](https://github.com/aws/aws-amplify/compare/@aws-amplify/core@1.0.13-unstable.0...@aws-amplify/core@1.0.13-unstable.1) (2018-09-25)

### Bug Fixes

- **@aws-amplify/core:** remove the polyfill ([728bf20](https://github.com/aws/aws-amplify/commit/728bf20))

<a name="1.0.13-unstable.0"></a>

## [1.0.13-unstable.0](https://github.com/aws/aws-amplify/compare/@aws-amplify/core@1.0.12...@aws-amplify/core@1.0.13-unstable.0) (2018-09-22)

**Note:** Version bump only for package @aws-amplify/core

<a name="1.0.12"></a>

## [1.0.12](https://github.com/aws/aws-amplify/compare/@aws-amplify/core@1.0.12-unstable.0...@aws-amplify/core@1.0.12) (2018-09-21)

**Note:** Version bump only for package @aws-amplify/core

<a name="1.0.12-unstable.0"></a>

## [1.0.12-unstable.0](https://github.com/aws/aws-amplify/compare/@aws-amplify/core@1.0.10...@aws-amplify/core@1.0.12-unstable.0) (2018-09-21)

**Note:** Version bump only for package @aws-amplify/core

<a name="1.0.11"></a>

## [1.0.11](https://github.com/aws/aws-amplify/compare/@aws-amplify/core@1.0.10...@aws-amplify/core@1.0.11) (2018-09-21)

**Note:** Version bump only for package @aws-amplify/core

<a name="1.0.10"></a>

## [1.0.10](https://github.com/aws/aws-amplify/compare/@aws-amplify/core@1.0.9...@aws-amplify/core@1.0.10) (2018-09-17)

**Note:** Version bump only for package @aws-amplify/core

<a name="1.0.9"></a>

## [1.0.9](https://github.com/aws/aws-amplify/compare/@aws-amplify/core@1.0.8...@aws-amplify/core@1.0.9) (2018-09-12)

### Bug Fixes

- **aws-amplify:** update the version of aws-sdk to latest ([482402d](https://github.com/aws/aws-amplify/commit/482402d))

<a name="1.0.8"></a>

## [1.0.8](https://github.com/aws/aws-amplify/compare/@aws-amplify/core@1.0.8-unstable.2...@aws-amplify/core@1.0.8) (2018-09-09)

**Note:** Version bump only for package @aws-amplify/core

<a name="1.0.8-unstable.2"></a>

## [1.0.8-unstable.2](https://github.com/aws/aws-amplify/compare/@aws-amplify/core@1.0.8-unstable.1...@aws-amplify/core@1.0.8-unstable.2) (2018-09-05)

**Note:** Version bump only for package @aws-amplify/core

<a name="1.0.8-unstable.1"></a>

## [1.0.8-unstable.1](https://github.com/aws/aws-amplify/compare/@aws-amplify/core@1.0.7...@aws-amplify/core@1.0.8-unstable.1) (2018-08-30)

### Bug Fixes

- **@aws-amplify/core:** check if window object exists for browser usage ([3596c9e](https://github.com/aws/aws-amplify/commit/3596c9e))

<a name="1.0.7"></a>

## [1.0.7](https://github.com/aws/aws-amplify/compare/@aws-amplify/core@1.0.6-unstable.1...@aws-amplify/core@1.0.7) (2018-08-28)

**Note:** Version bump only for package @aws-amplify/core

<a name="1.0.6-unstable.1"></a>

## [1.0.6-unstable.1](https://github.com/aws/aws-amplify/compare/@aws-amplify/core@1.0.6-unstable.0...@aws-amplify/core@1.0.6-unstable.1) (2018-08-20)

**Note:** Version bump only for package @aws-amplify/core

<a name="1.0.6-unstable.0"></a>

## [1.0.6-unstable.0](https://github.com/aws/aws-amplify/compare/@aws-amplify/core@1.0.5...@aws-amplify/core@1.0.6-unstable.0) (2018-08-19)

### Bug Fixes

- **aws-amplify-angular:** Angular rollup ([#1441](https://github.com/aws/aws-amplify/issues/1441)) ([eb84e01](https://github.com/aws/aws-amplify/commit/eb84e01))

<a name="1.0.5"></a>

## [1.0.5](https://github.com/aws/aws-amplify/compare/@aws-amplify/core@1.0.5-unstable.0...@aws-amplify/core@1.0.5) (2018-08-14)

**Note:** Version bump only for package @aws-amplify/core

<a name="1.0.5-unstable.0"></a>

## [1.0.5-unstable.0](https://github.com/aws/aws-amplify/compare/@aws-amplify/core@1.0.4...@aws-amplify/core@1.0.5-unstable.0) (2018-08-09)

**Note:** Version bump only for package @aws-amplify/core

<a name="1.0.4"></a>

## [1.0.4](https://github.com/aws/aws-amplify/compare/@aws-amplify/core@1.0.3-unstable.1...@aws-amplify/core@1.0.4) (2018-08-06)

**Note:** Version bump only for package @aws-amplify/core

<a name="1.0.3-unstable.1"></a>

## [1.0.3-unstable.1](https://github.com/aws/aws-amplify/compare/@aws-amplify/core@1.0.3...@aws-amplify/core@1.0.3-unstable.1) (2018-08-06)

**Note:** Version bump only for package @aws-amplify/core

<a name="1.0.3"></a>

## [1.0.3](https://github.com/aws/aws-amplify/compare/@aws-amplify/core@1.0.3-unstable.0...@aws-amplify/core@1.0.3) (2018-07-28)

**Note:** Version bump only for package @aws-amplify/core

<a name="1.0.3-unstable.0"></a>

## [1.0.3-unstable.0](https://github.com/aws/aws-amplify/compare/@aws-amplify/core@1.0.2...@aws-amplify/core@1.0.3-unstable.0) (2018-07-26)

### Bug Fixes

- **aws-amplify:** use method get instead of getPromise for credentials ([f15d74f](https://github.com/aws/aws-amplify/commit/f15d74f))

<a name="1.0.2"></a>

## [1.0.2](https://github.com/aws/aws-amplify/compare/@aws-amplify/core@1.0.2-unstable.0...@aws-amplify/core@1.0.2) (2018-07-19)

**Note:** Version bump only for package @aws-amplify/core

<a name="1.0.2-unstable.0"></a>

## [1.0.2-unstable.0](https://github.com/aws/aws-amplify/compare/@aws-amplify/core@1.0.1...@aws-amplify/core@1.0.2-unstable.0) (2018-07-19)

**Note:** Version bump only for package @aws-amplify/core

<a name="1.0.1"></a>

## [1.0.1](https://github.com/aws/aws-amplify/compare/@aws-amplify/core@1.0.1-unstable.2...@aws-amplify/core@1.0.1) (2018-07-18)

**Note:** Version bump only for package @aws-amplify/core

<a name="1.0.1-unstable.2"></a>

## [1.0.1-unstable.2](https://github.com/aws/aws-amplify/compare/@aws-amplify/core@1.0.1-unstable.1...@aws-amplify/core@1.0.1-unstable.2) (2018-07-18)

**Note:** Version bump only for package @aws-amplify/core

<a name="1.0.1-unstable.1"></a>

## [1.0.1-unstable.1](https://github.com/aws/aws-amplify/compare/@aws-amplify/core@1.0.1...@aws-amplify/core@1.0.1-unstable.1) (2018-07-18)

**Note:** Version bump only for package @aws-amplify/core

<a name="1.0.1-unstable.0"></a>

## [1.0.1-unstable.0](https://github.com/aws/aws-amplify/compare/@aws-amplify/core@1.0.1...@aws-amplify/core@1.0.1-unstable.0) (2018-07-18)

**Note:** Version bump only for package @aws-amplify/core

<a name="1.0.1-next.2"></a>

## [1.0.1-next.2](https://github.com/aws/aws-amplify/compare/@aws-amplify/core@1.0.1-next.1...@aws-amplify/core@1.0.1-next.2) (2018-06-28)

**Note:** Version bump only for package @aws-amplify/core

<a name="1.0.1-next.1"></a>

## [1.0.1-next.1](https://github.com/aws/aws-amplify/compare/@aws-amplify/core@1.0.1-next.1...@aws-amplify/core@1.0.1-next.1) (2018-06-28)

**Note:** Version bump only for package @aws-amplify/core

<a name="1.0.1-next.0"></a>

## [1.0.1-next.0](https://github.com/aws/aws-amplify/compare/@aws-amplify/core@1.0.1-next.1...@aws-amplify/core@1.0.1-next.0) (2018-06-28)

**Note:** Version bump only for package @aws-amplify/core

<a name="1.0.1-next.1"></a>

## [1.0.1-next.1](https://github.com/aws/aws-amplify/compare/@aws-amplify/core@1.0.1-next.0...@aws-amplify/core@1.0.1-next.1) (2018-06-28)

**Note:** Version bump only for package @aws-amplify/core

<a name="1.0.1-next.0"></a>

## 1.0.1-next.0 (2018-06-28)

**Note:** Version bump only for package @aws-amplify/core

<a name="0.1.3-unstable.0"></a>

## 0.1.3-unstable.0 (2018-06-27)

**Note:** Version bump only for package @aws-amplify/core<|MERGE_RESOLUTION|>--- conflicted
+++ resolved
@@ -3,8 +3,6 @@
 All notable changes to this project will be documented in this file.
 See [Conventional Commits](https://conventionalcommits.org) for commit guidelines.
 
-<<<<<<< HEAD
-=======
 ## 5.8.2 (2023-08-17)
 
 **Note:** Version bump only for package @aws-amplify/core
@@ -13,7 +11,6 @@
 
 **Note:** Version bump only for package @aws-amplify/core
 
->>>>>>> 471cf2a8
 # [5.8.0](https://github.com/aws-amplify/amplify-js/compare/@aws-amplify/core@5.7.0...@aws-amplify/core@5.8.0) (2023-07-31)
 
 ### Features
