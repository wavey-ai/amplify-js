--- conflicted
+++ resolved
@@ -40,20 +40,11 @@
             };
 
             const { onStateChange } = this.props;
-<<<<<<< HEAD
-            if (Auth && typeof Auth.federatedSignIn === 'function') {
-                return Auth.federatedSignIn(
-                    'google',
-                    { token: id_token, expires_at },
-                    user
-                ).then(credentials => {
-                    if (onStateChange) {
-                        onStateChange('signedIn');
-                    }
-                });
-            } else {
+            if (!Auth || 
+                typeof Auth.federatedSignIn !== 'function' || 
+                typeof Auth.currentAuthenticatedUser !== 'function') {
                 throw new Error('No Auth module found, please ensure @aws-amplify/auth is imported');
-=======
+            }
             
             await Auth.federatedSignIn(
                 'google',
@@ -65,7 +56,6 @@
 
             if (onStateChange) {
                 onStateChange('signedIn', user);
->>>>>>> 7e07ebe6
             }
         }
 
