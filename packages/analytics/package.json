{
	"name": "@aws-amplify/analytics",
<<<<<<< HEAD
	"version": "7.0.35",
=======
	"version": "7.0.38",
>>>>>>> 60a559f6
	"description": "Analytics category of aws-amplify",
	"main": "./dist/cjs/index.js",
	"module": "./dist/esm/index.mjs",
	"react-native": "./src/index.ts",
	"typings": "./dist/esm/index.d.ts",
	"sideEffects": false,
	"publishConfig": {
		"access": "public"
	},
	"scripts": {
		"test": "npm run lint && jest -w 1 --coverage --logHeapUsage",
		"build-with-test": "npm run clean && npm run test && npm run build",
		"build:umd": "webpack && webpack --config ./webpack.config.dev.js",
		"build:esm-cjs": "rollup --forceExit -c rollup.config.mjs",
		"build:watch": "npm run build:esm-cjs -- --watch",
		"build": "npm run clean && npm run build:esm-cjs && npm run build:umd",
		"clean": "npm run clean:size && rimraf dist lib lib-esm",
		"clean:size": "rimraf dual-publish-tmp tmp*",
		"format": "echo \"Not implemented\"",
		"lint": "eslint '**/*.{ts,tsx}' && npm run ts-coverage",
		"lint:fix": "eslint '**/*.{ts,tsx}' --fix",
		"ts-coverage": "typescript-coverage-report -p ./tsconfig.build.json -t 71.4"
	},
	"typesVersions": {
		">=4.2": {
			"pinpoint": [
				"./dist/esm/providers/pinpoint/index.d.ts"
			],
			"kinesis": [
				"./dist/esm/providers/kinesis/index.d.ts"
			],
			"kinesis-firehose": [
				"./dist/esm/providers/kinesis-firehose/index.d.ts"
			],
			"personalize": [
				"./dist/esm/providers/personalize/index.d.ts"
			]
		}
	},
	"exports": {
		".": {
			"types": "./dist/esm/index.d.ts",
			"import": "./dist/esm/index.mjs",
			"require": "./dist/cjs/index.js",
			"react-native": "./src/index.ts"
		},
		"./pinpoint": {
			"types": "./dist/esm/providers/pinpoint/index.d.ts",
			"import": "./dist/esm/providers/pinpoint/index.mjs",
			"require": "./dist/cjs/providers/pinpoint/index.js",
			"react-native": "./src/providers/pinpoint/index.ts"
		},
		"./kinesis": {
			"types": "./dist/esm/providers/kinesis/index.d.ts",
			"import": "./dist/esm/providers/kinesis/index.mjs",
			"require": "./dist/cjs/providers/kinesis/index.js",
			"react-native": "./src/providers/kinesis/index.ts"
		},
		"./kinesis-firehose": {
			"types": "./dist/esm/providers/kinesis-firehose/index.d.ts",
			"import": "./dist/esm/providers/kinesis-firehose/index.mjs",
			"require": "./dist/cjs/providers/kinesis-firehose/index.js",
			"react-native": "./src/providers/kinesis-firehose/index.ts"
		},
		"./personalize": {
			"types": "./dist/esm/providers/personalize/index.d.ts",
			"import": "./dist/esm/providers/personalize/index.mjs",
			"require": "./dist/cjs/providers/personalize/index.js",
			"react-native": "./src/providers/personalize/index.ts"
		},
		"./package.json": "./package.json"
	},
	"repository": {
		"type": "git",
		"url": "https://github.com/aws-amplify/amplify-js.git"
	},
	"author": "Amazon Web Services",
	"license": "Apache-2.0",
	"bugs": {
		"url": "https://github.com/aws/aws-amplify/issues"
	},
	"homepage": "https://aws-amplify.github.io/",
	"files": [
		"dist/cjs",
		"dist/esm",
		"src",
		"pinpoint",
		"kinesis",
		"kinesis-firehose",
		"personalize"
	],
	"dependencies": {
		"@aws-sdk/client-firehose": "3.398.0",
		"@aws-sdk/client-kinesis": "3.398.0",
		"@aws-sdk/client-personalize-events": "3.398.0",
		"@smithy/util-utf8": "2.0.0",
		"tslib": "^2.5.0"
	},
	"peerDependencies": {
		"@aws-amplify/core": "^6.1.0"
	},
	"devDependencies": {
<<<<<<< HEAD
		"@aws-amplify/core": "6.3.2",
		"@aws-amplify/react-native": "1.1.1",
=======
		"@aws-amplify/core": "6.3.5",
		"@aws-amplify/react-native": "1.1.3",
>>>>>>> 60a559f6
		"@aws-sdk/types": "3.398.0",
		"typescript": "5.0.2"
	}
}<|MERGE_RESOLUTION|>--- conflicted
+++ resolved
@@ -1,10 +1,6 @@
 {
 	"name": "@aws-amplify/analytics",
-<<<<<<< HEAD
-	"version": "7.0.35",
-=======
 	"version": "7.0.38",
->>>>>>> 60a559f6
 	"description": "Analytics category of aws-amplify",
 	"main": "./dist/cjs/index.js",
 	"module": "./dist/esm/index.mjs",
@@ -107,13 +103,8 @@
 		"@aws-amplify/core": "^6.1.0"
 	},
 	"devDependencies": {
-<<<<<<< HEAD
-		"@aws-amplify/core": "6.3.2",
-		"@aws-amplify/react-native": "1.1.1",
-=======
 		"@aws-amplify/core": "6.3.5",
 		"@aws-amplify/react-native": "1.1.3",
->>>>>>> 60a559f6
 		"@aws-sdk/types": "3.398.0",
 		"typescript": "5.0.2"
 	}
