{
	"name": "@aws-amplify/notifications",
<<<<<<< HEAD
	"version": "2.0.35",
=======
	"version": "2.0.38",
>>>>>>> 60a559f6
	"description": "Notifications category of aws-amplify",
	"main": "./dist/cjs/index.js",
	"module": "./dist/esm/index.mjs",
	"react-native": "./src/index.ts",
	"typings": "./dist/esm/index.d.ts",
	"sideEffects": false,
	"publishConfig": {
		"access": "public"
	},
	"scripts": {
		"test": "npm run lint && jest -w 1 --coverage --logHeapUsage",
		"test:watch": "jest -w 1 --watch",
		"build-with-test": "npm run clean && npm run build",
		"build:umd": "webpack && webpack --config ./webpack.config.dev.js",
		"build:esm-cjs": "rollup --forceExit -c rollup.config.mjs",
		"build:watch": "npm run build:esm-cjs -- --watch",
		"build": "npm run clean && npm run build:esm-cjs && npm run build:umd",
		"clean": "npm run clean:size && rimraf dist lib lib-esm",
		"clean:size": "rimraf dual-publish-tmp tmp*",
		"format": "echo \"Not implemented\"",
		"lint": "eslint '**/*.{ts,tsx}' && npm run ts-coverage",
		"lint:fix": "eslint '**/*.{ts,tsx}' --fix",
		"ts-coverage": "typescript-coverage-report -p ./tsconfig.build.json -t 88.21"
	},
	"typesVersions": {
		">=4.2": {
			"in-app-messaging": [
				"./dist/esm/inAppMessaging/index.d.ts"
			],
			"push-notifications": [
				"./dist/esm/pushNotifications/providers/index.d.ts"
			],
			"in-app-messaging/pinpoint": [
				"./dist/esm/inAppMessaging/providers/pinpoint/index.d.ts"
			],
			"push-notifications/pinpoint": [
				"./dist/esm/pushNotifications/providers/pinpoint/index.d.ts"
			]
		}
	},
	"exports": {
		".": {
			"import": "./dist/esm/index.mjs",
			"require": "./dist/cjs/index.js",
			"react-native": "./src/index.ts"
		},
		"./in-app-messaging": {
			"types": "./dist/esm/inAppMessaging/index.d.ts",
			"import": "./dist/esm/inAppMessaging/index.mjs",
			"require": "./dist/cjs/inAppMessaging/index.js",
			"react-native": "./src/inAppMessaging/index.ts"
		},
		"./push-notifications": {
			"types": "./dist/esm/pushNotifications/index.d.ts",
			"import": "./dist/esm/pushNotifications/index.mjs",
			"require": "./dist/cjs/pushNotifications/index.js",
			"react-native": "./src/pushNotifications/index.ts"
		},
		"./in-app-messaging/pinpoint": {
			"types": "./dist/esm/inAppMessaging/providers/pinpoint/index.d.ts",
			"import": "./dist/esm/inAppMessaging/providers/pinpoint/index.mjs",
			"require": "./dist/cjs/inAppMessaging/providers/pinpoint/index.js",
			"react-native": "./src/inAppMessaging/providers/pinpoint/index.ts"
		},
		"./push-notifications/pinpoint": {
			"types": "./dist/esm/pushNotifications/providers/pinpoint/index.d.ts",
			"import": "./dist/esm/pushNotifications/providers/pinpoint/index.mjs",
			"require": "./dist/cjs/pushNotifications/providers/pinpoint/index.js",
			"react-native": "./src/pushNotifications/providers/pinpoint/index.ts"
		},
		"./package.json": "./package.json"
	},
	"repository": {
		"type": "git",
		"url": "https://github.com/aws-amplify/amplify-js.git"
	},
	"author": "Amazon Web Services",
	"license": "Apache-2.0",
	"bugs": {
		"url": "https://github.com/aws/aws-amplify/issues"
	},
	"homepage": "https://docs.amplify.aws/",
	"files": [
		"dist/cjs",
		"dist/esm",
		"src",
		"in-app-messaging",
		"push-notifications"
	],
	"dependencies": {
		"lodash": "^4.17.21",
		"tslib": "^2.5.0"
	},
	"peerDependencies": {
		"@aws-amplify/core": "^6.1.0"
	},
	"devDependencies": {
<<<<<<< HEAD
		"@aws-amplify/core": "6.3.2",
		"@aws-amplify/react-native": "1.1.1",
=======
		"@aws-amplify/core": "6.3.5",
		"@aws-amplify/react-native": "1.1.3",
>>>>>>> 60a559f6
		"typescript": "5.0.2"
	}
}<|MERGE_RESOLUTION|>--- conflicted
+++ resolved
@@ -1,10 +1,6 @@
 {
 	"name": "@aws-amplify/notifications",
-<<<<<<< HEAD
-	"version": "2.0.35",
-=======
 	"version": "2.0.38",
->>>>>>> 60a559f6
 	"description": "Notifications category of aws-amplify",
 	"main": "./dist/cjs/index.js",
 	"module": "./dist/esm/index.mjs",
@@ -102,13 +98,8 @@
 		"@aws-amplify/core": "^6.1.0"
 	},
 	"devDependencies": {
-<<<<<<< HEAD
-		"@aws-amplify/core": "6.3.2",
-		"@aws-amplify/react-native": "1.1.1",
-=======
 		"@aws-amplify/core": "6.3.5",
 		"@aws-amplify/react-native": "1.1.3",
->>>>>>> 60a559f6
 		"typescript": "5.0.2"
 	}
 }