{
	"name": "@aws-amplify/api-rest",
	"private": false,
	"version": "4.0.32",
	"description": "Api-rest category of aws-amplify",
	"main": "./dist/cjs/index.js",
	"module": "./dist/esm/index.mjs",
	"typings": "./dist/esm/index.d.ts",
	"react-native": "./src/index.ts",
	"publishConfig": {
		"access": "public"
	},
	"scripts": {
		"test": "npm run lint && jest -w 1 --coverage --logHeapUsage",
		"test:watch": "jest -w 1 --watch",
		"build-with-test": "npm test && npm build",
		"build:umd": "webpack && webpack --config ./webpack.config.dev.js",
		"build:esm-cjs": "rollup --forceExit -c rollup.config.mjs",
		"build:watch": "npm run build:esm-cjs -- --watch",
		"build": "npm run clean && npm run build:esm-cjs && npm run build:umd",
		"clean": "npm run clean:size && rimraf dist lib lib-esm",
		"clean:size": "rimraf dual-publish-tmp tmp*",
		"format": "echo \"Not implemented\"",
		"lint": "eslint '**/*.{ts,tsx}' && npm run ts-coverage",
		"lint:fix": "eslint '**/*.{ts,tsx}' --fix",
		"ts-coverage": "typescript-coverage-report -p ./tsconfig.build.json -t 70.0"
	},
	"exports": {
		".": {
			"types": "./dist/esm/index.d.ts",
			"import": "./dist/esm/index.mjs",
			"require": "./dist/cjs/index.js",
			"react-native": "./src/index.ts"
		},
		"./server": {
			"types": "./dist/esm/server.d.ts",
			"import": "./dist/esm/server.mjs",
			"require": "./dist/cjs/server.js"
		},
		"./internals": {
			"types": "./dist/esm/internals/index.d.ts",
			"import": "./dist/esm/internals/index.mjs",
			"require": "./dist/cjs/internals/index.js",
			"react-native": "./src/internals/index.ts"
		},
		"./internals/server": {
			"types": "./dist/esm/internals/server.d.ts",
			"import": "./dist/esm/internals/server.mjs",
			"require": "./dist/cjs/internals/server.js"
		},
		"./package.json": "./package.json"
	},
	"typesVersions": {
		">=4.2": {
			"server": [
				"./dist/esm/server.d.ts"
			],
			"internals": [
				"./dist/esm/internals/index.d.ts"
			],
			"internals/server": [
				"./dist/esm/internals/server.d.ts"
			]
		}
	},
	"repository": {
		"type": "git",
		"url": "https://github.com/aws-amplify/amplify-js.git"
	},
	"author": "Amazon Web Services",
	"license": "Apache-2.0",
	"bugs": {
		"url": "https://github.com/aws/aws-amplify/issues"
	},
	"homepage": "https://aws-amplify.github.io/",
	"files": [
		"dist/cjs",
		"dist/esm",
		"src",
		"internals",
		"server"
	],
	"dependencies": {
		"tslib": "^2.5.0"
	},
	"peerDependencies": {
		"@aws-amplify/core": "^6.1.0"
	},
	"devDependencies": {
<<<<<<< HEAD
		"@aws-amplify/core": "6.2.1",
		"@aws-amplify/react-native": "1.1.1"
=======
		"@aws-amplify/core": "6.3.0",
		"@aws-amplify/react-native": "1.1.1",
		"typescript": "5.0.2"
>>>>>>> 1a1a6ce6
	},
	"size-limit": [
		{
			"name": "API (rest client)",
			"path": "./dist/esm/index.mjs",
			"import": "{ Amplify, RestAPI }",
			"limit": "31.5 kB"
		}
	]
}<|MERGE_RESOLUTION|>--- conflicted
+++ resolved
@@ -87,14 +87,8 @@
 		"@aws-amplify/core": "^6.1.0"
 	},
 	"devDependencies": {
-<<<<<<< HEAD
-		"@aws-amplify/core": "6.2.1",
+		"@aws-amplify/core": "6.3.0",
 		"@aws-amplify/react-native": "1.1.1"
-=======
-		"@aws-amplify/core": "6.3.0",
-		"@aws-amplify/react-native": "1.1.1",
-		"typescript": "5.0.2"
->>>>>>> 1a1a6ce6
 	},
 	"size-limit": [
 		{
