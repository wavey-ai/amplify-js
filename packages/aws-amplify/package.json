--- conflicted
+++ resolved
@@ -497,11 +497,7 @@
 			"name": "[Storage] uploadData (S3)",
 			"path": "./dist/esm/storage/index.mjs",
 			"import": "{ uploadData }",
-<<<<<<< HEAD
 			"limit": "20.05 kB"
-=======
-			"limit": "19.95 kB"
->>>>>>> b26e7199
 		}
 	]
 }