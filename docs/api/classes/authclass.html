<!doctype html>
<html class="minimal no-js">
<head>
	<meta charset="utf-8">
	<meta http-equiv="X-UA-Compatible" content="IE=edge">
	<title>AuthClass | amplify-js</title>
	<meta name="description" content="">
	<meta name="viewport" content="width=device-width, initial-scale=1">
	<link rel="icon" type="image/x-icon" href="https://aws-amplify.github.io/amplify-js/images/layout/favicon.ico">
	<style type="text/css">/*! normalize.css v1.1.3 | MIT License | git.io/normalize */
/* ========================================================================== HTML5 display definitions ========================================================================== */
/** Correct `block` display not defined in IE 6/7/8/9 and Firefox 3. */
article, aside, details, figcaption, figure, footer, header, hgroup, main, nav, section, summary { display: block; }

/** Correct `inline-block` display not defined in IE 6/7/8/9 and Firefox 3. */
audio, canvas, video { display: inline-block; *display: inline; *zoom: 1; }

/** Prevent modern browsers from displaying `audio` without controls. Remove excess height in iOS 5 devices. */
audio:not([controls]) { display: none; height: 0; }

/** Address styling not present in IE 7/8/9, Firefox 3, and Safari 4. Known issue: no IE 6 support. */
[hidden] { display: none; }

/* ========================================================================== Base ========================================================================== */
/** 1. Correct text resizing oddly in IE 6/7 when body `font-size` is set using `em` units. 2. Prevent iOS text size adjust after orientation change, without disabling user zoom. */
html { font-size: 100%; /* 1 */ -ms-text-size-adjust: 100%; /* 2 */ -webkit-text-size-adjust: 100%; /* 2 */ font-family: sans-serif; }

/** Address `font-family` inconsistency between `textarea` and other form elements. */
button, input, select, textarea { font-family: sans-serif; }

/** Address margins handled incorrectly in IE 6/7. */
body { margin: 0; }

/* ========================================================================== Links ========================================================================== */
/** Address `outline` inconsistency between Chrome and other browsers. */
a:focus { outline: thin dotted; }
a:active, a:hover { outline: 0; }

/** Improve readability when focused and also mouse hovered in all browsers. */
/* ========================================================================== Typography ========================================================================== */
/** Address font sizes and margins set differently in IE 6/7. Address font sizes within `section` and `article` in Firefox 4+, Safari 5, and Chrome. */
h1 { font-size: 2em; margin: 0.67em 0; }

h2 { font-size: 1.5em; margin: 0.83em 0; }

h3 { font-size: 1.17em; margin: 1em 0; }

h4, .tsd-index-panel h3 { font-size: 1em; margin: 1.33em 0; }

h5 { font-size: 0.83em; margin: 1.67em 0; }

h6 { font-size: 0.67em; margin: 2.33em 0; }

/** Address styling not present in IE 7/8/9, Safari 5, and Chrome. */
abbr[title] { border-bottom: 1px dotted; }

/** Address style set to `bolder` in Firefox 3+, Safari 4/5, and Chrome. */
b, strong { font-weight: bold; }

blockquote { margin: 1em 40px; }

/** Address styling not present in Safari 5 and Chrome. */
dfn { font-style: italic; }

/** Address differences between Firefox and other browsers. Known issue: no IE 6/7 normalization. */
hr { box-sizing: content-box; height: 0; }

/** Address styling not present in IE 6/7/8/9. */
mark { background: #ff0; color: #000; }

/** Address margins set differently in IE 6/7. */
p, pre { margin: 1em 0; }

/** Correct font family set oddly in IE 6, Safari 4/5, and Chrome. */
code, kbd, pre, samp { font-family: monospace, serif; _font-family: "courier new", monospace; font-size: 1em; }

/** Improve readability of pre-formatted text in all browsers. */
pre { white-space: pre; white-space: pre-wrap; word-wrap: break-word; }

/** Address CSS quotes not supported in IE 6/7. */
q { quotes: none; }
q:before, q:after { content: ""; content: none; }

/** Address `quotes` property not supported in Safari 4. */
/** Address inconsistent and variable font size in all browsers. */
small { font-size: 80%; }

/** Prevent `sub` and `sup` affecting `line-height` in all browsers. */
sub { font-size: 75%; line-height: 0; position: relative; vertical-align: baseline; }

sup { font-size: 75%; line-height: 0; position: relative; vertical-align: baseline; top: -0.5em; }

sub { bottom: -0.25em; }

/* ========================================================================== Lists ========================================================================== */
/** Address margins set differently in IE 6/7. */
dl, menu, ol, ul { margin: 1em 0; }

dd { margin: 0 0 0 40px; }

/** Address paddings set differently in IE 6/7. */
menu, ol, ul { padding: 0 0 0 40px; }

/** Correct list images handled incorrectly in IE 7. */
nav ul, nav ol { list-style: none; list-style-image: none; }

/* ========================================================================== Embedded content ========================================================================== */
/** 1. Remove border when inside `a` element in IE 6/7/8/9 and Firefox 3. 2. Improve image quality when scaled in IE 7. */
img { border: 0; /* 1 */ -ms-interpolation-mode: bicubic; }

/* 2 */
/** Correct overflow displayed oddly in IE 9. */
svg:not(:root) { overflow: hidden; }

/* ========================================================================== Figures ========================================================================== */
/** Address margin not present in IE 6/7/8/9, Safari 5, and Opera 11. */
figure, form { margin: 0; }

/* ========================================================================== Forms ========================================================================== */
/** Correct margin displayed oddly in IE 6/7. */
/** Define consistent border, margin, and padding. */
fieldset { border: 1px solid #c0c0c0; margin: 0 2px; padding: 0.35em 0.625em 0.75em; }

/** 1. Correct color not being inherited in IE 6/7/8/9. 2. Correct text not wrapping in Firefox 3. 3. Correct alignment displayed oddly in IE 6/7. */
legend { border: 0; /* 1 */ padding: 0; white-space: normal; /* 2 */ *margin-left: -7px; }

/* 3 */
/** 1. Correct font size not being inherited in all browsers. 2. Address margins set differently in IE 6/7, Firefox 3+, Safari 5, and Chrome. 3. Improve appearance and consistency in all browsers. */
button, input, select, textarea { font-size: 100%; /* 1 */ margin: 0; /* 2 */ vertical-align: baseline; /* 3 */ *vertical-align: middle; }

/* 3 */
/** Address Firefox 3+ setting `line-height` on `input` using `!important` in the UA stylesheet. */
button, input { line-height: normal; }

/** Address inconsistent `text-transform` inheritance for `button` and `select`. All other form control elements do not inherit `text-transform` values. Correct `button` style inheritance in Chrome, Safari 5+, and IE 6+. Correct `select` style inheritance in Firefox 4+ and Opera. */
button, select { text-transform: none; }

/** 1. Avoid the WebKit bug in Android 4.0.* where (2) destroys native `audio` and `video` controls. 2. Correct inability to style clickable `input` types in iOS. 3. Improve usability and consistency of cursor style between image-type `input` and others. 4. Remove inner spacing in IE 7 without affecting normal text inputs. Known issue: inner spacing remains in IE 6. */
button, html input[type="button"] { -webkit-appearance: button; /* 2 */ cursor: pointer; /* 3 */ *overflow: visible; }

/* 4 */
input[type="reset"], input[type="submit"] { -webkit-appearance: button; /* 2 */ cursor: pointer; /* 3 */ *overflow: visible; }

/* 4 */
/** Re-set default cursor for disabled elements. */
button[disabled], html input[disabled] { cursor: default; }

/** 1. Address box sizing set to content-box in IE 8/9. 2. Remove excess padding in IE 8/9. 3. Remove excess padding in IE 7. Known issue: excess padding remains in IE 6. */
input { /* 3 */ }
input[type="checkbox"], input[type="radio"] { box-sizing: border-box; /* 1 */ padding: 0; /* 2 */ *height: 13px; /* 3 */ *width: 13px; }
input[type="search"] { -webkit-appearance: textfield; /* 1 */ /* 2 */ box-sizing: content-box; }
input[type="search"]::-webkit-search-cancel-button, input[type="search"]::-webkit-search-decoration { -webkit-appearance: none; }

/** 1. Address `appearance` set to `searchfield` in Safari 5 and Chrome. 2. Address `box-sizing` set to `border-box` in Safari 5 and Chrome (include `-moz` to future-proof). */
/** Remove inner padding and search cancel button in Safari 5 and Chrome on OS X. */
/** Remove inner padding and border in Firefox 3+. */
button::-moz-focus-inner, input::-moz-focus-inner { border: 0; padding: 0; }

/** 1. Remove default vertical scrollbar in IE 6/7/8/9. 2. Improve readability and alignment in all browsers. */
textarea { overflow: auto; /* 1 */ vertical-align: top; }

/* 2 */
/* ========================================================================== Tables ========================================================================== */
/** Remove most spacing between table cells. */
table { border-collapse: collapse; border-spacing: 0; }

/* Visual Studio-like style based on original C# coloring by Jason Diamond <jason@diamond.name> */
.hljs { display: inline-block; padding: 0.5em; background: white; color: black; }

.hljs-comment, .hljs-annotation, .hljs-template_comment, .diff .hljs-header, .hljs-chunk, .apache .hljs-cbracket { color: #008000; }

.hljs-keyword, .hljs-id, .hljs-built_in, .css .smalltalk .hljs-class, .hljs-winutils, .bash .hljs-variable, .tex .hljs-command, .hljs-request, .hljs-status, .nginx .hljs-title { color: #00f; }

.xml .hljs-tag { color: #00f; }
.xml .hljs-tag .hljs-value { color: #00f; }

.hljs-string, .hljs-title, .hljs-parent, .hljs-tag .hljs-value, .hljs-rules .hljs-value { color: #a31515; }

.ruby .hljs-symbol { color: #a31515; }
.ruby .hljs-symbol .hljs-string { color: #a31515; }

.hljs-template_tag, .django .hljs-variable, .hljs-addition, .hljs-flow, .hljs-stream, .apache .hljs-tag, .hljs-date, .tex .hljs-formula, .coffeescript .hljs-attribute { color: #a31515; }

.ruby .hljs-string, .hljs-decorator, .hljs-filter .hljs-argument, .hljs-localvars, .hljs-array, .hljs-attr_selector, .hljs-pseudo, .hljs-pi, .hljs-doctype, .hljs-deletion, .hljs-envvar, .hljs-shebang, .hljs-preprocessor, .hljs-pragma, .userType, .apache .hljs-sqbracket, .nginx .hljs-built_in, .tex .hljs-special, .hljs-prompt { color: #2b91af; }

.hljs-phpdoc, .hljs-javadoc, .hljs-xmlDocTag { color: #808080; }

.vhdl .hljs-typename { font-weight: bold; }
.vhdl .hljs-string { color: #666666; }
.vhdl .hljs-literal { color: #a31515; }
.vhdl .hljs-attribute { color: #00b0e8; }

.xml .hljs-attribute { color: #f00; }

.col > :first-child, .col-1 > :first-child, .col-2 > :first-child, .col-3 > :first-child, .col-4 > :first-child, .col-5 > :first-child, .col-6 > :first-child, .col-7 > :first-child, .col-8 > :first-child, .col-9 > :first-child, .col-10 > :first-child, .col-11 > :first-child, .tsd-panel > :first-child, ul.tsd-descriptions > li > :first-child, .col > :first-child > :first-child, .col-1 > :first-child > :first-child, .col-2 > :first-child > :first-child, .col-3 > :first-child > :first-child, .col-4 > :first-child > :first-child, .col-5 > :first-child > :first-child, .col-6 > :first-child > :first-child, .col-7 > :first-child > :first-child, .col-8 > :first-child > :first-child, .col-9 > :first-child > :first-child, .col-10 > :first-child > :first-child, .col-11 > :first-child > :first-child, .tsd-panel > :first-child > :first-child, ul.tsd-descriptions > li > :first-child > :first-child, .col > :first-child > :first-child > :first-child, .col-1 > :first-child > :first-child > :first-child, .col-2 > :first-child > :first-child > :first-child, .col-3 > :first-child > :first-child > :first-child, .col-4 > :first-child > :first-child > :first-child, .col-5 > :first-child > :first-child > :first-child, .col-6 > :first-child > :first-child > :first-child, .col-7 > :first-child > :first-child > :first-child, .col-8 > :first-child > :first-child > :first-child, .col-9 > :first-child > :first-child > :first-child, .col-10 > :first-child > :first-child > :first-child, .col-11 > :first-child > :first-child > :first-child, .tsd-panel > :first-child > :first-child > :first-child, ul.tsd-descriptions > li > :first-child > :first-child > :first-child { margin-top: 0; }
.col > :last-child, .col-1 > :last-child, .col-2 > :last-child, .col-3 > :last-child, .col-4 > :last-child, .col-5 > :last-child, .col-6 > :last-child, .col-7 > :last-child, .col-8 > :last-child, .col-9 > :last-child, .col-10 > :last-child, .col-11 > :last-child, .tsd-panel > :last-child, ul.tsd-descriptions > li > :last-child, .col > :last-child > :last-child, .col-1 > :last-child > :last-child, .col-2 > :last-child > :last-child, .col-3 > :last-child > :last-child, .col-4 > :last-child > :last-child, .col-5 > :last-child > :last-child, .col-6 > :last-child > :last-child, .col-7 > :last-child > :last-child, .col-8 > :last-child > :last-child, .col-9 > :last-child > :last-child, .col-10 > :last-child > :last-child, .col-11 > :last-child > :last-child, .tsd-panel > :last-child > :last-child, ul.tsd-descriptions > li > :last-child > :last-child, .col > :last-child > :last-child > :last-child, .col-1 > :last-child > :last-child > :last-child, .col-2 > :last-child > :last-child > :last-child, .col-3 > :last-child > :last-child > :last-child, .col-4 > :last-child > :last-child > :last-child, .col-5 > :last-child > :last-child > :last-child, .col-6 > :last-child > :last-child > :last-child, .col-7 > :last-child > :last-child > :last-child, .col-8 > :last-child > :last-child > :last-child, .col-9 > :last-child > :last-child > :last-child, .col-10 > :last-child > :last-child > :last-child, .col-11 > :last-child > :last-child > :last-child, .tsd-panel > :last-child > :last-child > :last-child, ul.tsd-descriptions > li > :last-child > :last-child > :last-child { margin-bottom: 0; }

.container { max-width: 1200px; margin: 0 auto; padding: 0 40px; }
@media (max-width: 640px) { .container { padding: 0 20px; } }

.container-main { padding-bottom: 200px; }

.row { position: relative; margin: 0 -10px; }
.row:after { visibility: hidden; display: block; content: ""; clear: both; height: 0; }

.col, .col-1, .col-2, .col-3, .col-4, .col-5, .col-6, .col-7, .col-8, .col-9, .col-10, .col-11 { box-sizing: border-box; float: left; padding: 0 10px; }

.col-1 { width: 8.33333%; }

.offset-1 { margin-left: 8.33333%; }

.col-2 { width: 16.66667%; }

.offset-2 { margin-left: 16.66667%; }

.col-3 { width: 25%; }

.offset-3 { margin-left: 25%; }

.col-4 { width: 33.33333%; }

.offset-4 { margin-left: 33.33333%; }

.col-5 { width: 41.66667%; }

.offset-5 { margin-left: 41.66667%; }

.col-6 { width: 50%; }

.offset-6 { margin-left: 50%; }

.col-7 { width: 58.33333%; }

.offset-7 { margin-left: 58.33333%; }

.col-8 { width: 66.66667%; }

.offset-8 { margin-left: 66.66667%; }

.col-9 { width: 75%; }

.offset-9 { margin-left: 75%; }

.col-10 { width: 83.33333%; }

.offset-10 { margin-left: 83.33333%; }

.col-11 { width: 91.66667%; }

.offset-11 { margin-left: 91.66667%; }

.tsd-kind-icon { display: block; position: relative; padding-left: 20px; text-indent: -20px; }
.tsd-kind-icon:before { content: ''; display: inline-block; vertical-align: middle; width: 17px; height: 17px; margin: 0 3px 2px 0; background-image: url(data:image/png;base64,iVBORw0KGgoAAAANSUhEUgAAAO4AAADMCAYAAAB0ip8fAAAAGXRFWHRTb2Z0d2FyZQBBZG9iZSBJbWFnZVJlYWR5ccllPAAAJLFJREFUeNrsnQ+sXUWdx+e9PnFbumFDrCmpqRZhdV3EurI1mrLPAI1t7ILIGkFX2y6EBqKugejq6mLLwkpgTTASTAnYV0iKWdQGgqEraZdnX2RF2C2srBKJha4NzbYQSUrZ16S+nd+7M+/OmTt/fr+Zufecd+7vl0xv773nft7vzDnfM3PmnO+ZsZmZGcHRiYvvz2c8dEV78uDojRt2vK0ReYzBP98ZSfvxNYbmSzB27NiRxNiwYUP2Tl96R29KHiXqtCn7x1N3pUHed/VMUUYTYpSPoRwc2fFuWR6Q5beyzKjXB9TnsVgqy2Iqwyfc5bLcKcuLCgKv29Tn2GgD45OyXCDLCs6DGY44RZavyvJDWfbK8kFZRtTro+pz+H6B57efUP//WyrDJdw1sjwLvRQjeXi9Wn2+BrFC850BlfSgLKer/z8z5Hkwwx3flGVclvfC2YAsB9Xn8HqX+hy+v93x21tleV6JkswYdRx9HlBNtysWq++XR45g853xZSWWhzgPZni+Xw1DGbJ8XJZjnmWOqe8vVsubv10iy8JUhi3cL8pyWuQoc5pazhfznbEMBg/V0Y/zYIaPAa30bbK8GmG8qpa7xvrtzhyGLdxLkecFlyZ+Nx8Ya9T5xyTnwYzActB93YVk7FLLm799IodhC3cJErIk8bv5wFiqXo9wHswILLdEbRtM2NtwifFZEmPM8eUyJCT0HZphXt9bNJHGqFyrPGVD7roctip3oPVhXP/NykNzLhMF6lRsaMT+sWpbffupvv57CYwWvvGtppAOIcV/xCHCZIbd4j6EVP9Did8J1fV7vyxvqZnhWw6G4E+obkmd9UHJo+l12sY8JtWAESYuVsubv12Vw7CFe1tgdMsc5bot8H2McbkaTfuZ6Fw3+5nV/x8Uw7cucPS72Rg4qKs+KHk0vU7bmIceNFwcyWOxWu471m8/kcOwhXtAlo+J8ND0x9RyvogxoAv4PXXEG1Gv36uBEVqXm9VI3pqa6wObx3yo07blMSW6N0iELin9UC03Zf32mCpJDNcNGLDAuaJz8fewsRJ3qc8fRTTrIYYeeLnNOPItrYERWpeTsqyX5XVV3ltTfWDzmA912sY8Pic6o8P/KTo3bSw1fne1+vwJtZwdX5BlpSw3pjBGwB1Uw03krju2RxZN7Mhm/KA7OEUKuLm/pCuHyHKuC/FPOxmXnciv0+MbNzRi/1i1beAmA2ceanDKDBAg3AG1WgnusGodoce0P/I3lqle1VkUxsggbX3GxtN/FFqTh3Uu1yBSMUY7nQzT1UKNQdvpjL/nXJdE4VYYmHz6WaeD3j9KhCFuZx4O4Q48xmr6u7tlWWtUxu6aGMmiG0R9YPIxxN/IOq1x/+hbHjdueCEJVtLLO5baTXZ1hwixrkDu60pvpRoN7OsK5NPIOm1jHk0w02NaXOiDH8r5I/LgsEwK/FBOV0d255bJLtuhWLetDUb6kgcQNtKXNdI35QkYISM9nCQ/JjqG3sdE1d2AFexqWWYZ8ArvEwS7WpZZBrzCe8HB0axohJFeC3af6F5wHlfvUQI2BNvDwArYEGwPgyhgNtKXy4MZ1ajPSP/OjVLuy72CtaMi4FfmPL9BwToZPgF7BOtkIARsG6UPinwDO5bRpjyY4Q6XkV5zcoz0UcboH8ou+5/8jRBSwPukgMcxhygp2PF/FxP7HhffrXyewrA/P+uss/adeuqpKMbLL788PjU1tS9wJLWN0ueL7hMGUg3sWEab8mCGu2fqMsHvM36TaqSPMua6yoaAdQvsEpuQYhMg2JfFCz3fl2AsXrxYnH322SBgIQXsE6yQghX79u0TR48e9W0Yl1H6oLVxUgzsGEab8mCGZ9xMuE3wyy3hpRjpo4xRjPhiYusHwyVgpGB1aAP0iFFcGwdjYKcy2pQHM/yna9oEP2MUl/AwRnoSYywmvn/b9XPx+NM/ShpqK8HQAn7sscdmBUuIJUaFYJYzR/kgjmQw2pQHM/yfHzHEHwqMkZ7EiF7H/f0bprPHykMM8/pe6DrvyZMnQyPQxlhdj+kbXv9RFlcTvVPgjPRUhl3haEbESI/OI2CkRzEiRvqB1UfESD+wPCJGejgfvlCWRQ7G/QJnpCcx6ngg+qxB+SNiywiUHMZHP/rRESieZR4ydnw4V3yTsTF0MZfT4TKwUxmUPDYLvJGeyiiRR4k6bWMepgle2/OOG0LTRQickZ7EqEO4l0vBxozSUYYULMVs/SZr4wijsrBGegqDkgfVSE9hlMijRJ22MQ/bBH/cEp4wRqexRno0wxTuh0TV7BuKKbW8HVGGFG3MoBxlSNGmmK31xjE3LNVIT2Fg80gx0lMYJfIoUadty8NlpNfCMwVHNdKjGKNW831+RDhasOdbTf9snPd1MSnL+QjxeQ3K73nPeyZlyWJY3U3TKP0mkW+kxzKweYTWBZtHifrod522MQ+Xkf64yDfSRxljnr77+apbcJPoXPQFAX3NJVZXgICB8eRWJ0NHcNQLBAyMp59+OplhHFk3q0KN+4z/pzKweUwXyGO6z3mUqNM25XFC7Y/fF507oLaKqgkebpzYH/jthBogu4XKGIsMAIGAV0S6HFEB73lYrHh4ZssBh0PENCgHBbxnz54Vu3btOuBwu1QYTZkXluilRdcHIioMjAk+VqclDOwYRmz/KDHVJYbhcBDFtst+JbCUOJTCGEMekbLi736+2maQjdLXXXddNqOE2PoUbKSfR3k0wkh/4x/HFLNanggXd9KxkR6xLmykb2YeQ2OklzvgMrlDs5EemQcb6d0MNtJ3o69GerkDrpZllgGv8D5BsGyk52h6tMNIbwi2h4EVMBvpG5kHM6pRn5H+wjOFWLLIK1g7KgJ+/ehBjGCdDJ+A+2ykPyryDexYRpvyYIY7XEb6RSLfSB9ljL75VCEuersQUsD7pIBRtx5KwY7/z08m9h2crBrpUxj253020t8oujeTpxrYsYw25cEMd8/UZYJfI7pGgVQjfZQx11U2BKxbYJfYhBSbAMEeP/JCz/clGH020h+1Nk6KgR3DaFMezPCMmwm3CX6RJbwUI32UMeYT3/++Jvtlh4U4crwjtqP/vdcpNFeUYGgBHzt2TLz00kvitddemxXsL3/5S4yJHuJS4/zQtXH0TeWw3Oeso502sN+ayGhTHsxwM6BX+CX1/ys8wtOGgV2q92T+9gvqXDqJMRYT3yOTPxfPTaaZ4EswChjpdyKXM0f5II5kMNqUBzP8n2t/bOwCHsZIT2JEr+OOnsw30ocY5jXL0LXUDCM93HH1ISGsR1J2YkbgjPRUhl3haEbESI/OI2CkRzEiRvqB1UfESD+wPCJG+hVqwNZ1PjwicEZ6EqM2I/07LtsyAiWHgTTSrxDVZ/fYz/bBGOmpDEoesLGwRnoqo0QeJeq0jXmYJngQv/mcKvs5VhgjPYlRi5FeCnbQRnr7wVvCGLHDGukpDEoeVCM9hVEijxJ12sY8bBO8/ZA5YYxOY430aMbAjfRStHUZ6fXGMTcs1UhPYWDzSDHSUxgl8ihRp23Lw2Wk18IzBUc10qMYRY30V5wjJmVpspF+ucg30mMZ2DxC64LNo0R99LtO25iHy0h/UOQb6aOMvhjpQcDAuP8XbKQn5MFG+vmXRzuN9FrA/7pXrHju+1sOpBjH2UhPDjbSB4KN9ISY+Dwb6SPBRvp5lEcjjPT3/1dkiSWrxTsuYyN9n8XPRvp5lMfQGelzWjQ20qetDxvp2UjPRnoODnewkd4hWDbSs5G+qQw20kcE62TwjPQ8m7wY1hnph8xIzzPSM6MUoxkz0g+JkZ5npGdGKUazZqR3iS8mtn4weEZ6npG+4YxmzkjfIiM9z0iflwcz/J83d0Z6NtKzkZ6N9GykF4KN9Gykb0ce9Rrp4ZZHddvjmfIVFjrTc/Txtpi6IBlOI/1lJ3boo/yZ+/fvjzLYSM9G+przaIaRXgpuXL1e4PmxGU4jPYYRM9JL0Y6rVy+DjfRspBdspJ+N7bJcqQZENkrhbfWIJmSkxzL0wIvLoFxhSPGmMOzuJhvp8/MoUadtzKNWIz0I5a9kgTPuV9T594tSeFNXvHu2H64NvSEjPYWhYxrDkOKdWrlyJZbhO7Kykb5MHiXqtE151Gqkv0d07sh4UC30gIJMSOGdPL1zrhnz5EYZCCO9lyHFCy3PmWykRwUb6QPRNiP9JtXiHVZHgQnVTRMCb6T3MghGei+DjfRR8bORfkB5NMJIb7Wa5mvnjP20vxbL/zJ0qNkiYgxHVAzKMKKcyygRbKRnIz0mj0YY6VeeiCYRNNJjdlS5osvkUSpgpEd159hIn7A+bKQfXiP9iyLRSC9XcrUsswx4hfdUhmHze5GN9BwNjUYZ6e9V55iL1Ou9WAEbgu1hYAVsCLaHwUZ6NsE3hFGbkX7MEuxNKmG4tnSfMUA1od5/WgkJrjPBMPiULVibIbvIcwz5/RxD/n+WIb+fsgVrM2S3bY4hv59jyP/PMuT3vgenrxHVi9t6Q12txPAx4b7et0B0L3rD/aHPJDDalAcz3AFG+neIzvV100+rTfA7FR9aVfta7q1KU19NYZgtLtw1AtdLb7ZEq+Ok+vxmtZzLqlNhGKIVajSOzDBEq8+9MAy9AUyjNFyne934PsXATmG0KQ9muHumtgkeWuqFxjIpRnoUw+4qX6uOAPDYjo1G87xAvX9WfX9toELmGLJV3SjLAtUaL4D3VIZsVTfKskC1xgvgPZJhG6Xh6GXfhUU1sGMZbcqDGZ5xM9Frgr9a9N7zTDXSoxi2cKFLfLbo3MlxgxKI+XqL+n7CVxuyVe1hSMH2MNRyvhHNHoYUbA9DLecLlwH6KdUl2R1YzmVgpzLalAcz3GGa4CsD0KJzm+Ja4zOMkZ7EcPlxT1rntHD/8CZP99kn3pPWOe0cw+4+B8R70jqnnWPY3WdP+AzQcDvlOlUxKwXOwE5ltCkPZvh/7/P7wunNI+ogsF/gjPQkRshIrwW8PdTCIgW8HVpYuAZmXwcz37vuSDEEvB1aWLguaV+bjBjpXRVyr9ooQuCM9FSGGSRGxEiPziNgpEcxIkb6gdVHxEg/sDwiRnqX+D8juvcYY4z0JEYdRnozRvrIcJmoYWM8KctHAsu5DOxUBiWP2YcCCJyRnsookUeJOm1jHqYJ3gwQ2nmymM9qwhjpSQxbuOaAlC/0QJUzzAGpQMDO6DVKmwNSqQxRNUpDwD3QPxWda6HmiB3WSE9hUPKgGukpjBJ5lKjTNuZhm+Ah4DZduP56wBqdxhrp0Qx7RvorHSPKwjGyfKXwz0h/pT2ibDEgYjPSX2mPKBMZQvQape92DLNTjfQUBjaPFCM9hVEijxJ12rY8XEb6q0TvJSWqkR7FcM1Iv9kSsLAEu1l4ZqSX56iTslQY6hKQMC4F6YEXp0FZnsdOylJhqEtAwrgUFGRY3U3TKK03SI6RHsvA5hFaF2weJeqj33XaxjxcRnr9uxwjfZQx8g8Tbw11RaMz0ocsTlKsPobLFDniYkmxkhg/OGWDSInSN/cTWTMFzv+dDMt5lcQ4vjGtTjNMBs48Vm0buMnAmYcanLLPjb+q9lHTBH+z8BvpdSxTvaqzKIyQcHUEZ6THeBOlgFfI5Q4YI8i6QkyD8kiIJQW8QrbEppHeycAYx30xaFuf8fec65Io3AoDk08/65QShrideZQw9GPCELczD4dwBx4DmZEeRGt9RDZKg2hzGSVFVzjYSD+P8miakX6QwTPSI9aFjfTNzGNoZqTXRvrUI5XqzrGRPmF92EjPRno20nNwuION9A7BspGejfRNZbCR3hSsYCN90/JghjvYSO9jsJGejfQNZbCRPsRgIz0b6RvKYCO9Y0Szh8FG+tryYIY72EjvES8b6ZuRBzP8v2cjvVo+JGA20hPyYCN92TzYSF8NNtL7DdsPCzbSNzmPWo30psnAZyaYscSxwOi62qLxMmRrOmK0ruNqOHyV6ut/6e1i62SMIVvcEaMl6GHAilnuIFi5n6gTffA5ftsxYge2rgPWHUtwXe1fZHmJwgjsJCHGGepyQM+6EPJwMi47sWMyN4/jGzdQGJX6gLuePHdMkfNYtW0kOQ+468lzxxQ5D9na6jz+QJb/U43f79Vn4On9nGN0+hnVek4Zo8rQGfpKKmPUOmGGAA/sqSLNSI9hQIQMyiUYG9XrRaqSDgqa2fpbsnw4k4HNI2TYxuZxuEB9HO5znbYtj8vV6yajAaMY6W/KYThnpJflDlneLLrzdZqC9RnpgwykkT7IQBrpbcaN6gT/KWODxMzWg2SUWJemMJpSH4PO47tKYEuM38WM9P+cw/DOSK/U/bDR+m0WxBnpPQwd06UZspscYpyHPGeuizHdIoYY0jx2q1PL2Iz02Qx9jgtHkLNEdyb451WTfVJEjPTWkczLiBnp5TnuSIyBMdJL8XoZMQeQcY4bygMb0TwQRnpKHj0MeY4bZGgHUKhO5TlukBEztxvnuFFGyEgvz3GDecRmmjfOcaOMkJFenuOO9Hv/wPx4IDPSE4z0XgbBSB9aF5G7LgTxU/Igr4tD/CXqo5Y6bVMekUc5peYhfC2uN87Y+ELw+5cm3hb9I3plfF5G2dpGGY7WwRmhZ04RRNfXSHwuFSkwz5qK1SnmWVOEFjfK8C2LedYUocWNMnzLNuGRNXPCvVNEH+QTNNJjngMkN8gyuVyWGV8b6WPLNcXAzkZ6NtL3M/pqpJcba7Usswx4hfcJgmUjPUfTo1FG+j2ic3/yIvW6BytgQ7A9DKyADcH2MNhIzyb4hjAaZ6S/Qy34RdVVhh0HriXBRWivkV4JEsWQy84yZFcoZKQPMthIzyZ4wUb6ioEdBANzmCxRK7FEvb9D4E3wdTL0BjCN0nA3yvtF966UFAM7hdGmPJjh7pnaJng915C+AyvFSI9i+Iz0v1NHE/jBW9TrN9XnWBP8HEO2qtkM2apSGbZRekq11mbrTDWwYxltyoMZnnEz0WuCX60aE1OkVCM9iuEz0i9UC9+pdp471fuFImKklyLtYchucQ9DLecb0exhKCN9hYE00sMR9CnVLRHq9SnjyIoxsFMZbcqDGe4wTfCwP4L5/dPq/afVe91qYoz0JIYt3O1G10A/gWKr6D75QncxtgcGplAMtZxvYArFUMv5Qt/zCSf551kb5jz1ubmcOconRNW4TGW0KQ9m+H+v/bEwPeeTluieVJ/b29D8bTLDNar8K0OgE0ZLvNz6PhRzDN2yqtceBlzf08XH0C2reu1haHO9dc2SUiFmHE7cML4gMQJGelIewLGuB5MYhes0meHZPwaeB1z/hXLJ9Isi8YAaMtKTGbZw4Tascw1hbDdaYi2Uc9Vyvq5yhaFbVvX6K9X1O01UrUx2V7nC0C2rekUxRNcoHeuCYIz0VAYljycEfkZ6KqNEHiXqtI15mCb4WHcbY6QnMVwz0j9vCNQM/f55EZiRXgo0xrhcVUhwRvpchuidcXy12iDmST91Rnosg5JHyoz0WEaJPErUaRvzcM0mP6XEZg5wUWekRzF8M9JrgW4yWmItJNSM9JqhWmDdEj8v4gblHoZqgXVLjGFA2DOOL1RdIHOYnTojPYWBzSNlRnoKo0QeJeq0bXm4ZqR/XXVvzUtK1BnpUQzfjPRTwj0j/ZQIzEgvxTkpS4WhWmDdElNnpJ9l8Iz0PCN9Q/Oob0b6gMkANSN9yGQgxUqaTd7F4hnp8xg8I31LZ6RHuIOCRnqkO2iFXO5AzozjPCM9eifjGekzg2ek74qbZ6QPB89IP4/yaMSM9NijmDwKLZNdjixPrezqLHti8ywjZ8Zx7Q/mGekRjBJ51BA8I31uiysFq906q+X/Z88xpYCniF2POYYUbxLDcA3Nneu6XEE8I311fdhIP2RGehCbLI+J6sTSs35Y9TlKsLkMzwTXc75cwcFRf9RvpHeI7WwlFPAnflF1U8eJgiUzHIIlM1Swkb5cHsyoRm1GeleLa/phwXoEt4DZ02zGoimMNeo31xgbQhuln1XfuwIq6UHR8cLC/59JYLQpD2a445uq8YDr63BXk55bV5vg36u+v93xWzDSP69ESWb4usqmH3ZOKLKfP0E4mvWNYZkNQkdS0yhtR4qBncJoUx7M6A2Xkd6OFCM9ijHqORHXXdOFpthk99c0G8RO5rMZli93TrCG2SAU2ih9oei9JjqiPsca2KmMNuXBDM+4meia4PeI3ps1ZtTnWCM9iTHqOUc1/bC22M5FDkxlMyxfri3YGEMboPd6KmSvtZzZfbIN7FRGm/JghjtME/wFHvFfoP6PMdKTGKHHs/7Kej1Xtpqm2QATfWEYZoNQLEHyU2aCp/yt+Z4HM/yfH0EyUmakDzJ8XWXTDzsnNtlqbhTdm/xjXeUoQ5uTdXF0lSsMLVjTbGAavj2mb0yFmHE4ccOkfNezXMRIj84jYKRHMQrXaTIjYqQfWB4RIz1G/DEjPYnh6ypvNFo0U2x6gAjTVfYxPqxOsqNXwi1frilYDEMbpdd6uiBrreV0uAzsVAYlDxg5xxrpqYwSeZSo0zbmYZrgd3u62/pWTYyRnsTwdZVvMFrWZx2jwpjwMeCenj8VYaN0CYY2Sj/iqZBHBN5IT2VQ8jgo8EZ6KqNEHiXqtI15mCb4dR7xrxN4Iz2J4RPu2UbLeotjVPhVhHB7GKL7DKuYUboEwzZKu4bZqUZ6CgObR4qRnsIokUeJOm1bHi4jvR0pRnoUwyfc5bpltQT7pGoJML6mHoboPsMKY5SeZTgeFEdhsJG+TB4l6rSNedRnpJ+ZmbHPTW9S3TM4wmxULdzFqpm+TYow2tpGGF8THoOyeTO4PJ9NYrCRvspgI31LjfS2cNXKwYXn65Rg7sMKNsYwuthOg7I9x6kUL5nBRno20ufGvDXSK5F+XZXUo1wPw6gQlFFa7jA9DGMnYyO9YCN9HXk0wkhfU4X03fRNaT1NgZT28yJ5fTfSI32565AtIqmbnMBYh2wRSd3kBMa6UkIEsWvBpwrYPGAMVLi+SqREwW7bUmNAghLmhfBUhjMP4gHEmUdGr2GOkVHHResjo2tcNI+M/bZv+9ioGM64W3TuA6YGDEJ8NpPRpjyYUdO2HUbhgkka7lo5SPwdPIkALtZPZTDalAczaty2mGdOnaaOAHBNCa5v3ZE4wpzFUCPMFYYavKLEner330qo0B+LzrW3SxMZbcqDGTVv29Azp06TBa4r/UZ0rjFdpV5/Iz+/ASvYXAYIVhYnQ82ZS6lQ7Wd8lPC7dxkVOp7IaFMezGjAth1FiO2DlhUPbsHaShQsmeEQ7ActO1+UYcS3jcqAO5D2EioUjMzXi86F8RRGm/JgRkO2ravFBd8SPDLlU0psJxJM8EUZSrAniEZ6HbcbJ/sQC9X5w1LkUfB6da6RwmhTHsxo0LZ1CRfOJb8vy4NSbHtEmgm+KEMKtsJAGukhPiA6M//ZAQ+e+7X63hffEJ3pDn+bwWhTHsxo0Lb13Tm1SQruFiWWd8r3z8n3C5Sn9sui6nQQqQz7Irh9vQwEKkU7x5Dvn5PvFyhf7izDvrHAugb5OPxOdJ6o90krxXvU9764RP0G7tr6vCwXJTBIeXiu3ZLysBnWdV1UHn2sUxLDvlnDuq47sDwi+2kt+xjVSA9Hhc0y8fMRA1M+Bkwe/OeiM1VnbGCqwjCM9GiG6LiZrhLd+UZn9wk1EBCLnarStmQw2pQHMxqybV3C/ZCoTixdEawsk4hkvAzRsSf9mYgb6UswdFwguhMWQ2VcS9gowJ3MZMTyGEesSyyP8QL1MT6gOuU8MvexUUcXd1K1qCCQ+4iCDTJE99EbUSO9NcH1LEO9RzOsioG4i1ihp6vzi90ZDEwesXXB5FGiPgZRp5xHgX1sLCQ+4ZjImhIBhm1QvsnHAAHnMkTH4XGPOghQj8Svqkr9ciIDk0dsXTB5lKiPQdQp51FgH6vLHQQxPSDGcjVyd1UCH+4bhQdjL85gYPOYLpDHdJ/zKFGnnEeBfazue5XXD4ABz/XZlMi+Q3SePpDDoOSxvkAe6/uYR4k65TwK7GN1CVcbo3NN3xjGKxl5Hi7AwOQRW5fDBRhiQIxB1Eeb8kjax0YmJiay1hqu8WEnTz5nemPw+1+8cSJ7K+T4df/in57K/vs/+fv3oZeNeW5/dyCezx+tCP894qNritcpJWIm+xoeXeMbu0lml3gKBhjqB3qO6xMmRfyxnStVfBTB9fMgAHlQfusTt14fnpG+7Iz0OeJLfeQNpaucM8N20xgcHK0LW7g5M2w3jWFePPcV10V1uAAOTo/FGYw25cGMBm5bW7g5M2w3jQEXy1dFDlyrRO9FdbixG1waxzIYbcqDGWHGV1Sj4itfQWxbMsMUrmuG7W2iewuWEP4ZtpvGgMDasuzlTi/AaFMezAh/F/Pd7kVsWzLDFK45O7YOeHzGPtGdXFoI9wzbTWNwcAzNOa45O3ZlQE105i9Za3y2S/hvhG8Cg4NjaIQbmkAZmnZ4+txK9d43IW9TGBwcrQ7zOq4WwSHHcnBXx2dEd/Ihn7iSGI5ZzzMY58zrDVLiJhCTc+WytN9Xt8mG2urDvP67alt926Vy/bcBcweZLa45O7YZIJLzZPmR8Zk9w3YKA4T5lj4x5lPA+sLM5yMtYDSlPtqUR1S45uzYOsBiBNdOzQmCXTNsUxkhg3IJxnyKy0V8Bvb5wmhKfbQpj6hwXTNs24/S8M2wTWFAUGf6pjKEp6vtikOO7n4ug5KHb+bzIwUYYsCMftZHU/NYG+GsRexjZIZ9A0bODNtYhv5/zkzfGMZVIj7h0mHR63/cqcqyDAY1D9e6UPMoUR/9qtM257FdhO962o7Yx8gM22RwQnRme4fHosIthVtFdXbsj4v4DNsxxl1quek+M8CCdUZCLwRa9k8ZR8MURkoe0wXymO5DHiXqlPMovI/53EH7lUhzAsMwZ/ouwijt8kkNTB6OEeRYfWCiwsBY8hwOogqjhJ0Ow3A4iCp5lJimFcNwOIgqeZR0+aTGWAmvJZYRm02euJMVn7W8RtE714Uofp6Rfh7kUUr0rZ2RPiUGbaSPrQsxn0bWKedRjXlppB9E6z5sRvrY+rCRvp1G+rGcirXPW0owUna0QT1ahYOjKdHmGenZSF8mD2Y0cNu6hDuDKLFoAoON9GXyYEaYUbuRvtIdV91o/TzZ9er9jZQufc0M+2I5PB3+dcRypxdgtCkPZoQZpgnefuCDEHQjPYrhEi7c4ADT/p20Pj+pPp9CiKYpDDPgpg2Ye+hgRvebGcwIheuBD31huIQbm7oSM7VlUxh2wHAtPK8q53ocM5gRCtcDH4oz2jw45Qvw9ML1uf3MYEafGPYDH4ozxupWkXkJKfXWuuolpHMwFXJvgUrtC4N4DdebB8FI72QQjfR9qw+ikb4veYyMniL+4+43dpd4wxkY8X+mwAHEyxi2Fhc2xpOyfKRBjFTDdhMZTamPYnlI0VLzcD3wQZRm1CXcEiZ4KgNms/+pLCsy8u4HI8Ww3VRGU+qjSB5StNQ8XA98oAaKERPuAus1JVwMykzfqQzbvHy36B1mdy13pACDkkeKkR7LEANm9LM+BpqHFG2Kkd71wAeqkR7FCAn3TtGdgft29Z4aPkbMoFyCwUb6MnmUqNM259EII70Z1xboEocY031msJG+TB4l6nRe5QGDUU3fx+oeVS5uHGcjPRvpQ4FhVEaQHXk0wkg/yI1jbBivQTm2o7GR3it+NtLPgzzYSB9hUK6HmgIp7edF8vpupEfaJdcRW0TyQRzJCOZB8dT6WtgQw+gqB/Og+HJNwZbw8w5UuCVa9YLe26WIwQlXmLM4pDKceRAPIM48MnoNc4yMOi5aHxn7S1YeM78/UWFkdNH7to8N4y2PEDD0f0rC7+AC/WczGW3Kgxk1bdthFC7cOAc+S6oL5N2ic+/oVAajTXkwo8ZtO2zChWvAYJvam1ChP5blC7JcmshoUx7MqHnbjg6ZaPUk2I8Sfvcuo0LHExltyoMZDdi2wyLcbxuV8TrhaAgVukeW62VZnchoUx7MaMi2HQbh3m6c7EMsVOcPS5FHwevVuUYKo015MKNB27btwv2A6Lg+7ICHdf1afe+Lb4jOExF+m8FoUx7MaNC2HWu5cB+X5Z2y3CrLJ63v7lHf++IS9Rt4vtXnZbkogUHKw3PtlpSHzbCu66LysG/WsK7r5tQpiWHfrGFd1x1YHvbNGtZ13Vr2sWHoKsNN3LZV6jtqICAWO1WlbclgtCkPZjRk2w7L4NQFouu1hMqgOJ9glG8ykxHLA/NQgFgelAcL9JMxqPpoUx7kfWxYhKsr/C5ihZ6uzi92ZzAwecQM25g8KA8n6CdjEPXRpjyS9rFhEe5ada6wOeFI/KroukRSGJg8YoZtTB6UhxP0kzGI+mhTHkn72NgQiHa5Grm7KuG3cN/ohaIzx0sqA5vHdIE8pvucR4k65TwK7GPD0OLC/CybEn97h+g8cS+HQcljfYE81vcxjxJ1ynkU2MeGQbivZPz2cAEGJg9t0PYZtg8XYIgBMQZRH23KI2kf+38BBgBl/ARfytYPuAAAAABJRU5ErkJggg==); }
@media (-webkit-min-device-pixel-ratio: 1.5), (min-device-pixel-ratio: 1.5), (min-resolution: 144dpi) { .tsd-kind-icon:before { background-image: url(data:image/png;base64,iVBORw0KGgoAAAANSUhEUgAAAdwAAAGYCAYAAADoalOPAAAAGXRFWHRTb2Z0d2FyZQBBZG9iZSBJbWFnZVJlYWR5ccllPAAAa/5JREFUeNrsvQ+MFce9JlozRpNlzdOs0HKFNRb+E/y4zxvb5GFhxYIdhJcIiwgShysc7suOvbEcEdmyZYsIL/OYgMyCgoyMsIKCzI3nWtcx73ltwYvFKF4j5jKyn5Hnhdj3Ostby39mGXm02OjOXjvszgt7Xv3oXzM1Pf2nqruqq8453yeVzpk+3VXffF3dX1d1Vf06Go2GAAAAAIBWw47BG4PhsqvvE9GJUwIAAAAA7jEHEgB5WP9rf2Uf/wH0CF0PAAi1pUktytCAFi4AAAAA+GjhHupwX+gWjdfGofAYHBx0zqOvry+IllUztaCgR5j1FPePmRg97J7IsocbTcNDAzfJtEmmNTJ1y7SUt5+VaVKmN2Q6KtPHjv8dJzzQpQwAAAD4xgqZnpapN8vP+XO1THtkGpGpX6ZhC+VeluntOniU6VKeTw93Mh2T6V2Z/sTpXd62hfdxDfDwz4Oe/B7gp0HoAT3AAzxM0SXTQZlOs8ldpA4KmTbIdCc3Cufw9w3820U2xlN8bFeFcnvYbGvhYWK4c2XaJtNHMv1CpvXs9tdwWsbbfsH7bONjbAM8/POg45+Q6XfcpfIx9IAe4AEeJUz+tzI9ItMlmfbKdLNMP5HpuEyj3Pq8zN+P8283876X+NjfGj4MxOVOiKhbuDYeuoa7kF18Dz/F6zzp7+FjFlqsHODhn0dcJnW73M9dKdADeoAHeJga/QluTZLxrZLpKRG9Hy3CJO+7io/t5bzmGpRLrdPddfPQMVxqcr8j0/ISoi7nY3ssVA7w8M9jgVLm4zKdgR7QAzzAowSe5XzGZbqLrx1TnOFjxzmvZzXLpQFQj/rgUWS41Cf9qkyLKgi7iPPoqpAHePjnQfsd4+OoW+Uw9IAe4AEeJY6lbuqHZZqS6T6ZxirwGOM8pjjPZRrlHmBzrJ1HkeE+UfIJKO2J6IkKx4OHfx70juJb/P2n0AN6gAd4lOTxc/7cX7JFmdbC3J/IO6tceg+7zxePPMOl/vqtwh62Cr33BOARHg/6fTt/p3loJ6EH9AAP8CjBg7pzaUrNpGJ8NrCP81wtpufMppU7JNMFXzzyDHedsDsMnPLaXOI48PDPY6NS5ivQA3qAB3iU5LGRP18X0cAlW6C8XkqUkVbukE8eeYa7SdjH2hLHgId/Hurvb0MP6AEe4FGSR/wa5qgDHkOJMtLKHfXJI89wlzggsqzEMeDhn8dtyvdz0AN6gAd4lOSxJHHd2MRozv8Yb/vQJ488w13ogMiCEseAh38eapkXoAf0AA/wKMkj3nfCAY8LOXzibZM+edQdLWhKhAHwAA/wAA/waC0eXaHzyDNcF84/XuIY8PDPY6KmJ1TogXoKHq3Nw2WPUE+ijLRyu33yyDNcF33b52o6Bjzs5vm+8n0J9IAe4AEeJfN0OeYh71qMty32ySMvPB9Nd1hvmchQiWNs8KAnsCdFFErp6tNYVszMjDiXznhkxTLNiD/q47zQ7/EQdxp5d7Id6kdOzF1XeqTyyOKTEa+3netpq98/gtYjK+ZuIk4ujepfzdfPcct6rFXKSCIudyl/98Ijr4VLJCYtkqC8XipxXFUe9JRxu4iGf49XyKdVeJQ5L3SRxnPVNqJ+ONED9RT3j3bQI563TqbfbVEPymtzooy0ctf55NFZcEL3WiSyt+SJrsqjX7k5Ut/6yzKdl6nB6Txv62kTHmXOC/2+m7/TE2Jvm9cPF3qgnuL+0Q560Mpsw2xM2yzqsY3zHOYysspdI6JxF154FI1SpnUhRy2QoDwOVDi+Co83+JP61d8T0cRvtTL08Db67dY24FH2vDwnptcbfQb1w7oeqKe4f7SLHk/yJ63DvMyCHpTHY4m8s8rtEtPrP9fOo8hwabj3hopdKeOcx6UKeVThET8FUrzS+ZwXPaVdz6mft83nfVqdR9nzEpc5JmZG2WjX+mFbD9RT3D/aRQ81utYxUS3MXw/nMZfzHC14UDnMBtvjg0en5gm+W5SPE3h3xQpmg4fgrgTCAHcHjnPazdvUfVqdR9nzQlMK4piRahzJdq0ftvVAPcX9o130UONHvyXKx+V9i/M4w3kWgfahrt6DPnjoLnxBT/Gr+OlF573BJO+7SlSLMWiDR4z4xfiRlP3ibfPagEfV8zLBx+8S0bua3javH7b0QD3F/aOd9KAW+r0ietdJsXVPcYtYZwBTN+97io8d5rx0Wv1xudQC3143D5OVpi7x08vNMj0qoigL6kvhs7ztUd5nd8VuD1s8krigua1Vedg4L3Q8Dby4U0Tz2ha1ef2woQfqKe4f7aYHDb76Nhv0XDbAj7j1SaOJ1fB2S3nbQd5nOx9zhPMwifgTl3uTiN4318ZjTokTRBk+x8knyvJogIfVMo+gfjjRA/UU94920IPe9z4k04sy7RHRvPZHOOWB5rg+xa3KKuX2chqug8csw93SEEHAFo+syem6yJjUb4ysRQN0kbHIQdvClh45i1s0FUKpp7h/zERi0QdvsMUja3ELCyDDonfKNPqZ5rbT+99upXVJLW3q0qZR0jS/9ZzFcmvjMUe0L+7hzzfBA0D9QD2FHkHoQQa2W0zPc/cFJzza2XC7wAMt6zLnxYUmOS1t1FPcP5pej119n0ChNjNcGrKuzrM6kbFPu/AAUD9QT6EH9IDhOgG9EP+VyA7HNMH7tAsPAPUD9RR6tLQeobWs28lwKbLGdeABoH6gnkKP9tBjx+CNwXAh8+9oNBqoOgAAAEDLITTDbfoWbtVh+1WnD1SdRmFrOocr+Jw2E+KALegBAM1hfCEO1OqsmoE0vBWUAvhfVnACDwAAACA4lG7hssnSOpK9/DdNGO6XLcYRDwZ3lYeIJi7T2qAtxaOOllUztaCgx0xU7WnRgU5vzKEO9/+rTq9UKDwcLhRxFTqLWoTCQwPxcot5C04cleljx/+OEx7GLVxu0Z6SX08r5iL4+2n6rY4WbxEPES0oXUdLcwWX5ZsHAABAsyK+j9L6xLS04moRhb28htMy3raH90neb6uU+626eGgbbo7BJeHUeE15uDI82aJYIZN3Hgoo+sUWEcVkfFemP3F6l7dt4X1sgp78HuCnQZ88oEeYeoAHeBSBFsw4qNxHaU3nQyKK10vBQOZwupO3HeJ9YmM8KMotQhKXS3OJ366LR6HhGhicU+OtysOW4RkYbV3GS5EqtvHT1i9kWp/yRLaef/uI951roUwK4vw77lL52BMP6BGmHuABHrom/1sRBQiII25RRKKfyHRcREHcL3Ma5W0/4X328jGPcB7zS5RLc4WP1smj04HBWTVe2zzKGl4Fo3VpvAs5nz1CP37jHj5mYcUy6X31/SJ6V+2DB/QIUw/wAA9doz/B98M4pjRF3dGNy/sUHzPBeZzQfBCIy6XW6e66eXQ6NLhKxuuah67hWTTaVB6UN5VR4njqCnlHpuUZv+/KOXY5H9tjWOYCpczHZTrjiQf0CFMP8AAPXTzL+dDyj3fxtZOGHTl5nOFjxzmvZzXLpQFQj/rgMctw//wBcXreIqvGMgMXxVjv/y1eOF20Xyg8Fi9efPraa691xuOLL77oHRkZOW14GL0reFVEgc6zMFBw0SziPLoMyjzGx1G3ymFPPKBHmHqAB3jogrqpHxZRTNr7ZBrL2XdngdmNcR5TnOcyjXIPsDnWzmOW4f5PNwrxv/ybK4Yn5i2yanBCGpx4W/yV+EJ8Urh/KDzmzZsnbrnlFjJeIY3XptEKabTi9OnT4vPPPzc9/ImcJ1OTi2Y556UDekcRj+b7qUce0CNMPcADPHTxc/7cn9OiNDG7M5yXmndWufQedp8vHp2uDc/U4ELlYct4Kxotgd6jbDXYv+ii2SqK39/Q79v5O81DO+mJB/QIUw/wAA9dUHcuTauZVIxPB0Vmt4/zXC2m58ymlUtrQF/wxaNwlHJZw6tqcKHyKGu8Fow2xjphPjw/76KhvDYXHL9RKfMVjzygR5h6gAd46GIjf74uooFLJsgzO8rrpUQZaeUO+eShPQ9X1/BsG1yoPHSN16LRxtiU+LsjI5lcNGsLylR/f9sjD+gRph7gAR66iF/DHE1sb2QkE7MbSpSRVu6oTx7GSzvGhveP0sPOnxTiy7Fpg/t/xUkn5hYyj9h4v/zyS/HZZ5+Jr7766qrR/uEPf7BlsiqWVDh2gD+TFWVZwXG3Kd/PeeQBPcLUAzzAw7T8cxV47OTP5APAaM7/GG/70CeP0mspq4b3wgsv1GZwofJQjZd4ODDaGAtTnsiqYoFBmRc88oAeYeoBHuBhuu9ESku7Ki7k8Im3TfrkUTlaEBmeL5MLkQcZr0OzdYUp8AAP8ACPJufRFTqPpo+H24agJ7LkqEAauPOqYT4vKd/HDcpcwPv74AE9wtQDPMDDpPXXwy3t5GpO9KrmG4Y81LhhPYkWZlq53fzdC4/KLVygdqS9c6DRcPdZzlPF+8r3JR55QI8w9QAP8DDdd0nGdfV3FXjkXYvxtsU+ebRLC5eewJ6UaWSd+NmMp7G0uJlbGu55fPe7353BIy2eaUb8UXoaXZ9x0YiUJ9WXNHgNafwe508j70564uFKDzoXtA7yiPq0nhNz15UeqTyy+GTE63XGIyvmbkD1tFY9smLuZtw/Wl6PrJi7iTi5NKp/NZd3POdh9hs5LcgsrFXKSCIudyl/98KjHVq49JRxuzTao0mz9cFDGu3RpNka4rjIXli7zJPqpMbFTRfpxcSF6YOHCz2unBcRTQ8YN7hp2dajDI9Q9AilnkKP8PWI562T6Xfn9CCZtjApr82JMtLKXeeTRzsYbr802vjmSH3rL8t0XkzPrzrP23pc85BGa4MHXSx7c343vXj3iuLIGPT7bv5OT4i9nni40KNfMU/d8+JCjzI8QtEjlHoKPcLXg1ZmG2Zj2pZTjqnZbeM8h7mMrHLXiGjchRce7WC4b/An9au/J6KJ32pl6OFt9NutTcKD1usctXDxUh4HNPk/J6bXG33GIw/bepQ9L7b1CKV+NHs9hR7h6/Ekf9I6zMssmB3l8Vgi76xyu8T0+s+180gz3FUi6pt3hREuowhWeMjWbfwUSPFKaRmyKX5Ku55TP2+bz/s44SFbt1V5qKD9NhR06RRdvOOcxyXNfyEuc0zMjLJRNw/bepQ9L7b1CKV+NHs9hR7h66FG1zpW0DtQZHY9nMdcznO04EHlMBtsjw8eswz3zgExLNNKB8Z7xWh/0/jZSpmGi3Z2wGMNfw5wd+A4p91iegWVNcmD7rjjjmGZvPPIuPDuFvlRLjZmbD/Dx5q+g6EpBXHMSDWOZN08bOtR9rzY1iOU+tHs9RR6hK+HGj/6LZEfvej9jO3L+dgezutxjf+b9qGu3oM+eHTWYHhGRuuQR/xi/EjKb/G2eVkHWzTeSjwSGGM+/ULvfc4k77tK5Md+LDJdOp6WM6N3Nb2eeNjSo+p5saVHKPWjVeop9AhbD2qh3yuid520Kv4pbhHrRB7q5n1P8bHDnJdOqz8ul1rg2+vmUfgOt4LhVTJah8Z7QXOba+OtxCNRgeip8maZHhVR9Av1Zf1Z3vYo77O7YndUXCYNvLhTRPPaFnniYUMPG+fFhh6h1I9WqqfQI2w9aPDVt9mg57IBfsStTxpNrIa3W8rbDvI+2/mYI5yHScSfuNybRPS+uTYe2vNwyfDkx8p3d155gidXX5FjtP02TNYGj5TtVmbZkvESj9///vdeeSQq0XOc6sLFlCdcHzxs6tEIRI9GC+gRSj2FHuHqQe97H5LpRZn2iGhe+yOc8kBzXJ/iVmWVcns5DdfBw3jhixzDc2q0pjwqnAhTXOHBJ80Zj4xFDtoWtvRY/+vW0CNj8QljZC1uoQuHi8Z44XGo4lL2iUUfvMEWj6zFLSzdR+mdMo1+pnfH9P63W2ldUkuburRplDTNbz1nsdzaeJReaSpheKIuoy0wPGFgcPfw55stxgOwg1DOC3igfrSTHmRgu8X0PHdfcMKj8tKOZLy/GfhZCCfc1PC7WpxHUC3JJkRXnZrktLSDj4CC+gEU6bGr7xMoJFpgLeU7B6a/pxm/0iVEQ9bVeVYnUrIzHm5/xx13zNr22muvzdqmdNU54QFURijnBTxQP6AHDLfpQS/EfyVmB2COMcH7tAsPAPUD9RR6tLQeobWs28lwKbLGdeABoH6gnkKP9tBjx+CNwXAh8+9oNBqoOgAAAEDLITTDbfoWbtVpHVUHwFSdRmFrOkeo+vo8N9ADANrX+EIcqFU5WpC8Aa2gFMD/skII8AAAAADCROkWLpssLfTQy3/TdJh++RQ+UvP/MIOHiKbl0IITLcWjjpZVM7WgoMdMVO1p0YFOb8yhDvf/q86iFqHwcLhQxFXoLGoRCg8NxMst5i04cVSmjx3/O054GBtu0mgV0N+n6zLeIh41Gm8oPAAAAJoVWffRq37On6tFtPSirZX8qNzLIlqi0TkPbcPNMThRp/Ga8nBleLJFEQQPBfP5iWytiObHqU9kNB9uiJ/ILlosk578vsf/28ceeUCPMPUAD/AoAi2Y8YyYXrP4IpczxOXGgRSWMq+1zJPuv6dEtPYzBXufKlnuCJdXC49CwzUwOKfGW5WHLcMzMNq6jJciVTwm0zaRHlJqGaf1/ERGUW0OiGqRR6jMLVw5H2Rz8cEDeoSpB3iAh67Jv8r3xkucL+WfFipwlNNxEQUL2Ma86Zq7Tab7DB4G4nLjbuHaeMxxYHBWjdc2j7KGV8FoXRovTTo/JvKDJidbYHu4FbZBRJPTy5ZJlWuViAIu++ABPcLUAzzAQ9foT3DZE5zfGc1jJ9nsXmP+vZzXKo0HgbhcarXurptHZ5rByXSKTaFX2ENsvKd0RjW75sHdAIU8yGhlcsaD8mYzNwV1a7yTc7G8mnPscj62x7DMBUqZj3PF9MEDeoSpB3iAhy6e5XzI+O7KMblv5ORxho8d57ye1SyXuoUf9cFjluHec7M4veCfWjWWGbj0+Vjvf/7bF04X7RcKj8WLF5++9tprnfH44osvekdGRk4bHtbFF8SinH1eKbhoFvHvXQZlHuPjqEvlsCce0CNMPcADPHRBXdQPi+h9J3XBjuXse1uB2Y1xHlOc5zKNcg+wOdbOY5bh/tm1Qvyrr18xPCENz6bBCWlwYmz4r8QfL3xSuH8oPObNmyduueUWMl4hjdem0QpptOL06dPi888/Nz38Cc1uoKKLZjnnpQN6R/Et/v5TjzygR5h6gAd46OLn/Llf6HXfFpndGc5LzTurXBqRvM8Xj07XhmdqcKHysGW8FY2WQO9RthrsX3TRbBXpgyWSZW7n7zRa76QnHtAjTD3AAzx0Qd25NKVmUjE+HRSZ3T7Oc7WYHmGdVi6NOr7gi0fhSlNlDa+qwYXKo6zxWjDaGOtENKpOWLpoKK/NBcdvVMp8xSMP6BGmHuABHrrYyJ+vC/MpRnlmR3m9lCgjrdwhnzy05+HGhvdfvhLivQn5iPDHbIP7/IOTVswtZB6x8X755Zfis88+E1999VWm0f7hD3+oarIqNiX+3mxw0RDuS/mN5pQdyjl2rfL9bY88oEeYeoAHeOjyiF/DHE1s113X7Tb+/LuU38hMtyhlpJU76pOH8UpTWYbn2uBC5ZFlvA6MNsaSCsdmXTTLNCsX4ZxHHtAjTD3AAzxMyz9XgUeW2Y3m/I/xtg998ii9lrJqeC+88EJtBhcqD9V4iYcDo42RDPj8koU8FxiUecEjD+gRph7gAR6m+ybn8NpYHf1CDp9426RPHpWjBZHh+TK5EHmQ8To0W1eYAg/wAA/waHIeXaHz6BRAsyFtdZcBmToMk4pxgzIXeOQBPcLUAzzAw7T1tzDlt50yNQyTip5EGWnldvvkAcNtPpzLqCA7LOep4n3l+xKPPKBHmHqAB3iY7rskw/h3VeCRdy3G2xb75DFHtAfoCYwiOYws+f7PZjyNpcVVdRgH9SqP7373uzN4pMUzzYg/SgMX1mdcNCKlougEqRzS+D0e4k4j70564uFKDzoX94toXevxvLrhWI9UHll8MuqpMx5ZMXcDqqe16pEVczcjTm7L65EVczcRJ5dG9a/m6+d4htmJlAcAnYC+a5UykojLXcrfvfBohxYuPWXcLo32aNJsffCQRns0abaGoMoxmfFbmSdVyusljYs0nqu20SMPF3pcOS8imh4wbnDTsq1HGR6h6BFKPYUe4esRj3Qm089aMKNMC5Py2pwoI63cdT55tIPh9kujjW+O1Lf+skznxXTf+3ne1uOahzRaGzzoYtmb87vpxbs35wJUy9zN3+kJsdcTDxd69CvmqXteXOhRhkcoeoRST6FH+HrQymzDbEzbcsoxNbs4vOCwmI5dm1buGhGNu/DCox0M9w3+pH7190Q08VutDD28jX67tUl40HqdoxYuXsrjgCZ/CrAcrzf6jEcetvUoe15s6xFK/Wj2ego9wtfjSf6kdZiXWTA7yuOxRN5Z5XaJ6fWfa+eRZrirhL3g6GkY4TKKYIWHbN3GT4EUy5aWIZvip7TrOfXztvm8jxMesnVblYcK2m9DQZdO0cU7znnoBpKOyxwTM6Ns1M3Dth5lz4ttPUKpH81eT6FH+Hqo0bWOFfQOFJldD+cxl/McLXhQOcwG2+ODxyzD/cE3xLBMKx0Y7xWjPffKz1bKNFy0swMeaxThdnNli4MQDyT2uYo77rhjWCbvPDIuvLtFfpSLnRnbz/Cxpu9gaEpBHDNSjSNZNw/bepQ9L7b1CKV+NHs9hR7h66HGj35L5EcvGsjYvpyP7eG8Htf4v2kf6uo96INHZw2GZ2S0DnnEL8aPpPwWb5uXdbBF463EI4Ex5tMv9N7nTPK+q0R+7Mci013FT3v0rqbXEw9belQ9L7b0CKV+tEo9hR5h60Et9HtF9K6TYuue4haxTuShbt73FB87zHnptPrjcqkFvr1uHoXvcCsYXiWjdWi8FzS3uTbeSjwSFYieKm+W6VERRb9QX9af5W2P8j67K3ZHxWXSwIs7RTSvbZEnHjb0sHFebOgRSv1opXoKPcLWgwZffZsNei4b4Efc+qTRxGp4u6W87SDvs52POcJ5mET8icu9SUTvm2vjoT0PlwxPfqz89d9deYInV1+RY7T9NkzWBo+U7Q0bPMh4icfvf/97rzwSleg5TnXhYsoTrg8eNvVoBKJHowX0CKWeQo9w9aD3vQ/J9KJMe0Q0r/0RTnmgOa5PcauySrm9nIbr4GG88EWO4Tk1WlMeFU6EKa7w4JPmjIfDxTiaErb0WP/r1tAjY/EJY2QtbqGLLY0w9LDF41BHteMTiz54gy0eWYtbWLqP0jtlGv1Mc9vp/W+30rqkljZ1adMoaZrfes5iubXxKL3SVMLwRF1GW2B4wsDg7uHPN1uMB2AHoZwX8ED9aCc9yMB2i+l57r7ghEflpR2vvFt95WchnHBTw+9qcR5BtSSbEF11apLT0g4+AgrqB1Ckx66+T6CQaIG1lKXhT39PMX7lRkZD1tV5VidSsjMebn/HHXfM2vbaa6/N2qZ01TnhAVRGKOcFPFA/oAcMt+lBL8R/JdLDMREmeJ924QGgfqCeQo+W1iO0lnU7GS5F1rgOPADUD9RT6NEeeuwYvDEYLmT+HY1GA1UHAAAAaDmEZrhN38KtOq2j6gCYqtMobE3nCFVfn+cGegBA+xpfiAO1KkcLkjegFZQC+F9WCAEeAAAAQJgo3cJlk6WFHnr5b5oO0y+fwkdq/h9m8BDRtBxacKKleNTRsmqmFhT0mImqPS060OmNOdTh/n/VWdQiFB4OF4q4Cp1FLULhoYF4ucW8BSeOyvSx43/HCQ9jw00arQL6+3RdxlvEo0bjDYUHAABAsyLrPnrVz/lztYiWXrS1kh+Ve1lESzQ656FtuDkGJ+o0XlMergxPtiiC4KFgPj+RrRXR/Dj1iYzmww3xE9lFi2XSk9/3+H/72CMP6BGmHuABHkWgBTOeEdNrFl/kcoa43DiQwlLmtZZ50v33lIjWfqZg71Mlyx3h8mrhUWi4Bgbn1Hir8rBleAZGW5fxUqSKx2TaJtJDSi3jtJ6fyCiqzQFRLfIIlbmFK+eDbC4+eECPMPUAD/DQNflX+d54ifOl/NNCBY5yOi6iYAHbmDddc7fJdJ/Bw0BcbtwtXBuPOQ4Mzqrx2uZR1vAqGK1L46VJ58dEftDkZAtsD7fCNohocnrZMqlyrRJRwGUfPKBHmHqAB3joGv0JLnuC8zujeewkm91rzL+X81ql8SAQl0ut1t118+hMMziZTrEp9Ap7iI33lM6oZtc8uBugkAcZrUzOeFDebOamoG6Nd3Iull05xy7nY3sMy1yglPk4V0wfPKBHmHqAB3jo4lnOh4zvrhyT25GTxxk+dpzzelazXOoWftQHj1mGe8/N4vSCf2rVWGbg0udjvf/5b184XbRfKDwWL158+tprr3XG44svvugdGRk5bXhYF3eBLMrZZ6DgolnEeXQZlHmMj6MulcOeeECPMPUAD/DQBXVRPyyi953UBTuWs+/OArMb4zymOM9lGuUeYHOsnccsw/2za4X4V1+/YnhCGp5NgxPS4MTY8F+JP174pHD/UHjMmzdP3HLLLWS8QhqvTaMV0mjF6dOnxeeff256+BOa3UBFF81yzksH9I7iW/z9px55QI8w9QAP8NDFz/lzv9Drvi0yuzOcl5p3Vrk0InmfLx6drg3P1OBC5WHLeCsaLYHeo2w12L/ootkq0gdLJMvczt9ptN5JTzygR5h6gAd46IK6c2lKzaRifDooMrt9nOdqMT3COq1cGnV8wRePwpWmyhpeVYMLlUdZ47VgtDHWiWhUnbB00VBemwuO36iU+YpHHtAjTD3AAzx0sZE/XxfmU4zyzI7yeilRRlq5Qz55aC/tqGt4tg0uVB66xmvRaGNsSvzdkZFMLpq1BWWqv7/tkQf0CFMP8AAPXcSvYY4mtjcykonZDSXKSCt31CcP45WmYsP7L18J8d6EbJv/cdrgPv/gpBNzC5lHbLxffvml+Oyzz8RXX3111Wj/8Ic/2DJZFUsqHDvAn8mKsqzguNuU7+c88oAeYeoBHuBhWv65Cjx28mfyAWA053+Mt33ok0fptZRVw3vhhRdqM7hQeajGSzwcGG2MhSlPZFWxwKDMCx55QI8w9QAP8DDddyKlpV0VF3L4xNsmffKoHC2IDM+XyYXIg4zXodm6whR4gAd4gEeT8+gKnUenAJoNaau7DIjsdzE672jGDcpc4JEH9AhTD/AAD9PW38KU33aK7HeoOu9WexJlpJXb7ZMHDLf5cC6jguywnKeK95XvSzzygB5h6gEe4GG675IM499VgUfetRhvW+yTxxzRHqAnMIrkMLLk+z+b8TSWFlfVYRzUqzy++93vzuCRFs80I/4oTUNZn3HRiJSKovOOZkjj93iIO428O+mJhys96FzcL6J1rcfz6oZjPVJ5ZPHJqKfOeGTF3A2ontaqR1bM3Yw4uS2vR1bM3UScXBrVv5qvn+MZZidSHgB03q2uVcpIIi53KX/3wqMdWrj0lHG7NNqjSbP1wUMa7dGk2RqCKsdkxm9lnlQpr5c0LtJ4rtpGjzxc6HHlvIhoesC4wU3Lth5leISiRyj1FHqEr0c8b51MP2vBjDItTMprc6KMtHLX+eSRZri7xOz++irN67KwxaNfGm18c6S+9ZdlOi+m+97P87Ye1zyk0VbhoV5oe3N+N7149+ZcgGqZu/k7PSH2euLhQo9+xTx1z4sLPcrwCEWPUOop9AhfD1qZbZiNaVtOOaZmF4cXHBbTsWvTyl0jonEXXnjMSek2G0gr9Ae3pTavrSCj684Wjzf4k/rV3xKzV1mhirGJT8TK708NfpDoOUvlsXTpUqc8ZPogJ6/93LJalnPRCI2KQvPFDmjyf4750fqpFKj5Tk88bOtR9rzY1iOU+tHs9RR6hK8HvVZ7V0TrML8ipuetZnlA0X2W/o/HlLyzoJb7lA8eaS3cLjFzWPOVv3/9fuUXyTGo33+Vxn5WeMjWbfwU+DRXjil+SrueUz9vm8/7aPE4e/asEQ/Zuq3KQwXtt6GgS6foSXWc89ANJB2XOSZmRtmom4dtPcqeF9t6hFI/mr2eQo/w9VCjax0r6B0ous/2cB5zOc/RggeVw2ywPT54dKaYyzHlwLnK31VN94rRnnvlZytlGtYwW9s81ijC7ebKFgchHkjso8XD1HQr8Mi68O4W+VEudmZsP8PHmr6DoSkFccxINY5k3Txs61H2vNjWI5T60ez1FHqEr4caP/otkR+9aCBj+3I+tofzelzj/36cu3oP+uDRmWIuNMKK+ksXcgZLeVtZszMxWpc84hfjR1J+i7fNM+VRwnRNeeRhjHsL+oXe+5xJ3neVyI/9WGS6q/h/pnc1vZ542NKj6nmxpUco9aNV6in0CFsPaqHfK6J3nRRb9xS3iHUiD3Xzvqf42GHOS6fVH5dLLfDtdfPoTDEXmqx7j0wfi2jdyXt4W2wyczXNztRoXfFI4oLGNiMeJVu6FzS36VQgeqq8WaZHRRT9Qn1Zf5a3Pcr77K7YHRWXSQMv6L3lYq5sPnjY0MPGebGhRyj1o5XqKfQIWw8afPVtNui5bIAfcetznZgZ3m4pbzvI+2znY45wHiYRf+JybxLR++baeMzJMBf1RfcHvO1N3udVme4js8sYwERG229gsnkmV5lHSjkNFzzIdDMGUpXlYQo60c9xqgsXU55wffCwqUcjED0aLaBHKPUUeoSrB73vfUimF2XaI6J57Y9wygPNcX2KW5VVyu3lNFwHDzLcaxLbLqfsdznj+AHFYMoabQyrPCqciFB4zIDDxTiaErb0yFncoqmQsfiEMbIWt9DFlkYYetjicajiUvaJRR+8wRaPrMUtLIDuk/ROmUY/0whqev/brbQuqaVNXdo0SppGFJ+zWG5tPOZwl8J93FKjFtspEfXrx626W3kbzV0a4n2vdG384BtC/PrvohHHFYxW7dooxYOxKkPALNzDn28GygPwi1DOC3igfrSTHmRgu8X0PHdfcMJjTobJvMkufw1/zzIXMt3hH7zyM1t8SvMo0ZLsagIeLdOSbEJ01alJTks7+AgoqB9AkR67+j6BQmLmWsqqyRAmlCa0yDAXFzDmQS3tK58pxq/cyGjIujrP6kRK2eNVeNxxxx1XPl977bVZGStddaY8gHoQynkBD9QP6NEGhquajFDMJPl3HXDBg16I/0qkh2OKDfWhQHkA7hHKeQEP1A/oYQmhtaznZJhd3t91mq5NHtQFfF3eDt+fGgyCB+AFoZwX8ED9gB6WsGPwxmC4kPl3NBoNVB0AAACg5RCa4c5pd0GrdjlUnUZhazqHK/icNhPigC3oAQDNYXwhDtTqtCDkCkoB/C8rOIEHAAAAEBxKt3DZZGkdyV7+m6bD9MunihEPBneVh4im5dCCEy3Fo46WVTO1oKDHTFTtadGBTm/MoQ73/6vOohah8HC4UMRV6CxqEQoPDcTLLeYtOHFUREvtuoQTHsaGmzRaMb2gNf19ui7jLeJRo/GGwgMAAKBZkbyPzvJz/lwtoqUXba3kR+XSyoFv18FDu0uZu45PsYn0srHQKhw3cNrN22LjPeWiq9mUh4hWhbLOQ7YoVsjknYcCin6xRUTrQFNQ5T9xepe3bRGzg0VXBT35PcBPgz55QI8w9QAP8CgCLZhxULmP0prOh0QUr/dObhTO4e8b+LeLfC89xcd2VSi3h822Fh6FLdyMliQtcL1PtmLVcE39ct998nOriBZ8ttrizeMhZoaN6udtM3jYammS0YbAQwFFqnhMpm0iPaTUMk7r+YmMotocENWmN83lC5D+rwe5W8UHD+gRph7gAR66Jv8q3xsvcb57RXqowFFOx0UULGAb86ZrjsLX3Cf0IwbF5cbdwrXx6CzTkpTm2Z8w2yugbfQbt/B22WjxFvHIECWOHzmLR9mWZkGLtjYeCSzkfPYI/fiNe/iYhRXLpIeO+/kBwgcP6BGmHuABHrpGf4Lvh3FM6aeEflzep/iYCc7jBOepW+5Fvn/XyqPThtFmGO9AFeO1wYOPGahieHlG29fXZxK4OZUH5c2tZlNQV8g7Mi0vcexyPrbH8LgFSpmPy3TGEw/oEaYe4AEeuniW86HlH+/ia8cUZ/jYcc7rWc1yaQDUoz54pLVwTyvdpdQ1druBwWUZ7+0iCt4uFMMrgjUeiuFZ4UFGK1PdPFR0cRfIopTffqzZ3bOI8+gyKPMYH0ddKoc98YAeYeoBHuChC+qiflhEMWmpC3YsZZ9farZYxziPKc5zmUa5B9gca+dRNGiKBn+8J1ua22XqNlWVjqFjKQ+ZFleoIJV4cFeINR6yRbpdJp88nsh5MqUb/8qMypP2pPqEZpn0juJb/P2nHnlAjzD1AA/w0MXP+XN/TovyYW6ILNJsYe5P5J1VLo1I3ueLR57hxqNsySTo/dSnuoanGO2nfGy3mO6KNUVpHorBOeFBxiv0333Y4kHHbi3Yh1pc3xTReqdF2KrxP8T8CTQP7aQnHtAjTD3AAzx0Qd25q/n+t0+jJfw7EYVILUI8aHW1mJ4zm1Yu/U8XfPHINFxl8FOa4e1IM7wCo40HORmhiEfGyc4zuHiQkxH4fW0qD/rX6+IhsU7oDc+nQQH3iuidcR4or80F+2xUynzFIw/oEaYe4AEeutjIn68LvVHFlP8JvscW8X0pUUZauUM+eXQWmF3aqGMyjZ2q8eoYbcl3r1o8FMPTMbjSPOi9rWK8vnhsMtyf3hl/p6BSFT25qb+/7ZEH9AhTD/AAD13Er2GOGvKge+xvCh4WhhJlpJU76pOH1sIXGaOOVaNxYrS2eFQ12gzj9cVjSYlj6CmOJmyfzekyycNtyvdzHnlAjzD1AA/wMC3/XMnWOS3EsTTj99Gc/zHe9qFPHkbBC3IMz6nRluVh22jTjFfMnu7jmkfZ+W80wvpumY6k/LbAoMwLHnlAjzD1AA/w0EW870RJHjRw9S2ZfpTy24UcPvG2SZ88SgUvYDMd2DF4I43I+gfefINLk83iITmQ4c3g4dJkMxAbr28eOricsm0KPMADPMCjiXhck7KtK3QelcLzqQZbt9mmGF7a91bkUfaJjIa10/D2h1N+Gzcoc4FHHtAjTD3AAzx0UbVHiKYr0bSlwym/9STKSCu32yePyvFwgdpR5p0DhZiiYe3LSub5vvJ9iUce0CNMPcADPEzLL/MumdY+pulKoxm/512L8bbFPnmUjofbArgSIHLH4I1pLffaeaTFM82IP0rTUNYb5E8jp3cW7DOk8Xs8xJ1G3p30xMOVHvSE/qSIAkpcfVrPibnrSo9UHll8MuL1OuORFXM3oHpaqx5ZMXcz4uS2vB5ZMXcTcXJpVP9qvn6OG/CgMTIDBfusVcpIIi53KX/3wgMt3OYDVQ6d7moatv4bjYuW8npJ4yKNpwVs9MjDhR70FEpLbR4V+l1jLvQowyMUPUKpp9AjfD3ieetk+joLZtB19h0Nk6O8NifKSCt3nU8eedGCuoVllF0e0iIF6lt/WabzMjU4nedtuQtxl1zK0ToPvlj2FuxDT3HvKpUrD3s1LkB1VSzKu9cTDxd69CvmqXteXOhRhkcoeoRST6FH+HrQ1KJhNqZtBTxoX5qO9LrG/xWHFxwW6dOX4nKpe3yBLx55LdxPK6xdPMs0lYUxTGGLB/Wr0xrGmxKVoYe30W+35vGosIayTR4EGg2d9f6AhqnTcPWbNLhQHgc0eVPM33i90Wc88rCtxxslz4ttPd4IpH680eT1FHqEr8eT/EnrMGe9F6bpRzQN6WON/4fyeCyRd1a5XWJ6/efaeaQZ7ioR9c2XWbs4z2jjhSBGuIwiWOPBeJq7Sab4Ke16Tv28bT7vU8ijovGW5aGC9tuQ0aXzvNCLbjHOeegGko7LHBMzo2zUzcO2HpMlz4ttPSYDqR+TTV5PoUf4eqjRtY5ltIYf0vwfeziPuZznaMGDymE22B4fPGYZ7q6+T4ZlWplheDsqBC+4YrSUN5VRlIcNHmJm3/wa/hzg7sBxTrvFdL/8mmQGfX19wzKtzDDerDWUrfPIuPDuFuXjN94tzN/B0JSCOGakGkeybh629Sh7XmzrEUr9aPZ6Cj3C10ONH/2WKB+X9y3O4wznWYTHuav3oA8enYaGt1OYBy8wMlpTHqI4aEDS9I5kdBsQ5mXxyDDe5BrKznkkMMZ8dFeymuR9Vwm98FtZpkvH02g9elfT64mHLT2qnhdbeoRSP1qlnkKPsPWgViMFRyBPoDm+pxTP0GnAPM3HLOI87tVsicblzud7c608OhqNhm73cC9nvkIRf7+YHsVGJ00N1USm1F/GZC3ziMeqNxJ/J3H1d51pQbJ165yHOt0iZ4pKjDhqx1p+0orX+TzLT540hYBGNWYuQp42zaSgXCrzeyJ6rzNmi0ceH4d6aJ8Xx3po81D1yZqyU4ceaj091OG+nm7RuGU54KGth8ova6qMTT0S027S+1Lt89DWg/ilTb9kUHfuL8T0EolxtJ0hLjceeLSUea1lnvMVc/+JSFntiu7jGuXStXrUJQ+Vj7bh5hheEk6MtiwPfupQK0AROkzm4aYYrzUehoZbGSUMt3Y+DnlpnxfH/7Y2D0PDdcbD0HArw5LhOtPD0HArw5LhOtOjwHBj0H10j0iP9JMGmuP6lHJfFYaGq5YrlHys81D5GC98wUa6MsXwajFaXR46AljCFR58opzxyDOfdoQtPXw+UNhExuITxqhq3FsaYehhi0dV49Yxwzpgi4fDBwi6T9I7ZRr9THPb6f1vd6KlPcktUprfes5iubXxKL3SVMLwRF1GW2B4wsDg7uHPN1uMB2AHoZwX8ED9aCc9yMB2i+l57r7ghEflpR09Gm3Rk0oRulqcR1AtySZEV52a5LS0u0LXA/UDKNKj5uVyg0XTr6VcdCKVPnx68a3OszqRsrvxcHvdrjylq84JD6AyQjkv4IH6AT1guE0PmsD8K5EdjmmC92kXHgDqB+op9GhpPUJrWbeT4dLw7uvAA0D9QD2FHu2hh8Yo5VrN33haEAAAAAA0A0Iz3DntLmjVLoeq0yhsTedwhVDn4UIPAIDxuby3u0CnBSFXUArgf1khshefaEceAAAAQEAo3cJlk6WFHnr5b5oOQwtfjHgwuKs8RDQthxacaCkevlaaaueWdzPp4WClqVnQ6Y1p4ZWmSvFo4ZWmSvHQAIUFpPB+eQtO0FKMHzv+d5zwMDbcpNGK6QWt6e/TdRlvEY8ajTcUHgAAAM2K5H10lp/z52oRLb1oayU/KveyiJZodM5Du0uZu45PsYn0srHQKhw3cNrN22LjPeWiq9mUh4giOVjnIVsUK2TyzkMBLaK9RUQxGd+V6U+c3uVtW8T0Qtu2QE9+D4iZwap98IAeYeoBHuBRBFow46ByH6WgAYdEFK/3Tm4UzuHvG/i3i3wvPcXHdlUot4fNthYehS3cjJbkczLtk61YNVxTv9x3n4gi5Dxiu8Wbx0PMDBvVz9tm8LDV0iSjDYGHAgp4/JhM20R6SKllnNbzE9lemQ6IagGs5/IFSP/Xg9yt4oMH9AhTD/AAD12Tf5XvjZc4370iPVTgKKfjIgoWsI150zV3m0z3CY0IZIly427h2nh0lmlJSvPsT5jtFdA2+o1beLtstHiLeGSIEsePnMWjbEuzoEVbG48EFnI+e4R+/MY9fMzCimXSQ8f9/ADhgwf0CFMP8AAPXaM/wffDOKb0U0I/Lu9TfMwE53GC89Qt9yLfv2vl0WnDaDOMd6CK8drgwccMVDG8PKPt6+szCdycyoPy5lazKagr5B2Zlpc4djkf22N43AKlzMdlOuOJB/QIUw/wAA9dPMv50PKPd/G1Y4ozfOw45/WsZrk0AOpRHzzSWrinle5S6hq73cDgsoz3dpk+5M2x4RXBGg/F8KzwIKOVqW4eKrq4C2RRym8/1uzuWcR5dBmUeYyPoy6Vw554QI8w9QAP8NAFdVE/LKJg7dQFO5ayzy81W6xjnMcU57lMo9wDbI618ygaNEWDP96TLc3tMnWbqkrH0LGUh0yLK1SQSjy4K8QaD9ki3S6TTx5P5DyZ0o1/ZUblSXtSfUKzTHpHEQdl/qlHHtAjTD3AAzx08XP+3J/TonyYGyKLNFuY+xN5Z5VLI5L3+eKRZ7jxKFsyCXo/9amu4SlG+ykf2y2mu2JNUZqHYnBOeJDxCv13H7Z40LFbC/ahFtc3RbTeaRG2avwPMX8CzUM76YkH9AhTD/AAD11Qd+5qvv/t02gJ/06mtRr5xoNWV4vpObNp5dL/dMEXj0zDVQY/pRnejjTDKzDaeJCTEYp4ZJzsPIOLBzkZgd/XpvKgf70uHhLrhN7wfBoUcK+I3hnngfLaXLDPRqXMVzzygB5h6gEe4KGLjfz5utAbVUz5n+B7bBHflxJlpJU75JNHZ4HZpY06JtPYqRqvjtGWfPeqxUMxPB2DK82D3tsqxuuLxybD/emd8XcKKlXRk5v6+9seeUCPMPUAD/DQRfwa5qghD7rH/qbgYWEoUUZauaM+eWgtfJEx6lg1GidGa4tHVaPNMF5fPJaUOIae4mjC9tmcLpM83KZ8P+eRB/QIUw/wAA/T8s+VbJ3TQhxLM34fzfkf420f+uRhFLwgx/CcGm1ZHraNNs14xezpPq55lJ3/RiOs75bpSMpvCwzKvOCRB/QIUw/wAA9dxPtOlORBA1ffkulHKb9dyOETb5v0yaNU8AI204EdgzfSiKx/4M03uDTZLB6SAxneDB4uTTYDsfH65qGDyynbpsADPMADPJqIxzUp27pC51EpPJ9qsHWbbYrhpX1vRR5ln8hoWDsNb3845bdxgzIXeOQBPcLUAzzAQxdVe4RouhJNWzqc8ltPooy0crt98qgcDxeoHWXeOVCIKRrWvqxknu8r35d45AE9wtQDPMDDtPwy75Jp7WOarjSa8XvetRhvW+yTR+l4uC2AKwEidwzemNZyr51HWjzTjPijNA1lvUH+NHJ6Z8E+Qxq/x0PcaeTdSU88XOlBT+hPiiigxNWn9ZyYu670SOWRxScjXq8zHlkxdwOqp7XqkRVzNyNObsvrkRVzNxEnl0b1r+br57gBDxojM1Cwz1qljCTicpfydy880MJtPlDl0OmupmHrv9G4aCmvlzQu0nhawEaPPFzoQU+htNTmUaHfNfZ/ONCjDI9Q9AilnkKP8PWI562T6essmEHX2Xc0TI7y2pwoI63cdT55dGY4eEday68qDJdldMGD+tZflum8TA1O53lbTx6PrKf7GnmoF9o/45Zx1qR0eop7V6lcedircQGqq2Id98jDhR79innqnpd/dKBHGR6h6BFKPYUe4etxlsv+Zxr8aV+ajvS6xv8VhxccFunTl87yb9Q9vsAXj47//YUbSrsGdb1KQ2zw944Co6W1Z68uA6bub8lU436LLB7Ur/6WyJ6wTJVo5dfFzg9C4CHTB/++q0+nvJ1i5uonD4koGLLOgtujXNaVxcqTXZSJLkwaefeASB8kYJXH1UfxH6TysK1HfMFpnxdHehjx+P7U4Ach6PHHB/pc8cisH8ku20Md4dSP5b/sqF2PRJdtZteuDz2Ofe2GsvfT50UU0UcnkAK9Wz7NnO9kfWJ/Su73Lpvuf6iLh+qXaS3cLjFzWHPyb6MWbcoKVNTvv0rjcGs8GE9z5Zjip7TrOfXztvm8T7PxGEg8qT6vedFSd9AGoR9IekpMR8TxycO2HpMlz4ttPSYDqR+TTV5PoUdz6pHEQ5r/I7WkjzHnwyJ7IFP8oLKezdYLjzkpYhzj7/fx56v8uYGF/Ccy/TeNruMZLVo2WloQY1izclTmIaYXoBD8VCO4gu1V9qGuQZpbtkfZp9l4xO8VdmhefBTV4i+E+TuYVuURynkBD9SPdtbDdD4vRSv6P9nsSJvHNY75v3zy6EwRg0ZYUR/+Qs5gKW87xvv8N26h6gYvuNKilUa70tBsS/MQM9cyVrcR0lZKibfNa2IeySfVrKfTfuY7VvKibTUeoZwX8ED9gB56iAPHnBLR/GDylXs1W6JeeXSmkKDJuveIaCmvD/n7BYXMXC7gJxytJzbbqkZbmkfiySzJI4kLGtualQddNP+bmPmynr6/zu8hbuYn0EsVLtpW4xHKeQEP1A/oMd2d/T+LmWsV03caxEXvlz/i++tcNvdvC72IP9550KCpNBLvJ/ajxdrfFNHoriFuhtPJ35nSDWHSdRybdZYYlXnwUwehocPl62Ln10Lg8e+7+qrwKIWMQVNddfNI8qmJR0Nzv6+FwOP7U4NB8PjjA/XX04xBU0HUj+W/7Khdj4xBU0HocexrN9i+n8agOa5PKffVWUgMmuryxUPlQ+9wk2tBpq2VeTkjjwGFiLHRJmCVh44ArcojY0EE4UGPIHjk6WE4Arol9MhYqOIKSkx/K81jSyMMPfJ4GI6ArsQjaZy+9MjjYTgC2ub99Cx3adMqTzS/9Vwz8uhkB7+PHX0Bd4/equxzK2+b9RTEKzKtKtF1nIbSPBirOK3UNLl7OAXJQ7ZgqvKwhXbl4ap+gAfqB/TQ59HB6Zt8X90tyi1PGQSPOQkyr3KTm5rVd/NTQW6XQ0WTzRLFmEeJlmRXi/MQvs+L5ZZ23Xp01alHTku7q1X1CKWeQo8w9XCwxK738zIngwxhQmlCixoqR2keeSdG6cOnofTq6icnUnYfr8JDs6vOOY9QzkuT8QjlvIAH6gf0aNH72JwMMkIpNPm3qFEUmzxoAvOvRHY4pgnep114hHJeUD/AA/UDejjRI2W1KWMeNlvaczJOTt7fdVYSmzyoq+C6vB2+nr5eeO08atIjlPPSNPUjFB7fnxoMgscfH+hD/VCw/Jcd0EPBsa/d4F2PnGWDtXnYWs+fjLuj0WgIAAAAAGg1uAjCU8Vwmz4ebolh+zNQdWpC1ShCee99Q0CJaTPW4GDQFfQAgDYxvprjmmuhcjxcaXgrKAXwv6zgBB4AAABAcCjdwmWTpWULe/lvmg7TL1uMIx4M7ioPEU3LoQUnWopHHS2rZmpBQY+ZsByvORU6vTFVe5x0oNMrFQqPEgtFGENnwYxQeGjgJpk2iSjwAS2JGy+rqC44cVRESzK6hBMexoabNFoxvaA1/X26LuMt4lGj8YbCAwAAoFmRvI/O8nP+XC2iSERVV/JTy6UVpt6ug4d2lzJ3HZ9iE+llY6HVNm7gtJu3xcZ7ykVXsykPEa0eYp2HbFGskMk7DwUUf3KLiNYLpSDLf+L0Lm/bIrKDRZcFPfk9wE+DPnlAjzD1AA/wKAItmHFQuY/S4v+HRBQm705uFM7h7xv4t4t8Lz3Fx3ZVKLeHzbYWHoUt3JSWpOBm9CrZilVDRfXLfSnwLq3Ysdh2izePh5gZsoqeNmbxsNXSJKMNgYcCilTxmEzbRHpUomWc1vMTGcWuPCCqDcefyxcgxTx+kP9/HzygR5h6gAd46Jr8q3xvvMT57hUzwwDGGOV0XETBArYxb7rmKOjAfUIvYpBabtwtXBuPTsOW5Bn+mZ7g35O/75CpmxOFKXqPzUXwvpVbvDo8RLSwdLeYjj+byaNsSzOjRVs7jwQWcj57Mi6WtBbYHj5mYcUy6aHjfn6A8MEDeoSpB3iAh67Rn+D74QQ3WJ7KMLkkJnnfVXxsL+c116Dci9wLWSuPTpMuW9lKvYszH2HxaaWIT0VKHFzet3RXsy0eMt1VpYs3r+u4r6+vMg/Km1vNpqCukHdkWl7i2OV8bI/hcQuUMh/nhwgfPKBHmHqAB3jo4lnOZ5zvjWdK5HGGjx3nvJ7VLJcGQD3qg0daC/e00l1KXWO3S4OjLuErji8/6Qn+OyJaaUQoLTrB277D+9C+k3Qs5SGiIL9CMbwiVOYhpl9kT3I3rhUe0mj7ZYqfgOrioaKLu0AW5ezzl5yysIjz6DIo8xgfR10qhz3xgB5h6gEe4KEL6qJ+WKYp7oIdy9n3bzhlYYzzmOI8l2mUe4DNsXYeRYOmsrqOqQW3lvcZEdPvI2nbpwVdzWVQiofI7+ItzUO2SHfI1E2J862bxxMFT6Zk5i9x+rDgSfUJzTLpHcW3+PtPPfKAHmHqAR7goYuf8+f+ghYl3SM3c1pc0MLcn8g7q1wakbzPF488w427Pou6jldSEsVdq3FXrCm0eIgo/mw78KBjtxbsczzjexq2iuL3N/GDAoHmoZ30xAN6hKkHeICHLqg7dzXf//YV7Ls+43sa9nGeq8X0nNm0cqnX8YIvHpmGy13B9M5xl2I0qV3HvH9W16r67rXftHbo8BAz50AV8hDCnAd1I4fAQ2KdKB6eP6p8P1uw73x+csvDRqXMVzzygB5h6gEe4KGLjfz5uigeVbwsYZh5uMgtcrWMtHKHfPLoLDA7egc7wOagIqvrWO1ajXGD+u61DIp4iNldtqk82OBK86D3tjL55rFJY59zyvcPNPZfa/D72x55QI8w9QAP8NBF/BrmqMa+S5Tvt2rsP5QoI63cUZ88tFaaIsNTlkqj1tkjYrqr9AmlBSfYSJ6Lu9yqGK1NHlWMNs14laX06uaxJGXbh9z1c5YvEPUieV9Ek7Vv5acz6hJZnPMEl4bbUi5GHzygR5h6gAd4mJZ/LuW3xZz/Ui7v1sQ19y5zO8t8P8xomS/JKfdDnzzy5uFup5Zriullda3mdh0rrWAjVOEh0rts1fdv2pAGu50HSSVRKw8xe/4bLbRwi0xPyvQin2x1UvoUb3uR97mFj1GxwKDMCx55QI8w9QAP8NBFvO9EYjsFs/9PMj0j0w/ZxNX5rF287Ye8z3/iY0TKtbggp9xJnzzyWrg0uGerNDsadXUg2dKUHwP82z/EXaVprVk2S2oBln3Jn8tDbqcu3hk8MlqRVnhI053Fg8uri0cScy0cMwUe4AEe4OGRxyULx3SFziPPcCdTuklFiuGpJpyGTxPdq6YmU8gjYWytzmMiccwvmM9r3MVxjrs7Likn/zbu3qAuku+ldAmNG5S5gPf3wQN6hKkHeICHLqj118MtbfUe+RNusHyPy1nCXblzFVN/n/mdZb7JrtyeRAszrdxu/u6FR57h3sCtsEfUE8Tdws9lGazSolVbdPF7zH1KC1AXuTxyjK0WHkLUzuOcmP1uYLGYOdT/TjH9HiF+51CUZx7eV8pcwheYDx7QI0w9wAM8TMrvYQ7J4z4UM6foULnLlGvuzoK8897LxuUuZiP0wiPTcNlQKSDBPn4C2sE/pXbx5nQd03vMfbFBm8apLOLBTyMHUgxO5UE3xHtl+nuZ/gdv68jikxbnkleW6h8cHHTCIy2eaUb8UZqGsl7jhOcNIEhiSOP3eIg7jbw76YmHKz3ovND7qRH1aT0n5q4rPVJ5ZPHJiNfrjEdWzN2A6mmtemTdyzLi5La8HlkxdxNxcmlU/2q+form+J5TjE7H1NcqZSQRl7uUv3vhURieT5mSk9a1+mmiq1Rd1CE+vt/GSOUKPEig2/nJ5H9U5aFMDfLF47goHum8LON7GiivlzQu0niu2kaPPFzoEZ+XowZdYy70KMMjFD1CqafQI3w94nnr60Xx67TRjO9ZPYmbE2WklbvOJ4+8UcpZJNQF+LtTukrjkbkmeQqHPPqVmyN1Ibws03mZGpzO87bchbgzRijXzoPz3Fuwj8nKKHs1LkB1VSx6Quz1xMOFHmXOiws9QqkfzVxPoUf4etB7z2G+P27TeDhI+56GOLzgsEhfrCMud42Ixl144ZHXwv00bUqOEpAgngoT4+qUoGSLNrEwhilK8RDTi0u8oXSN0BrGmxKVoYe30W95k5o/zZgaFAckqIsHYX/Bk1a89ucWkb/2J+VxQPM80DvneL3RZzzysK1H2fNiW49Q6kez11PoEb4eT/LnEwUt+XhN50Mif01nyuOxRN5Z5XaJ6UGvtfNIM9xVYnoN4KfZ8HYUdfFmdR0rRptcc7gIWjzE9JQc9QksbbQw5UHLkE3xPtdz6udt83mfQh4UvMADDxW034aCLh2KbPGLnN/HOQ/dYfBxmWNiZpSNunnY1qPsebGtRyj1o9nrKfQIXw81utaxgt4Bilj0k5zfeziPuZznaMGDymE22B4fPDpTjHQ4IxiBdrdwYp+0YAfDRXnY4JHo4l3DnwPc+hzntFsxyjXJDPr6+oZlyuQhRD08Mi68u0X5+I13C/N3MDSlII4ZqcaRrJuHbT3KnhfbeoRSP5q9nkKP8PVQ40e/JcrH5X2L8zjDeRbhce7qPeiDR6eB4eV28eZ0HRsZrSmPDMNT1zJOmt6RlP3jbfOyeKQY71UeXFYtPBIYYz66azPH3d+rRH7sxyLTpeOp+5ze1fR64mFLj6rnxZYeodSPVqmn0CNsPaiFTjM2yBMotu4ppXGm04B5mo9ZxHncq9nqj8udz/fmWnnojFJOa2nO6uLN6joua7QmPISY0dWc5JHEBc1tusbrhUeiAtFT5c0yPSqi6Bfqy/qzvO1R3md3xe6ouEwaeEHz0RZzZfPBw4YeNs6LDT1CqR+tVE+hR9h60OCrb7NBz+V75kfc+qTRxGpknqW87SDvs52POcJ5XDT4n+NyKb75pjp5dDQaDaOzI421l01kRcYuZEL9NkzWBg8xHTJP9x/t2GIgyeDgoDMe6vzGnDmh1pA2r7OOck34OOSlfV4c/9vaPFR9subI1sFDraeHOtzXC53r0wGPUvePrLmpNpGY55oKBzy09SB+OwZvLNqP7qN7RHqknzTQHNenhMj2mV19n+iWK5R8rPNQ+cwpUdkp45UphleL0ery0BHAEq7w4BPljEee+bQjbOnh84HCJjIWnzBGVePe0ghDD1s8qhq3jhnWAVs8HD5A0H2S3inT6Gea207vf7uV1iW1tOPZHjS/9ZzFcmvjMadChVYNT9RltAWGJwwM7h7+fLPFeAB2EMp5AQ/Uj3bSgwxst5ie5+4LTnjMqZqBR6MtelIpQleL8wiqJdmE6KpTk5yWdlfoeqB+AEV6UHcqYMFwfaOo60jpEqIh6+o8qxMpuxsPt9ftylO66pzwACojlPMCHqgf0AOG2/R4SESBghdm/D7B+7QLDwD1A/UUerS0HqG1rNvJcCmyxnW2My0xyMQJDyDM+gEeqB/Qwx80RinXav7G04KKMHq448oo3WUPN0Z8/nN18dAwXHXU8izYGl0KAAAAhG241lq4bHA0LaaX/6bBQ/11G28oPNhor/IQ0WCq/izjDRWhzsOFHgAA4ysyuNDQWTUDMjiZTsmvp8V0mLJJ/n6afotbm66NNgQebLSZPPi3FbgEAQAA2gulW7jJliSbCoUs28d/b5XpEcXwnLQ0Q+GR0qLN5WHa4vW10lQ7t7ybSQ8HK03Ngs7rjxZeaaoUjxZeaaoUDw3Eyy3mLThxVKaPHf87TngYG26ewUnB1cWt++W+FKaIJkIvVozGypkPhUeB0c7gIaKwTa54AAAANCuS99FZfs6fq0W09KKtlfyo3MsiWqLROQ9twzUwONq3m1tzW4Ve1AXRbDxki0LXaAWX7YSHgvn8RLZWRPPj1Ccymg83xE9kFy2WSf/L97iyfeyRB/QIUw/wAI8i0IIZz/D9UXD+R7m8cTEdSGEp81rLPONXd3TPpWDvUyXLHeHyauFRaLgWDC7ef7tno7XCw4LRWuGhgCJVPCbTtgwzX8ZpPT+RUVSbA6Ja5BEqcwv/bw+yufjgAT3C1AM8wEPX5F/le+klznevSA8VOMrpuIiCBWxj3nTN3SbTfQYPA3G5cbdwbTx0Wrinle90I1klDW7MwOCuGKLcp6rBBMtDzI5RmcuDv9swXJp0fkzoB03u5ouGWmEbRDQ5vWyZt/H/fsYTD+gRph7gAR66Rn+Cy57g/M5oHjvJZvca8+/lvFZpPAjE5VKrdXfdPEzf4dKL5Pekae3npwBRZHCOuj+C4iGTFg+hF+RZF9St8ZaIYq+agirXOyKKimGy/NoCPo7K/DFXTB88oEeYeoAHeOjiWc5nnPMZK5EHXW938f+xnPP8sUa5S7klWjsPk2lBu9kwyEh2iii4uhpgfZL3uUEaXL9Dk2s6HiJ6qW6TRxd3gSyqkMcizqPLoMxjfBx1qRz2xAN6hKkHeICHLqiL+mERve+8r6TJxRjjPKY4z2Ua5R5gg62dh7bhknmxeexSjKbQ4Kib10I3bnA8+vr6CnlkGC3tU5XHEwbdQEVPqk9o7kst9zgo80898oAeYeoBHuChi5/z536h331b1MLcn8g7q1wakbzPFw+jhS/IxGQaYDOJUWRwcavPGkLhIU2XyprFo8Boq/KgfLYqfw9zd0aHyJ9iFP9+l5g5hF1n5LT6kECj9U564gE9wtQDPMBDF9Sdu5rvj/uU7fT+k7qpG5yyEP/+jpg5dSd+ZbdaTI+wTiuXRh1f8MWj1EpTqqlpGFy3sNudGhyPRL5FRluVxzoRjaqLcb/h09kZPiYG5bW54JiNSpmveOQBPcLUAzzAQxcb+fN1MXM078uGre7lfEwMyuulRBlp5Q755KFtuGRePAo46/csg9udaAFWQig8BgcHt8vUrdEKss1jU+LvicQTV9ETmXpMjLUFZaq/v+2RB/QIUw/wAA9dxK9hjia2L0y0pIta2uoxImGm38opd9QnD5NRymQaWxMjg7Wm4vB+trwuKB5i5gjl2GhdjlRe4qKzoOD325Tv5zzygB5h6gEe4GFa/jkHPEZz/sd424c+eZgYrjoiV31R/qmodypOU/IQ9rqzFzr4XxYYlHnBIw/oEaYe4AEepvtOOOBxIYfPAuWe7I2HieHeIKYX4O9OtOhyDS6vC7gEmopHhtG6Wt6xLKbAAzzAAzyanEdX6DxMpgVNJqbkxNCZivOptb6LQHjQCOXE1KAZPETxSOWycPFENm5Q5gKPPKBHmHqAB3iYtv5ctLR7EmWkldvtk4fxKGVlSk78d7/mCGGrCIUHm+qA8rfOlKAqPFy8cyjK833l+xKPPKBHmHqAB3iY7uviXXLetRhvW+yTh0m0oO6i96EugwZU5EFPYP9Gpv8g03/lffLMvJAHjVDmebh5KOSRF8c0I/4oTUNZn3iaonzjfyiLfEfKE1iMoYL/g36Ph7jTyLuTnni40oOecmmqw4j6tJ4Tc9eVHqk8svhkxOt1xiOrrgZUT2vVIyvmbkac3JbXI+uemrif0qj+1Xz9HE+0knuU8rNu0I2clvVapYwk4nKX8ncvPExauJ9mTckpmorDXcC2YMrjXZluEdEyZP/VJg+aGpTRWk1r0dricTzRgn7esFtkIR+jttBf0rhI47lqGz3ycKHHP5fpKxFNDxg3uGnZ1qMMj1D0CKWeQo/w9Yjnra9P3DsfEmbd3RN8jHrP3ZwoI63cdT55mBhuN5sHGd4OxeRyjdbBKGFTHrQg9SXlaY4mKZ8X0/PKzvO2nrI8ZNqhbHfNg/Lbm3ia+kzoz6P7TMycN5cVhipZ5m7+Tk+IvZ54uNBjlUz/aHheXOhRhkcoeoRST6FH+HrQymzDfG/clmitXyf0579el2jhx+EFh8V07Nq0cteIaNyFFx5VghfE8B00IJeH/Pz/+HfqV6fIPpsSlaGHt9Fvt7rgIaL3ujZ50NzfUQtaUh4HNPel1wLxijTPeORhW483Sp4X23q8EUj9eKPJ6yn0CF+PJ/mTplMus6AH5fFYIu+scrvE9DTO2nlUCV6QfNr3FbxAiwcbIS1DNsUGeD2nft42XxiscZwSvGAWD5E+gMoGD9pvQ8UurnHOQzeQdFzmmJgZZaNuHrb1mCx5XmzrMRlI/Zhs8noKPcLXQ42udaxE76JIGDzlMZfzHC14UDnMBtvjg0fdwQtGLJmuNg8Fa/hzgA1xXEwHIR5I7KNruibBC2zziOM3lolycUaUi2VJ7yvu4uOTcSTr5GFbj7LnxbYeodSPZq+n0CN8PR4XM+NHl4letJyP7eG8Htc4hvahrt6DPnjUFbyAjHaV3HelsAhNHjHiF+NHUrKKt80rSUUneIELHtS6WiX04+1O8r6rRPnYjxN8PLXs6V1NrycetvSoel5s6RFK/WiVego9wtaDWuj3iuhdJ8XWPSX0p0zG42dO8bHDnJdOqz8udz7fl2vl4Tp4wVWjlWnYRg0pwSOJC5rbclEieIETHnxy6anyZpkeFVH0C/Vl/Vne9ijvs7tid1RcJg28uFNE89oWeeJhQw8b58WGHqHUj1aqp9AjbD1opP+32aDn8v3yI2590mhiNbzdUt52kPfZzscc4TwuGvzPcbk3ieh9c208dObhkmmuEGZBA+iYflsmW5FHEg2bPIRe8AIXPNIq0XOc6sLFlCdcHzxs6tEIRI9GC+gRSj2FHuHqQe97aVrNizLtEdG89kc45YHmuD4lZsbmLVNuL6fhOnh0NBrFekkz62WDWaF0LXSnfHdhtJV4KJOxdStGR9HCF7Jla8QjcTK0eWQsKFArchZ/cI6MhR1c/X/a58UxJW0eLvRRFrdoqnrqCsriFtp6bGm0rByi7P10x+CNukXQ6Gea276G76NLlZY23VtplDTNby1c3WpX3ycm5TrjofLRWmmKDXRliuHFLTqnRuuIxz38+aYpD3mDucIjxXhn8NB86inNA3CKUM4LeKB+tJMeZGC7xfQ8d19wwsMkWlCa4Yk6jNYRj8qRJch4pemu5C6JqzwMuzm6Qr6K6mhlBoquOjXJ6UkIPgIK6gdQpAe17gBDw00anm/yhjziNTJjnMjYpwxC4QGURyjnBTxQP6AHDLfpQS/EfyWy1w1Nromp28rV2k95N+aEBxBm/QAP1A/o4Q+htazbyXDjNTLBA0D9QD2FHtCjdmiNUgYAAAAAAC3ctoPtqTo6g4DqmB5UdjAS9JiJvBjLZVB22s8hyxOoyk63CYVHXgzuMtCJ2x0yjwpTdlKh031su0xTHp0CaCfQSMKNAZTpgwf0CFMP8ACPtrluYbjtZbYvi3qnM6SV6YMH9AhTD/AAj7a6bmG47YFrZPobmb4nLEVsKlmmDx7QI0w9wAM82u66xTvciqj6vqyGZfGu4Scx6vp4X9iNNmJSpg8e0CNMPcADPNryukULtz1atvF7hqGay6Q1Rx/yxAN6hKkHeIBH2163Vlu4o4c74ig6BFpq0Uv3Qyg8xHRUoSs8au6OiSvHJmXbcI1lUiWlcFWjHnhAjzD1AA/waOvr1orhKgbXq2w+LbcP12l4ofBQjHYGDz5BdRgvVZi/TlQOint5sqYyvxRRIOZRDzygR5h6gAd4tP11W8lwUwyOngbieIqP8HbnhhcKjxSjTeXh2HipwtCSa5sT24eFmwDWyTK/5CfCMx54QI8w9QAP8MB1K0q+wyWDk+kUm0cvGwuFMbpBmhkZGpnJDTLt4t9iwztl22hD4MFGm8qDjTWVBx/josL8MOW3YceV9IdcAe9VKmmdPKBHmHqAB3jgui3Tws1pSe6T5jaZcshU4u9exy3aWnkMDg5m8uDvtfBQ8HxG5SC87qiiPq9U0m9zq/1XHnhAjzD1AA/wwHVrYrgmBif3pQDs1H26VUTB2OP9u+s0Wpc8DI3WGY8EqHI8kPEbRe5430EljcuMnwhHPPGAHmHqAR7ggetWQWGXckGX7aRqcDJtl18/ZTPqFjO7VquabRA8pNmm8hBRt/Fkwmid8Uh5Onsg5/eFvM9CB2VSJf0Od7H44AE9wtQDPMAD162p4YrZ3Z6Xki3JPINLGmIFNAUPDaPtF+ndzVUqzI809qN9/qNMT4jqy6LFZdL/vkFEo/V88IAeYeoBHuCB67ak4caIu0HJRD6V5rajJoNrCh4y7ajZaAm/1Kwc6sPAMzL9vUzrKpYZV9I3PPGAHmHqAR7ggevWguHewOYRG81OXYPj96m20FQ8MozWFo/XZPqwxHGLZVpfscy5IpqXttATD+gRph7gAR64bqsaLplXYppNjFyDU1qfVhAKj76+vkmZMnnkGK1NHrS02L+Q6UnD1vMRmX5socyN3K1yq0zfrJkH9AhTD/AAD1y3Flq4quENKH8XGVzc6qORX6ssG693HnxiBpS/i4zWNg+aarRfpj/nE1+EF0S0LqitMl/hbpXfyXSuZh7QI0w9wAM8cN2mQHseLplX0bvQjKk4ZCxkhlYmLJfkMS7T95nLf+d98sy8kMfg4GA3tXILdivkkRdtyDCS0ASf+HUie/QcVY4HLV4kapnUrULLn/2ZBx5W9Vj/6/yMj/+gHj0q8LCqR1FErCaop1Z5HOrIz3hLQ7SVHnn3Ut37abvcx0wWvqABSjTP9DnNOa9WjbYCj5foniDTn2zzkDeiKzyE3txbVzxU3FZQOR5yXCZ101z2xAN6hKkHeIAHrluGTpfyKjbPGSODFZNL7SqVZrjSstmW4iHTXyom1yOiWIbnZWpwOs/besryENEI5Rh18UhD1ki5F7lyXHZQUdUyhz3ysKGHjfNiQ49Q6kcr1VPoAT2838cKDZdMk8wzYTQ7lV1cG60tHktkek9EI9J6EpVmE/92axGPvr6+YZm0eci0Usxcd9MKjwz0ZlSOBx1etGqZQx55VNXD1nmpqkco9aPV6in0gB7e72Mmo5SThhfDqdFa5EFGOF9EL8ppYNP1nPp523wxHbu2ECnGO4NHitE64aFgbkoFOeq4kqpl0lJnY5542NDDxnmxoUco9aOV6in0gB5B3MeMw/Oxma0cPdzRq/xdO0rwWMOfNKJ4r7J9Nwu4R9nHBMNsrr2J7oi6eazmSqJWjr90fNGqZY545GFDDxvnxYYeodSPVqqn0AN6BHEf6yx7ILc0vZhtSR7x4KW0od7xtnkVqAwLvZBNrnisUL6/UtNFq5b5ukceNvSwcV5s6BFK/Wilego9oEcQ97E5ov1wQXObFnSnRKRMrbDKQ0y/4KfKcX9NF61a5pBHHjb1qHJebOoRSv1ohXoKPaBHEPexdjTcRgvyWCSiIeyv1fiEnFamDx629WgEokejyfUIpZ5CD+gRzH2sUwCtgBVcOehJbMpjmT54QI8w9QAP8MB1C8O9ins4tQKPyx4ulrQyLwdw0driYXpeXOkRSv1o1noKPaBHMPexduxSjtHVQjyOeuB9NBAervToCkSPribVQ6B+QA/cx2aio9EI5ZWmGyjrfNIKKEWrn9Bax9cbrv2pBWXQlDYPwzVqgRJQ1ivWPi+Gaxg3FQ/U05lQ1k3W1mNLC99SQ7mfNivaqUuZluKayPk9XsC6XXgAqB+op9ADetSIdupSpuHe14EHgPqBego9oIcPtHyXMgAAAAAE1cItinnpAmnvfsAjHPzLfzfqtfy//bfLoEfAegBAM2DH4I1ey9/V98nV75iHCwAAAAB1tnANcJOIwi/RwtS0nuZS3n5WRIHY3xDRsOqPHXNvKx51tK6aqQUFPWaijh4ZnR4YZVSvM+iMAg6FhzKq1xl0RgGHwqOO1qbaomxmw6XVNyjcUm+W3vxJURYoUgRFXaBQTbYDHIAHAAAA0HTQ6VKmCc0HZTrN5nKRHiBl2iDTnWzac/j7Bv7tIhvSKT7WxqRo8JgGzX97WURz4Rol03nOo8ewzG955gE9wtQDPMAD120BjyLDpSDCv5XpEZkuiSju4c0y/USm49RTIaJlsC7z9+P828287yU+9recV1mAxzSWyPSeiLqxq1b2TZzXrQZlfuCRB/QIUw/wAA9ctxo88gyXgu+e4FYcTWJeJdNTInovWYRJ3ncVH9vLec0t8Y+Ax0w8XfGhIe0h4mmDMic98oAeYeoBHuBRlge9YrtLpo6S6S7Oo+p1WwuPPMN9VqblIlqeizI7U0LUM3zsOOf1bIk8wGMm1gj7WFPidx88oEeYeoAHeJQ95v6S91L1nnq/heu2Fh5ZhksDfh4WUbSE+2QaS9nnl5ottDHOY4rzNBn6CR6z0e3ggplXokwfPKBHmHqAB3iU5TFhofwJC9dtLTyyDPfn/Lk/x/XJLGjg0CJN99+fyFsH4AEAAAC0BNIMl+aR0lQW6uPep9Hy+51MazXK2sd5rhbTc1XzAB4AAABASxvuRv58XUTTWYpAL4lpANCOgv0or5cSZeQBPAAAAICWNtx4fpJpEN6dMv1G5I+AG0qUkQfwAAAAAFracJfw57kS+a2T6V2R3UU6migjD+ABAAAAtLThLuDPsqO2aG3ht2T6UcpvFxJl5AE8AAAAgJY2XFu4JmVbl4f/ETwAAACAIA03bnUtLJknzTNdKdPhlN96EmXkATwAAACAljbc+F1lmfeKFIrum2L63WQSJu9DwQMAAABoGaSF53tbRHNDaarKcYO8dsk0ULDPWqWMIrjkQfldDRCZjCWaiPsZCg/AHWipzSdFFEJxPN5YR8xdHR5ZfBzG603lkRVztw3qaaoeWTF3deLktqIeWTF3deLktrPhviLTdpnWi2jZq6LF+Wk+6b8W0TzVPFBem5UyiuCKhylC4QG4AfUu3C305liDB+oH9IAepZHWpXxWRFEPyFy2FRxP+96paS7bOM9hPk5o5G2bR1rcw6I4hqHwANygX7l5+Dwv4IH6AT3a0HAFdxcQnhDZi+sf4SedjzXKoTweS+StA5s8suIe6sQxDIUHYB9vBHJewAP1A3q0qeHSyyIaVUvTVo5lPK08JKKA6kXo4Tzmcp4mL8Zs8ojjHk7xU9r1nPp5W14cw1B4ECYd1IMvC36fDISHCz0mS5yXyUB4iBbm0cz1A3ro62GjJdxj4T5WC4+8ebiPiyiqDWVCCzcsL0FgOR/bw3k9XiIPGzwIcYxCGsi0W0Qv+8f5+0Bin5B5nHT41GpSpg8eLvUwOS8nA+Eh2oBHM9YP6KGvx/Oi/JRLwcc+b+E+VguPPMOl1tq9Inp/SSHnTvETi048xW7e9xQfO8x5XSrxj1Tlkfx+JGW/eNu8JuChvkOxgYucp9Ass9sjD5d6mJwXl3qEUj+asZ5Cj+bTg2aufCam3wGbps84j6r3sVp4dGqc1G+zgNQlTKN1P5LpoIjWCVbXCF7K2w7yPtv5mCOcx8WKlassjyQuaG4LlccHMt0uotHTVYImT3Aet3OeumXe6pGHSz1MzotLPUKpH81YT6EH9Aj6PjZHIyPqj6f3ky/KtEdEkW0e4ZQHmr/6FLcIbaAsjyQaLcCDum7+QtSLtDJ98HCtRyMQPRpNpkco9RR6QI9g72NzDPYl46RRuDQ6jRaBWMPN8rhVR1Ni6AX0G+z0rlZPMuUhWoGHw0UOmhK29PCwuIUT2Fp8ImtxC12EsuiDLR5Zi1voIpRFH2zxyFrcQhe7+j5p6/vWnBLHkJHu5uQTVXncw59vtggPwC5COS/ggfoBPVrNcENZns02j5wn9q5m4NEKrcgmRVeduuS0tLtC1wP1AwhZj5Ba1XPaqEJQP7061+pExj7twgNA/UA9hR7Qo0Z0ttH/SgOd8kahTfA+7cIDQP1APYUe0AMtXCcYkuk68ABQP1BPoQf08IGORgOhkwAAAAAALVzAG3xPmQlt0Bb0AIDmw47BG72Wrw7a6sTpAAAAAAC0cIEaW1fN1IKCHjNRdcEKHehMlau6UIQOdBa1CIVH1YUidKCzqEUoPOpobYa8uAZauAAAAADgs4Xr6gnRdMm1UHi4akGUXGCD5r89I9MKUT6OI82RG5HpSaE3Xy4u84CI1sn2xQN6hKkHeIAHrtsCHmjhNh9o7eb3ZNokqgVN7uE8KK9bDcr8wCMP6BGmHuABHrhuNXjoGG7DUqoK8IhAMXjnWzTw+ZynbpmTHnlAjzD1AA/wKMuDgsDcJVNHyXQX51H1uq2FBwZNNR/WeMhzTSA8oEeYeoAHeJQ95n5RLQ7tGc7js4rXbS08TLuUd8l0g+Lqe5XfDinb/5z3vezIdNqZR3fB7z+W6ZJhnvNKlOmDB/QIUw/wAI+yPLJM7pcyzdXMa8LCdVsLDxPDpWDyAzKNaex7jvd93IHJgUc+Dsu0UpMXeIAHeIBHiDwelum0TItaiYeu4Y4kWm+6eI6PtQXw0ANNUv2miNY79QnwAA/wAI+yoInwv5Npbavw0DXcpyqU8VPLrUrw0MNFme4VUVe2T4AHeIAHeJQFDUKi0H87WoGHjuF2VGyVvc15VAV4lAN1ZX+HLyCfAA/wAA/wKIudMv1G2B1hXTsPzMNtD7wu050ynQUP8AAP8GhSHutkelempc3KA4bbPvhYprtlOgIe4AEe4NGkPG6S6S2ZftSMPGC47YfL4AEe4AEeTc7jmmbkgYUv2gc0rP1VEY24Aw/wAA/waEYeNF3pPhGNpG46Hmjhtgdo5ZPfBXCxgAd4gAd4lMUbIpquNNqsPNq2hZsXhWhLoz4eeVGISkYSSoKGse8MQPKQeVB0D4ryMSKUSB+OY+5q88jiYylerzaPrLraBvU0VY+se4il+0dT6NHR2XVVj//n+a+lZvC/PvTfbfCg6UkDAehRiQe6lFsXNGz9r0U0og48snnQKmA0GOQieATFA/UjYD2k0dalB5Xzr0U0UtonrPBoty5lCqH0skznxXTUnvO8raeFeNBw9XcDuGibgUe/cjP1eV7AA/WjKfRQzNa1HjQN6c4AzNYaj3Yy3Ky4h1XjOobGg4ap03D1mzzr3Sw83gjkvIAH6gf0mMYR7ln42LMeVnm0k+HGcQ+n+Kn1ek79vK1sXMe6eUwW5P+80I9uEePLgt8nA+HhQo/JEudlMhAeooV5NHP9aFk9ZOvWth5ZLeGHhH7Uoh4L97FaeFQ1XDUM0VzhDzo84hiF9MJ7t4he/I/z94HEPiHzOOlAvzcKfj8ZCA+Xepicl5OB8BBtwKMZ6wf00NeDDH5hBR4LOY+q97FaeJQ1XJqTtVmmHyrb6O/tMi2v0XxNeHQrXQRp3QZJwwyVh/pOyQYucp5Cs8xujzxc6mFyXlzqEUr9aMZ6Cj2aTw+KwENB2xsl02ecR9X7WC08yhguZf6pTH8jZgb07eIuhHdk+mMNZluWxwXNbaHy+ECm22V6RWQHTdbBBOdxO+epW+atHnm41MPkvLjUI5T60Yz1FHpAj6DvY2WmBdUZ6cYFj0YL8KCum7+oWe+0Mn3wcK1HIxA9Gk2mRyj1FHpAj2DvY5iH2ySwtMgB9EjA8eIWtcHS4hO5C7HooM5FY+rgcahi82LZw2EIYotH1uIWutjV90lb37fmtPqFk3PB3MOfb9ZxQ8u5kRnxAGpDKOcFPFA/oEerG24boAs80Kouc15c6JLT0kY9xf0DerRIq7qdDJf66dW5Vicy9mkXHgDqB+op9IAeNaKdFr6gCcx5o9AmeJ924QGgfqCeQg/ogRauEwzJdB14AKgfqKfQA3r4QEej0YAKAAAAAIAWLpCE7aksOoOA6pg+U3YwEvSYiapTe5IoO0L/kOUZ+2VnLITCY/SwXSJlp/qEwmPH4I1WeegMjrJdpimPdgvP1+6gkYQbAyjTBw/oEaYe4AEebXPdwnDby2xfFvUO308r0wcP6BGmHuABHm113cJw2wPXiGit5+/JNOKxTB88oEeYeoAHeLTddQvDbQ+zfZm7Pt6XacxTmT54QI8w9QAP8GjL6xaG2x4t2/g9w1DNZVJw54c88YAeYeoBHuDRttctDLf1zXaTsm24xjKpkn5bplEPPKBHmHqAB3i09XULw21ds/3rROW4JNPJmsr8UqZ7uZLWzQN6hKkHeIBH21+3MNzWNNtfybQ5sX2YK4nrMr/kJ8IzHnhAjzD1AA/wwHULw21Zs/1hym/DNZR5iZ8Iz3jgAT3C1AM8wAPXLQMrTbUWns+oHITXHZd5iZ8IR3IqqUse0CNMPcADPHDdooXbcqDK8UDGbxS5432HZcZPhCOeeECPMPUAD/DAdQvDbcmW7QM5vy/kfRY6KJMq6XdE1MXigwf0CFMP8AAPXLcw3JY02x9p7Ef7/EeZnhDVl0WLy6RKukFEo/V88IAeYeoBHuCB6xaG23L4pWbliNEt0zMy/b1M6yqWGVfSNzzxgB5h6gEe4IHrFobbknhNpg9LHLdYpvUVy5wronlpCz3xgB5h6gEe4IHrFobbkqClxf6FTE+KaEUUXRyR6ccWytzI3Sq3yvTNmnlAjzD1AA/wwHULw21ZTMm0X6Y/5xNfhBdEtC6orTJf4W6V38l0rmYe0CNMPcADPHDdpqCj0WjAspoM//Lfjeb9/JnIHj1HlePB5Ma//bfLbJV5UaY/k+myKx516FEE4lmHHjo80jA4OFirHn19fanbD3UIqzy2lLxV2eZRhCyeo4c7rPJY9nA5QWzzKEIWzx2DN1rlsavvk0IummVWum7zeKCF21q4raByPOS4zCGupD54QI8w9QAP8MB1C8NtSWSNlHuRK8dlx2UOe+RhQ48eEcW6PC9Tg9N53tZTox42eISiRyj1FHpAD+/3MRhua6E3o3I86PCiVcsc8sijqh5LZHpPRCMWexI3lU3826016GGLRyh6hFJPoQf08H4fg+G2DuamVJCjjiupWiYtdTbmiYcNPZ6Wab6IBlL0y3Q9p37eNp/3ca2HDR6h6BFKPYUe0COI+xiCF7QOVnMlUSvHXzq+aNUyRzzysKHHGv4ckGmvsn03H7NH2celHjZ4hKJHKPUUekCPIO5jaOG2DlYo31+p6aJVy3zdIw8benTzZ9pUgHjbvBr0sMEjFD1CqafQA3oEcR+D4bYO1imV4/6aLlq1zCGPPGzqcUFzm2s9qvAIRY9Q6in0gB5B3MfQpdwaWCSiIeyv1fiEnFamDx629WgEokejyfUIpZ5CD+gRzH0MLdzWwAquHPQkNuWxTB88oEeYeoAHeOC6heG2JC57uFjSyrwcwEVri8c9nHzrYcojFD1CqafQA3oEcx9Dl3Jr4GggZR5tIT26AtGjq0n1EKgf0AP3sZnAWspAW0NZE5lWyClaHWdcpuvLrvncDDyUdZi1eWStpdwKUNZh1tZjSwvfUpV1mLX1KLvmcysCXcoAEIGWapvI+X1C1LOWLHigfkCPFsX/L8AA4ouZqwDTQvQAAAAASUVORK5CYII=); background-size: 238px 204px; } }

.tsd-signature.tsd-kind-icon:before { background-position: 0 -153px; }

.tsd-kind-object-literal > .tsd-kind-icon:before { background-position: 0px -17px; }
.tsd-kind-object-literal.tsd-is-protected > .tsd-kind-icon:before { background-position: -17px -17px; }
.tsd-kind-object-literal.tsd-is-private > .tsd-kind-icon:before { background-position: -34px -17px; }

.tsd-kind-class > .tsd-kind-icon:before { background-position: 0px -34px; }
.tsd-kind-class.tsd-is-protected > .tsd-kind-icon:before { background-position: -17px -34px; }
.tsd-kind-class.tsd-is-private > .tsd-kind-icon:before { background-position: -34px -34px; }

.tsd-kind-class.tsd-has-type-parameter > .tsd-kind-icon:before { background-position: 0px -51px; }
.tsd-kind-class.tsd-has-type-parameter.tsd-is-protected > .tsd-kind-icon:before { background-position: -17px -51px; }
.tsd-kind-class.tsd-has-type-parameter.tsd-is-private > .tsd-kind-icon:before { background-position: -34px -51px; }

.tsd-kind-interface > .tsd-kind-icon:before { background-position: 0px -68px; }
.tsd-kind-interface.tsd-is-protected > .tsd-kind-icon:before { background-position: -17px -68px; }
.tsd-kind-interface.tsd-is-private > .tsd-kind-icon:before { background-position: -34px -68px; }

.tsd-kind-interface.tsd-has-type-parameter > .tsd-kind-icon:before { background-position: 0px -85px; }
.tsd-kind-interface.tsd-has-type-parameter.tsd-is-protected > .tsd-kind-icon:before { background-position: -17px -85px; }
.tsd-kind-interface.tsd-has-type-parameter.tsd-is-private > .tsd-kind-icon:before { background-position: -34px -85px; }

.tsd-kind-module > .tsd-kind-icon:before { background-position: 0px -102px; }
.tsd-kind-module.tsd-is-protected > .tsd-kind-icon:before { background-position: -17px -102px; }
.tsd-kind-module.tsd-is-private > .tsd-kind-icon:before { background-position: -34px -102px; }

.tsd-kind-external-module > .tsd-kind-icon:before { background-position: 0px -102px; }
.tsd-kind-external-module.tsd-is-protected > .tsd-kind-icon:before { background-position: -17px -102px; }
.tsd-kind-external-module.tsd-is-private > .tsd-kind-icon:before { background-position: -34px -102px; }

.tsd-kind-enum > .tsd-kind-icon:before { background-position: 0px -119px; }
.tsd-kind-enum.tsd-is-protected > .tsd-kind-icon:before { background-position: -17px -119px; }
.tsd-kind-enum.tsd-is-private > .tsd-kind-icon:before { background-position: -34px -119px; }

.tsd-kind-enum-member > .tsd-kind-icon:before { background-position: 0px -136px; }
.tsd-kind-enum-member.tsd-is-protected > .tsd-kind-icon:before { background-position: -17px -136px; }
.tsd-kind-enum-member.tsd-is-private > .tsd-kind-icon:before { background-position: -34px -136px; }

.tsd-kind-signature > .tsd-kind-icon:before { background-position: 0px -153px; }
.tsd-kind-signature.tsd-is-protected > .tsd-kind-icon:before { background-position: -17px -153px; }
.tsd-kind-signature.tsd-is-private > .tsd-kind-icon:before { background-position: -34px -153px; }

.tsd-kind-type-alias > .tsd-kind-icon:before { background-position: 0px -170px; }
.tsd-kind-type-alias.tsd-is-protected > .tsd-kind-icon:before { background-position: -17px -170px; }
.tsd-kind-type-alias.tsd-is-private > .tsd-kind-icon:before { background-position: -34px -170px; }

.tsd-kind-variable > .tsd-kind-icon:before { background-position: -136px -0px; }
.tsd-kind-variable.tsd-is-protected > .tsd-kind-icon:before { background-position: -153px -0px; }
.tsd-kind-variable.tsd-is-private > .tsd-kind-icon:before { background-position: -119px -0px; }
.tsd-kind-variable.tsd-parent-kind-class > .tsd-kind-icon:before { background-position: -51px -0px; }
.tsd-kind-variable.tsd-parent-kind-class.tsd-is-inherited > .tsd-kind-icon:before { background-position: -68px -0px; }
.tsd-kind-variable.tsd-parent-kind-class.tsd-is-protected > .tsd-kind-icon:before { background-position: -85px -0px; }
.tsd-kind-variable.tsd-parent-kind-class.tsd-is-protected.tsd-is-inherited > .tsd-kind-icon:before { background-position: -102px -0px; }
.tsd-kind-variable.tsd-parent-kind-class.tsd-is-private > .tsd-kind-icon:before { background-position: -119px -0px; }
.tsd-kind-variable.tsd-parent-kind-enum > .tsd-kind-icon:before { background-position: -170px -0px; }
.tsd-kind-variable.tsd-parent-kind-enum.tsd-is-protected > .tsd-kind-icon:before { background-position: -187px -0px; }
.tsd-kind-variable.tsd-parent-kind-enum.tsd-is-private > .tsd-kind-icon:before { background-position: -119px -0px; }
.tsd-kind-variable.tsd-parent-kind-interface > .tsd-kind-icon:before { background-position: -204px -0px; }
.tsd-kind-variable.tsd-parent-kind-interface.tsd-is-inherited > .tsd-kind-icon:before { background-position: -221px -0px; }

.tsd-kind-property > .tsd-kind-icon:before { background-position: -136px -0px; }
.tsd-kind-property.tsd-is-protected > .tsd-kind-icon:before { background-position: -153px -0px; }
.tsd-kind-property.tsd-is-private > .tsd-kind-icon:before { background-position: -119px -0px; }
.tsd-kind-property.tsd-parent-kind-class > .tsd-kind-icon:before { background-position: -51px -0px; }
.tsd-kind-property.tsd-parent-kind-class.tsd-is-inherited > .tsd-kind-icon:before { background-position: -68px -0px; }
.tsd-kind-property.tsd-parent-kind-class.tsd-is-protected > .tsd-kind-icon:before { background-position: -85px -0px; }
.tsd-kind-property.tsd-parent-kind-class.tsd-is-protected.tsd-is-inherited > .tsd-kind-icon:before { background-position: -102px -0px; }
.tsd-kind-property.tsd-parent-kind-class.tsd-is-private > .tsd-kind-icon:before { background-position: -119px -0px; }
.tsd-kind-property.tsd-parent-kind-enum > .tsd-kind-icon:before { background-position: -170px -0px; }
.tsd-kind-property.tsd-parent-kind-enum.tsd-is-protected > .tsd-kind-icon:before { background-position: -187px -0px; }
.tsd-kind-property.tsd-parent-kind-enum.tsd-is-private > .tsd-kind-icon:before { background-position: -119px -0px; }
.tsd-kind-property.tsd-parent-kind-interface > .tsd-kind-icon:before { background-position: -204px -0px; }
.tsd-kind-property.tsd-parent-kind-interface.tsd-is-inherited > .tsd-kind-icon:before { background-position: -221px -0px; }

.tsd-kind-get-signature > .tsd-kind-icon:before { background-position: -136px -17px; }
.tsd-kind-get-signature.tsd-is-protected > .tsd-kind-icon:before { background-position: -153px -17px; }
.tsd-kind-get-signature.tsd-is-private > .tsd-kind-icon:before { background-position: -119px -17px; }
.tsd-kind-get-signature.tsd-parent-kind-class > .tsd-kind-icon:before { background-position: -51px -17px; }
.tsd-kind-get-signature.tsd-parent-kind-class.tsd-is-inherited > .tsd-kind-icon:before { background-position: -68px -17px; }
.tsd-kind-get-signature.tsd-parent-kind-class.tsd-is-protected > .tsd-kind-icon:before { background-position: -85px -17px; }
.tsd-kind-get-signature.tsd-parent-kind-class.tsd-is-protected.tsd-is-inherited > .tsd-kind-icon:before { background-position: -102px -17px; }
.tsd-kind-get-signature.tsd-parent-kind-class.tsd-is-private > .tsd-kind-icon:before { background-position: -119px -17px; }
.tsd-kind-get-signature.tsd-parent-kind-enum > .tsd-kind-icon:before { background-position: -170px -17px; }
.tsd-kind-get-signature.tsd-parent-kind-enum.tsd-is-protected > .tsd-kind-icon:before { background-position: -187px -17px; }
.tsd-kind-get-signature.tsd-parent-kind-enum.tsd-is-private > .tsd-kind-icon:before { background-position: -119px -17px; }
.tsd-kind-get-signature.tsd-parent-kind-interface > .tsd-kind-icon:before { background-position: -204px -17px; }
.tsd-kind-get-signature.tsd-parent-kind-interface.tsd-is-inherited > .tsd-kind-icon:before { background-position: -221px -17px; }

.tsd-kind-set-signature > .tsd-kind-icon:before { background-position: -136px -34px; }
.tsd-kind-set-signature.tsd-is-protected > .tsd-kind-icon:before { background-position: -153px -34px; }
.tsd-kind-set-signature.tsd-is-private > .tsd-kind-icon:before { background-position: -119px -34px; }
.tsd-kind-set-signature.tsd-parent-kind-class > .tsd-kind-icon:before { background-position: -51px -34px; }
.tsd-kind-set-signature.tsd-parent-kind-class.tsd-is-inherited > .tsd-kind-icon:before { background-position: -68px -34px; }
.tsd-kind-set-signature.tsd-parent-kind-class.tsd-is-protected > .tsd-kind-icon:before { background-position: -85px -34px; }
.tsd-kind-set-signature.tsd-parent-kind-class.tsd-is-protected.tsd-is-inherited > .tsd-kind-icon:before { background-position: -102px -34px; }
.tsd-kind-set-signature.tsd-parent-kind-class.tsd-is-private > .tsd-kind-icon:before { background-position: -119px -34px; }
.tsd-kind-set-signature.tsd-parent-kind-enum > .tsd-kind-icon:before { background-position: -170px -34px; }
.tsd-kind-set-signature.tsd-parent-kind-enum.tsd-is-protected > .tsd-kind-icon:before { background-position: -187px -34px; }
.tsd-kind-set-signature.tsd-parent-kind-enum.tsd-is-private > .tsd-kind-icon:before { background-position: -119px -34px; }
.tsd-kind-set-signature.tsd-parent-kind-interface > .tsd-kind-icon:before { background-position: -204px -34px; }
.tsd-kind-set-signature.tsd-parent-kind-interface.tsd-is-inherited > .tsd-kind-icon:before { background-position: -221px -34px; }

.tsd-kind-accessor > .tsd-kind-icon:before { background-position: -136px -51px; }
.tsd-kind-accessor.tsd-is-protected > .tsd-kind-icon:before { background-position: -153px -51px; }
.tsd-kind-accessor.tsd-is-private > .tsd-kind-icon:before { background-position: -119px -51px; }
.tsd-kind-accessor.tsd-parent-kind-class > .tsd-kind-icon:before { background-position: -51px -51px; }
.tsd-kind-accessor.tsd-parent-kind-class.tsd-is-inherited > .tsd-kind-icon:before { background-position: -68px -51px; }
.tsd-kind-accessor.tsd-parent-kind-class.tsd-is-protected > .tsd-kind-icon:before { background-position: -85px -51px; }
.tsd-kind-accessor.tsd-parent-kind-class.tsd-is-protected.tsd-is-inherited > .tsd-kind-icon:before { background-position: -102px -51px; }
.tsd-kind-accessor.tsd-parent-kind-class.tsd-is-private > .tsd-kind-icon:before { background-position: -119px -51px; }
.tsd-kind-accessor.tsd-parent-kind-enum > .tsd-kind-icon:before { background-position: -170px -51px; }
.tsd-kind-accessor.tsd-parent-kind-enum.tsd-is-protected > .tsd-kind-icon:before { background-position: -187px -51px; }
.tsd-kind-accessor.tsd-parent-kind-enum.tsd-is-private > .tsd-kind-icon:before { background-position: -119px -51px; }
.tsd-kind-accessor.tsd-parent-kind-interface > .tsd-kind-icon:before { background-position: -204px -51px; }
.tsd-kind-accessor.tsd-parent-kind-interface.tsd-is-inherited > .tsd-kind-icon:before { background-position: -221px -51px; }

.tsd-kind-function > .tsd-kind-icon:before { background-position: -136px -68px; }
.tsd-kind-function.tsd-is-protected > .tsd-kind-icon:before { background-position: -153px -68px; }
.tsd-kind-function.tsd-is-private > .tsd-kind-icon:before { background-position: -119px -68px; }
.tsd-kind-function.tsd-parent-kind-class > .tsd-kind-icon:before { background-position: -51px -68px; }
.tsd-kind-function.tsd-parent-kind-class.tsd-is-inherited > .tsd-kind-icon:before { background-position: -68px -68px; }
.tsd-kind-function.tsd-parent-kind-class.tsd-is-protected > .tsd-kind-icon:before { background-position: -85px -68px; }
.tsd-kind-function.tsd-parent-kind-class.tsd-is-protected.tsd-is-inherited > .tsd-kind-icon:before { background-position: -102px -68px; }
.tsd-kind-function.tsd-parent-kind-class.tsd-is-private > .tsd-kind-icon:before { background-position: -119px -68px; }
.tsd-kind-function.tsd-parent-kind-enum > .tsd-kind-icon:before { background-position: -170px -68px; }
.tsd-kind-function.tsd-parent-kind-enum.tsd-is-protected > .tsd-kind-icon:before { background-position: -187px -68px; }
.tsd-kind-function.tsd-parent-kind-enum.tsd-is-private > .tsd-kind-icon:before { background-position: -119px -68px; }
.tsd-kind-function.tsd-parent-kind-interface > .tsd-kind-icon:before { background-position: -204px -68px; }
.tsd-kind-function.tsd-parent-kind-interface.tsd-is-inherited > .tsd-kind-icon:before { background-position: -221px -68px; }

.tsd-kind-method > .tsd-kind-icon:before { background-position: -136px -68px; }
.tsd-kind-method.tsd-is-protected > .tsd-kind-icon:before { background-position: -153px -68px; }
.tsd-kind-method.tsd-is-private > .tsd-kind-icon:before { background-position: -119px -68px; }
.tsd-kind-method.tsd-parent-kind-class > .tsd-kind-icon:before { background-position: -51px -68px; }
.tsd-kind-method.tsd-parent-kind-class.tsd-is-inherited > .tsd-kind-icon:before { background-position: -68px -68px; }
.tsd-kind-method.tsd-parent-kind-class.tsd-is-protected > .tsd-kind-icon:before { background-position: -85px -68px; }
.tsd-kind-method.tsd-parent-kind-class.tsd-is-protected.tsd-is-inherited > .tsd-kind-icon:before { background-position: -102px -68px; }
.tsd-kind-method.tsd-parent-kind-class.tsd-is-private > .tsd-kind-icon:before { background-position: -119px -68px; }
.tsd-kind-method.tsd-parent-kind-enum > .tsd-kind-icon:before { background-position: -170px -68px; }
.tsd-kind-method.tsd-parent-kind-enum.tsd-is-protected > .tsd-kind-icon:before { background-position: -187px -68px; }
.tsd-kind-method.tsd-parent-kind-enum.tsd-is-private > .tsd-kind-icon:before { background-position: -119px -68px; }
.tsd-kind-method.tsd-parent-kind-interface > .tsd-kind-icon:before { background-position: -204px -68px; }
.tsd-kind-method.tsd-parent-kind-interface.tsd-is-inherited > .tsd-kind-icon:before { background-position: -221px -68px; }

.tsd-kind-call-signature > .tsd-kind-icon:before { background-position: -136px -68px; }
.tsd-kind-call-signature.tsd-is-protected > .tsd-kind-icon:before { background-position: -153px -68px; }
.tsd-kind-call-signature.tsd-is-private > .tsd-kind-icon:before { background-position: -119px -68px; }
.tsd-kind-call-signature.tsd-parent-kind-class > .tsd-kind-icon:before { background-position: -51px -68px; }
.tsd-kind-call-signature.tsd-parent-kind-class.tsd-is-inherited > .tsd-kind-icon:before { background-position: -68px -68px; }
.tsd-kind-call-signature.tsd-parent-kind-class.tsd-is-protected > .tsd-kind-icon:before { background-position: -85px -68px; }
.tsd-kind-call-signature.tsd-parent-kind-class.tsd-is-protected.tsd-is-inherited > .tsd-kind-icon:before { background-position: -102px -68px; }
.tsd-kind-call-signature.tsd-parent-kind-class.tsd-is-private > .tsd-kind-icon:before { background-position: -119px -68px; }
.tsd-kind-call-signature.tsd-parent-kind-enum > .tsd-kind-icon:before { background-position: -170px -68px; }
.tsd-kind-call-signature.tsd-parent-kind-enum.tsd-is-protected > .tsd-kind-icon:before { background-position: -187px -68px; }
.tsd-kind-call-signature.tsd-parent-kind-enum.tsd-is-private > .tsd-kind-icon:before { background-position: -119px -68px; }
.tsd-kind-call-signature.tsd-parent-kind-interface > .tsd-kind-icon:before { background-position: -204px -68px; }
.tsd-kind-call-signature.tsd-parent-kind-interface.tsd-is-inherited > .tsd-kind-icon:before { background-position: -221px -68px; }

.tsd-kind-function.tsd-has-type-parameter > .tsd-kind-icon:before { background-position: -136px -85px; }
.tsd-kind-function.tsd-has-type-parameter.tsd-is-protected > .tsd-kind-icon:before { background-position: -153px -85px; }
.tsd-kind-function.tsd-has-type-parameter.tsd-is-private > .tsd-kind-icon:before { background-position: -119px -85px; }
.tsd-kind-function.tsd-has-type-parameter.tsd-parent-kind-class > .tsd-kind-icon:before { background-position: -51px -85px; }
.tsd-kind-function.tsd-has-type-parameter.tsd-parent-kind-class.tsd-is-inherited > .tsd-kind-icon:before { background-position: -68px -85px; }
.tsd-kind-function.tsd-has-type-parameter.tsd-parent-kind-class.tsd-is-protected > .tsd-kind-icon:before { background-position: -85px -85px; }
.tsd-kind-function.tsd-has-type-parameter.tsd-parent-kind-class.tsd-is-protected.tsd-is-inherited > .tsd-kind-icon:before { background-position: -102px -85px; }
.tsd-kind-function.tsd-has-type-parameter.tsd-parent-kind-class.tsd-is-private > .tsd-kind-icon:before { background-position: -119px -85px; }
.tsd-kind-function.tsd-has-type-parameter.tsd-parent-kind-enum > .tsd-kind-icon:before { background-position: -170px -85px; }
.tsd-kind-function.tsd-has-type-parameter.tsd-parent-kind-enum.tsd-is-protected > .tsd-kind-icon:before { background-position: -187px -85px; }
.tsd-kind-function.tsd-has-type-parameter.tsd-parent-kind-enum.tsd-is-private > .tsd-kind-icon:before { background-position: -119px -85px; }
.tsd-kind-function.tsd-has-type-parameter.tsd-parent-kind-interface > .tsd-kind-icon:before { background-position: -204px -85px; }
.tsd-kind-function.tsd-has-type-parameter.tsd-parent-kind-interface.tsd-is-inherited > .tsd-kind-icon:before { background-position: -221px -85px; }

.tsd-kind-method.tsd-has-type-parameter > .tsd-kind-icon:before { background-position: -136px -85px; }
.tsd-kind-method.tsd-has-type-parameter.tsd-is-protected > .tsd-kind-icon:before { background-position: -153px -85px; }
.tsd-kind-method.tsd-has-type-parameter.tsd-is-private > .tsd-kind-icon:before { background-position: -119px -85px; }
.tsd-kind-method.tsd-has-type-parameter.tsd-parent-kind-class > .tsd-kind-icon:before { background-position: -51px -85px; }
.tsd-kind-method.tsd-has-type-parameter.tsd-parent-kind-class.tsd-is-inherited > .tsd-kind-icon:before { background-position: -68px -85px; }
.tsd-kind-method.tsd-has-type-parameter.tsd-parent-kind-class.tsd-is-protected > .tsd-kind-icon:before { background-position: -85px -85px; }
.tsd-kind-method.tsd-has-type-parameter.tsd-parent-kind-class.tsd-is-protected.tsd-is-inherited > .tsd-kind-icon:before { background-position: -102px -85px; }
.tsd-kind-method.tsd-has-type-parameter.tsd-parent-kind-class.tsd-is-private > .tsd-kind-icon:before { background-position: -119px -85px; }
.tsd-kind-method.tsd-has-type-parameter.tsd-parent-kind-enum > .tsd-kind-icon:before { background-position: -170px -85px; }
.tsd-kind-method.tsd-has-type-parameter.tsd-parent-kind-enum.tsd-is-protected > .tsd-kind-icon:before { background-position: -187px -85px; }
.tsd-kind-method.tsd-has-type-parameter.tsd-parent-kind-enum.tsd-is-private > .tsd-kind-icon:before { background-position: -119px -85px; }
.tsd-kind-method.tsd-has-type-parameter.tsd-parent-kind-interface > .tsd-kind-icon:before { background-position: -204px -85px; }
.tsd-kind-method.tsd-has-type-parameter.tsd-parent-kind-interface.tsd-is-inherited > .tsd-kind-icon:before { background-position: -221px -85px; }

.tsd-kind-constructor > .tsd-kind-icon:before { background-position: -136px -102px; }
.tsd-kind-constructor.tsd-is-protected > .tsd-kind-icon:before { background-position: -153px -102px; }
.tsd-kind-constructor.tsd-is-private > .tsd-kind-icon:before { background-position: -119px -102px; }
.tsd-kind-constructor.tsd-parent-kind-class > .tsd-kind-icon:before { background-position: -51px -102px; }
.tsd-kind-constructor.tsd-parent-kind-class.tsd-is-inherited > .tsd-kind-icon:before { background-position: -68px -102px; }
.tsd-kind-constructor.tsd-parent-kind-class.tsd-is-protected > .tsd-kind-icon:before { background-position: -85px -102px; }
.tsd-kind-constructor.tsd-parent-kind-class.tsd-is-protected.tsd-is-inherited > .tsd-kind-icon:before { background-position: -102px -102px; }
.tsd-kind-constructor.tsd-parent-kind-class.tsd-is-private > .tsd-kind-icon:before { background-position: -119px -102px; }
.tsd-kind-constructor.tsd-parent-kind-enum > .tsd-kind-icon:before { background-position: -170px -102px; }
.tsd-kind-constructor.tsd-parent-kind-enum.tsd-is-protected > .tsd-kind-icon:before { background-position: -187px -102px; }
.tsd-kind-constructor.tsd-parent-kind-enum.tsd-is-private > .tsd-kind-icon:before { background-position: -119px -102px; }
.tsd-kind-constructor.tsd-parent-kind-interface > .tsd-kind-icon:before { background-position: -204px -102px; }
.tsd-kind-constructor.tsd-parent-kind-interface.tsd-is-inherited > .tsd-kind-icon:before { background-position: -221px -102px; }

.tsd-kind-constructor-signature > .tsd-kind-icon:before { background-position: -136px -102px; }
.tsd-kind-constructor-signature.tsd-is-protected > .tsd-kind-icon:before { background-position: -153px -102px; }
.tsd-kind-constructor-signature.tsd-is-private > .tsd-kind-icon:before { background-position: -119px -102px; }
.tsd-kind-constructor-signature.tsd-parent-kind-class > .tsd-kind-icon:before { background-position: -51px -102px; }
.tsd-kind-constructor-signature.tsd-parent-kind-class.tsd-is-inherited > .tsd-kind-icon:before { background-position: -68px -102px; }
.tsd-kind-constructor-signature.tsd-parent-kind-class.tsd-is-protected > .tsd-kind-icon:before { background-position: -85px -102px; }
.tsd-kind-constructor-signature.tsd-parent-kind-class.tsd-is-protected.tsd-is-inherited > .tsd-kind-icon:before { background-position: -102px -102px; }
.tsd-kind-constructor-signature.tsd-parent-kind-class.tsd-is-private > .tsd-kind-icon:before { background-position: -119px -102px; }
.tsd-kind-constructor-signature.tsd-parent-kind-enum > .tsd-kind-icon:before { background-position: -170px -102px; }
.tsd-kind-constructor-signature.tsd-parent-kind-enum.tsd-is-protected > .tsd-kind-icon:before { background-position: -187px -102px; }
.tsd-kind-constructor-signature.tsd-parent-kind-enum.tsd-is-private > .tsd-kind-icon:before { background-position: -119px -102px; }
.tsd-kind-constructor-signature.tsd-parent-kind-interface > .tsd-kind-icon:before { background-position: -204px -102px; }
.tsd-kind-constructor-signature.tsd-parent-kind-interface.tsd-is-inherited > .tsd-kind-icon:before { background-position: -221px -102px; }

.tsd-kind-index-signature > .tsd-kind-icon:before { background-position: -136px -119px; }
.tsd-kind-index-signature.tsd-is-protected > .tsd-kind-icon:before { background-position: -153px -119px; }
.tsd-kind-index-signature.tsd-is-private > .tsd-kind-icon:before { background-position: -119px -119px; }
.tsd-kind-index-signature.tsd-parent-kind-class > .tsd-kind-icon:before { background-position: -51px -119px; }
.tsd-kind-index-signature.tsd-parent-kind-class.tsd-is-inherited > .tsd-kind-icon:before { background-position: -68px -119px; }
.tsd-kind-index-signature.tsd-parent-kind-class.tsd-is-protected > .tsd-kind-icon:before { background-position: -85px -119px; }
.tsd-kind-index-signature.tsd-parent-kind-class.tsd-is-protected.tsd-is-inherited > .tsd-kind-icon:before { background-position: -102px -119px; }
.tsd-kind-index-signature.tsd-parent-kind-class.tsd-is-private > .tsd-kind-icon:before { background-position: -119px -119px; }
.tsd-kind-index-signature.tsd-parent-kind-enum > .tsd-kind-icon:before { background-position: -170px -119px; }
.tsd-kind-index-signature.tsd-parent-kind-enum.tsd-is-protected > .tsd-kind-icon:before { background-position: -187px -119px; }
.tsd-kind-index-signature.tsd-parent-kind-enum.tsd-is-private > .tsd-kind-icon:before { background-position: -119px -119px; }
.tsd-kind-index-signature.tsd-parent-kind-interface > .tsd-kind-icon:before { background-position: -204px -119px; }
.tsd-kind-index-signature.tsd-parent-kind-interface.tsd-is-inherited > .tsd-kind-icon:before { background-position: -221px -119px; }

.tsd-kind-event > .tsd-kind-icon:before { background-position: -136px -136px; }
.tsd-kind-event.tsd-is-protected > .tsd-kind-icon:before { background-position: -153px -136px; }
.tsd-kind-event.tsd-is-private > .tsd-kind-icon:before { background-position: -119px -136px; }
.tsd-kind-event.tsd-parent-kind-class > .tsd-kind-icon:before { background-position: -51px -136px; }
.tsd-kind-event.tsd-parent-kind-class.tsd-is-inherited > .tsd-kind-icon:before { background-position: -68px -136px; }
.tsd-kind-event.tsd-parent-kind-class.tsd-is-protected > .tsd-kind-icon:before { background-position: -85px -136px; }
.tsd-kind-event.tsd-parent-kind-class.tsd-is-protected.tsd-is-inherited > .tsd-kind-icon:before { background-position: -102px -136px; }
.tsd-kind-event.tsd-parent-kind-class.tsd-is-private > .tsd-kind-icon:before { background-position: -119px -136px; }
.tsd-kind-event.tsd-parent-kind-enum > .tsd-kind-icon:before { background-position: -170px -136px; }
.tsd-kind-event.tsd-parent-kind-enum.tsd-is-protected > .tsd-kind-icon:before { background-position: -187px -136px; }
.tsd-kind-event.tsd-parent-kind-enum.tsd-is-private > .tsd-kind-icon:before { background-position: -119px -136px; }
.tsd-kind-event.tsd-parent-kind-interface > .tsd-kind-icon:before { background-position: -204px -136px; }
.tsd-kind-event.tsd-parent-kind-interface.tsd-is-inherited > .tsd-kind-icon:before { background-position: -221px -136px; }

.tsd-is-static > .tsd-kind-icon:before { background-position: -136px -153px; }
.tsd-is-static.tsd-is-protected > .tsd-kind-icon:before { background-position: -153px -153px; }
.tsd-is-static.tsd-is-private > .tsd-kind-icon:before { background-position: -119px -153px; }
.tsd-is-static.tsd-parent-kind-class > .tsd-kind-icon:before { background-position: -51px -153px; }
.tsd-is-static.tsd-parent-kind-class.tsd-is-inherited > .tsd-kind-icon:before { background-position: -68px -153px; }
.tsd-is-static.tsd-parent-kind-class.tsd-is-protected > .tsd-kind-icon:before { background-position: -85px -153px; }
.tsd-is-static.tsd-parent-kind-class.tsd-is-protected.tsd-is-inherited > .tsd-kind-icon:before { background-position: -102px -153px; }
.tsd-is-static.tsd-parent-kind-class.tsd-is-private > .tsd-kind-icon:before { background-position: -119px -153px; }
.tsd-is-static.tsd-parent-kind-enum > .tsd-kind-icon:before { background-position: -170px -153px; }
.tsd-is-static.tsd-parent-kind-enum.tsd-is-protected > .tsd-kind-icon:before { background-position: -187px -153px; }
.tsd-is-static.tsd-parent-kind-enum.tsd-is-private > .tsd-kind-icon:before { background-position: -119px -153px; }
.tsd-is-static.tsd-parent-kind-interface > .tsd-kind-icon:before { background-position: -204px -153px; }
.tsd-is-static.tsd-parent-kind-interface.tsd-is-inherited > .tsd-kind-icon:before { background-position: -221px -153px; }

.tsd-is-static.tsd-kind-function > .tsd-kind-icon:before { background-position: -136px -170px; }
.tsd-is-static.tsd-kind-function.tsd-is-protected > .tsd-kind-icon:before { background-position: -153px -170px; }
.tsd-is-static.tsd-kind-function.tsd-is-private > .tsd-kind-icon:before { background-position: -119px -170px; }
.tsd-is-static.tsd-kind-function.tsd-parent-kind-class > .tsd-kind-icon:before { background-position: -51px -170px; }
.tsd-is-static.tsd-kind-function.tsd-parent-kind-class.tsd-is-inherited > .tsd-kind-icon:before { background-position: -68px -170px; }
.tsd-is-static.tsd-kind-function.tsd-parent-kind-class.tsd-is-protected > .tsd-kind-icon:before { background-position: -85px -170px; }
.tsd-is-static.tsd-kind-function.tsd-parent-kind-class.tsd-is-protected.tsd-is-inherited > .tsd-kind-icon:before { background-position: -102px -170px; }
.tsd-is-static.tsd-kind-function.tsd-parent-kind-class.tsd-is-private > .tsd-kind-icon:before { background-position: -119px -170px; }
.tsd-is-static.tsd-kind-function.tsd-parent-kind-enum > .tsd-kind-icon:before { background-position: -170px -170px; }
.tsd-is-static.tsd-kind-function.tsd-parent-kind-enum.tsd-is-protected > .tsd-kind-icon:before { background-position: -187px -170px; }
.tsd-is-static.tsd-kind-function.tsd-parent-kind-enum.tsd-is-private > .tsd-kind-icon:before { background-position: -119px -170px; }
.tsd-is-static.tsd-kind-function.tsd-parent-kind-interface > .tsd-kind-icon:before { background-position: -204px -170px; }
.tsd-is-static.tsd-kind-function.tsd-parent-kind-interface.tsd-is-inherited > .tsd-kind-icon:before { background-position: -221px -170px; }

.tsd-is-static.tsd-kind-method > .tsd-kind-icon:before { background-position: -136px -170px; }
.tsd-is-static.tsd-kind-method.tsd-is-protected > .tsd-kind-icon:before { background-position: -153px -170px; }
.tsd-is-static.tsd-kind-method.tsd-is-private > .tsd-kind-icon:before { background-position: -119px -170px; }
.tsd-is-static.tsd-kind-method.tsd-parent-kind-class > .tsd-kind-icon:before { background-position: -51px -170px; }
.tsd-is-static.tsd-kind-method.tsd-parent-kind-class.tsd-is-inherited > .tsd-kind-icon:before { background-position: -68px -170px; }
.tsd-is-static.tsd-kind-method.tsd-parent-kind-class.tsd-is-protected > .tsd-kind-icon:before { background-position: -85px -170px; }
.tsd-is-static.tsd-kind-method.tsd-parent-kind-class.tsd-is-protected.tsd-is-inherited > .tsd-kind-icon:before { background-position: -102px -170px; }
.tsd-is-static.tsd-kind-method.tsd-parent-kind-class.tsd-is-private > .tsd-kind-icon:before { background-position: -119px -170px; }
.tsd-is-static.tsd-kind-method.tsd-parent-kind-enum > .tsd-kind-icon:before { background-position: -170px -170px; }
.tsd-is-static.tsd-kind-method.tsd-parent-kind-enum.tsd-is-protected > .tsd-kind-icon:before { background-position: -187px -170px; }
.tsd-is-static.tsd-kind-method.tsd-parent-kind-enum.tsd-is-private > .tsd-kind-icon:before { background-position: -119px -170px; }
.tsd-is-static.tsd-kind-method.tsd-parent-kind-interface > .tsd-kind-icon:before { background-position: -204px -170px; }
.tsd-is-static.tsd-kind-method.tsd-parent-kind-interface.tsd-is-inherited > .tsd-kind-icon:before { background-position: -221px -170px; }

.tsd-is-static.tsd-kind-call-signature > .tsd-kind-icon:before { background-position: -136px -170px; }
.tsd-is-static.tsd-kind-call-signature.tsd-is-protected > .tsd-kind-icon:before { background-position: -153px -170px; }
.tsd-is-static.tsd-kind-call-signature.tsd-is-private > .tsd-kind-icon:before { background-position: -119px -170px; }
.tsd-is-static.tsd-kind-call-signature.tsd-parent-kind-class > .tsd-kind-icon:before { background-position: -51px -170px; }
.tsd-is-static.tsd-kind-call-signature.tsd-parent-kind-class.tsd-is-inherited > .tsd-kind-icon:before { background-position: -68px -170px; }
.tsd-is-static.tsd-kind-call-signature.tsd-parent-kind-class.tsd-is-protected > .tsd-kind-icon:before { background-position: -85px -170px; }
.tsd-is-static.tsd-kind-call-signature.tsd-parent-kind-class.tsd-is-protected.tsd-is-inherited > .tsd-kind-icon:before { background-position: -102px -170px; }
.tsd-is-static.tsd-kind-call-signature.tsd-parent-kind-class.tsd-is-private > .tsd-kind-icon:before { background-position: -119px -170px; }
.tsd-is-static.tsd-kind-call-signature.tsd-parent-kind-enum > .tsd-kind-icon:before { background-position: -170px -170px; }
.tsd-is-static.tsd-kind-call-signature.tsd-parent-kind-enum.tsd-is-protected > .tsd-kind-icon:before { background-position: -187px -170px; }
.tsd-is-static.tsd-kind-call-signature.tsd-parent-kind-enum.tsd-is-private > .tsd-kind-icon:before { background-position: -119px -170px; }
.tsd-is-static.tsd-kind-call-signature.tsd-parent-kind-interface > .tsd-kind-icon:before { background-position: -204px -170px; }
.tsd-is-static.tsd-kind-call-signature.tsd-parent-kind-interface.tsd-is-inherited > .tsd-kind-icon:before { background-position: -221px -170px; }

.tsd-is-static.tsd-kind-event > .tsd-kind-icon:before { background-position: -136px -187px; }
.tsd-is-static.tsd-kind-event.tsd-is-protected > .tsd-kind-icon:before { background-position: -153px -187px; }
.tsd-is-static.tsd-kind-event.tsd-is-private > .tsd-kind-icon:before { background-position: -119px -187px; }
.tsd-is-static.tsd-kind-event.tsd-parent-kind-class > .tsd-kind-icon:before { background-position: -51px -187px; }
.tsd-is-static.tsd-kind-event.tsd-parent-kind-class.tsd-is-inherited > .tsd-kind-icon:before { background-position: -68px -187px; }
.tsd-is-static.tsd-kind-event.tsd-parent-kind-class.tsd-is-protected > .tsd-kind-icon:before { background-position: -85px -187px; }
.tsd-is-static.tsd-kind-event.tsd-parent-kind-class.tsd-is-protected.tsd-is-inherited > .tsd-kind-icon:before { background-position: -102px -187px; }
.tsd-is-static.tsd-kind-event.tsd-parent-kind-class.tsd-is-private > .tsd-kind-icon:before { background-position: -119px -187px; }
.tsd-is-static.tsd-kind-event.tsd-parent-kind-enum > .tsd-kind-icon:before { background-position: -170px -187px; }
.tsd-is-static.tsd-kind-event.tsd-parent-kind-enum.tsd-is-protected > .tsd-kind-icon:before { background-position: -187px -187px; }
.tsd-is-static.tsd-kind-event.tsd-parent-kind-enum.tsd-is-private > .tsd-kind-icon:before { background-position: -119px -187px; }
.tsd-is-static.tsd-kind-event.tsd-parent-kind-interface > .tsd-kind-icon:before { background-position: -204px -187px; }
.tsd-is-static.tsd-kind-event.tsd-parent-kind-interface.tsd-is-inherited > .tsd-kind-icon:before { background-position: -221px -187px; }

.no-transition { transition: none !important; }

@-webkit-keyframes fade-in { from { opacity: 0; }
  to { opacity: 1; } }

@keyframes fade-in { from { opacity: 0; }
  to { opacity: 1; } }
@-webkit-keyframes fade-out { from { opacity: 1; visibility: visible; }
  to { opacity: 0; } }
@keyframes fade-out { from { opacity: 1; visibility: visible; }
  to { opacity: 0; } }
@-webkit-keyframes fade-in-delayed { 0% { opacity: 0; }
  33% { opacity: 0; }
  100% { opacity: 1; } }
@keyframes fade-in-delayed { 0% { opacity: 0; }
  33% { opacity: 0; }
  100% { opacity: 1; } }
@-webkit-keyframes fade-out-delayed { 0% { opacity: 1; visibility: visible; }
  66% { opacity: 0; }
  100% { opacity: 0; } }
@keyframes fade-out-delayed { 0% { opacity: 1; visibility: visible; }
  66% { opacity: 0; }
  100% { opacity: 0; } }
@-webkit-keyframes shift-to-left { from { -webkit-transform: translate(0, 0); transform: translate(0, 0); }
  to { -webkit-transform: translate(-25%, 0); transform: translate(-25%, 0); } }
@keyframes shift-to-left { from { -webkit-transform: translate(0, 0); transform: translate(0, 0); }
  to { -webkit-transform: translate(-25%, 0); transform: translate(-25%, 0); } }
@-webkit-keyframes unshift-to-left { from { -webkit-transform: translate(-25%, 0); transform: translate(-25%, 0); }
  to { -webkit-transform: translate(0, 0); transform: translate(0, 0); } }
@keyframes unshift-to-left { from { -webkit-transform: translate(-25%, 0); transform: translate(-25%, 0); }
  to { -webkit-transform: translate(0, 0); transform: translate(0, 0); } }
@-webkit-keyframes pop-in-from-right { from { -webkit-transform: translate(100%, 0); transform: translate(100%, 0); }
  to { -webkit-transform: translate(0, 0); transform: translate(0, 0); } }
@keyframes pop-in-from-right { from { -webkit-transform: translate(100%, 0); transform: translate(100%, 0); }
  to { -webkit-transform: translate(0, 0); transform: translate(0, 0); } }
@-webkit-keyframes pop-out-to-right { from { -webkit-transform: translate(0, 0); transform: translate(0, 0); visibility: visible; }
  to { -webkit-transform: translate(100%, 0); transform: translate(100%, 0); } }
@keyframes pop-out-to-right { from { -webkit-transform: translate(0, 0); transform: translate(0, 0); visibility: visible; }
  to { -webkit-transform: translate(100%, 0); transform: translate(100%, 0); } }
body { background: #fdfdfd; font-family: "Segoe UI", sans-serif; font-size: 16px; color: #222; }

a { color: #4da6ff; text-decoration: none; }
a:hover { text-decoration: underline; }

code, pre { font-family: Menlo, Monaco, Consolas, "Courier New", monospace; padding: 0.2em; margin: 0; font-size: 14px; background-color: rgba(0, 0, 0, 0.04); }

pre { padding: 10px; }
pre code { padding: 0; font-size: 100%; background-color: transparent; }

.tsd-typography { line-height: 1.333em; }
.tsd-typography ul { list-style: square; padding: 0 0 0 20px; margin: 0; }
.tsd-typography h4, .tsd-typography .tsd-index-panel h3, .tsd-index-panel .tsd-typography h3, .tsd-typography h5, .tsd-typography h6 { font-size: 1em; margin: 0; }
.tsd-typography h5, .tsd-typography h6 { font-weight: normal; }
.tsd-typography p, .tsd-typography ul, .tsd-typography ol { margin: 1em 0; }

@media (min-width: 901px) and (max-width: 1024px) { html.default .col-content { width: 72%; }
  html.default .col-menu { width: 28%; }
  html.default .tsd-navigation { padding-left: 10px; } }
@media (max-width: 900px) { html.default .col-content { float: none; width: 100%; }
  html.default .col-menu { position: fixed !important; overflow: auto; -webkit-overflow-scrolling: touch; overflow-scrolling: touch; z-index: 1024; top: 0 !important; bottom: 0 !important; left: auto !important; right: 0 !important; width: 100%; padding: 20px 20px 0 0; max-width: 450px; visibility: hidden; background-color: #fff; -webkit-transform: translate(100%, 0); transform: translate(100%, 0); }
  html.default .col-menu > *:last-child { padding-bottom: 20px; }
  html.default .overlay { content: ""; display: block; position: fixed; z-index: 1023; top: 0; left: 0; right: 0; bottom: 0; background-color: rgba(0, 0, 0, 0.75); visibility: hidden; }
  html.default.to-has-menu .overlay { -webkit-animation: fade-in 0.4s; animation: fade-in 0.4s; }
  html.default.to-has-menu header, html.default.to-has-menu footer, html.default.to-has-menu .col-content { -webkit-animation: shift-to-left 0.4s; animation: shift-to-left 0.4s; }
  html.default.to-has-menu .col-menu { -webkit-animation: pop-in-from-right 0.4s; animation: pop-in-from-right 0.4s; }
  html.default.from-has-menu .overlay { -webkit-animation: fade-out 0.4s; animation: fade-out 0.4s; }
  html.default.from-has-menu header, html.default.from-has-menu footer, html.default.from-has-menu .col-content { -webkit-animation: unshift-to-left 0.4s; animation: unshift-to-left 0.4s; }
  html.default.from-has-menu .col-menu { -webkit-animation: pop-out-to-right 0.4s; animation: pop-out-to-right 0.4s; }
  html.default.has-menu body { overflow: hidden; }
  html.default.has-menu .overlay { visibility: visible; }
  html.default.has-menu header, html.default.has-menu footer, html.default.has-menu .col-content { -webkit-transform: translate(-25%, 0); transform: translate(-25%, 0); }
  html.default.has-menu .col-menu { visibility: visible; -webkit-transform: translate(0, 0); transform: translate(0, 0); } }

.tsd-page-title { padding: 70px 0 20px 0; margin: 0 0 40px 0; background: #fff; box-shadow: 0 0 5px rgba(0, 0, 0, 0.35); }
.tsd-page-title h1 { margin: 0; }

.tsd-breadcrumb { margin: 0; padding: 0; color: #808080; }
.tsd-breadcrumb a { color: #808080; text-decoration: none; }
.tsd-breadcrumb a:hover { text-decoration: underline; }
.tsd-breadcrumb li { display: inline; }
.tsd-breadcrumb li:after { content: " / "; }

html.minimal .container { margin: 0; }
html.minimal .container-main { padding-top: 50px; padding-bottom: 0; }
html.minimal .content-wrap { padding-left: 300px; }
html.minimal .tsd-navigation { position: fixed !important; overflow: auto; -webkit-overflow-scrolling: touch; overflow-scrolling: touch; box-sizing: border-box; z-index: 1; left: 0; top: 40px; bottom: 0; width: 300px; padding: 20px; margin: 0; }
html.minimal .tsd-member .tsd-member { margin-left: 0; }
html.minimal .tsd-page-toolbar { position: fixed; z-index: 2; }
html.minimal #tsd-filter .tsd-filter-group { right: 0; -webkit-transform: none; transform: none; }
html.minimal footer { background-color: transparent; }
html.minimal footer .container { padding: 0; }
html.minimal .tsd-generator { padding: 0; }
@media (max-width: 900px) { html.minimal .tsd-navigation { display: none; }
  html.minimal .content-wrap { padding-left: 0; } }

dl.tsd-comment-tags { overflow: hidden; }
dl.tsd-comment-tags dt { clear: both; float: left; padding: 1px 5px; margin: 0 10px 0 0; border-radius: 4px; border: 1px solid #808080; color: #808080; font-size: 0.8em; font-weight: normal; }
dl.tsd-comment-tags dd { margin: 0 0 10px 0; }
dl.tsd-comment-tags p { margin: 0; }

.tsd-panel.tsd-comment .lead { font-size: 1.1em; line-height: 1.333em; margin-bottom: 2em; }
.tsd-panel.tsd-comment .lead:last-child { margin-bottom: 0; }

.toggle-protected .tsd-is-private { display: none; }

.toggle-public .tsd-is-private, .toggle-public .tsd-is-protected, .toggle-public .tsd-is-private-protected { display: none; }

.toggle-inherited .tsd-is-inherited { display: none; }

.toggle-only-exported .tsd-is-not-exported { display: none; }

.toggle-externals .tsd-is-external { display: none; }

#tsd-filter { position: relative; display: inline-block; height: 40px; vertical-align: bottom; }
.no-filter #tsd-filter { display: none; }
#tsd-filter .tsd-filter-group { display: inline-block; height: 40px; vertical-align: bottom; white-space: nowrap; }
#tsd-filter input { display: none; }
@media (max-width: 900px) { #tsd-filter .tsd-filter-group { display: block; position: absolute; top: 40px; right: 20px; height: auto; background-color: #fff; visibility: hidden; -webkit-transform: translate(50%, 0); transform: translate(50%, 0); box-shadow: 0 0 4px rgba(0, 0, 0, 0.25); }
  .has-options #tsd-filter .tsd-filter-group { visibility: visible; }
  .to-has-options #tsd-filter .tsd-filter-group { -webkit-animation: fade-in 0.2s; animation: fade-in 0.2s; }
  .from-has-options #tsd-filter .tsd-filter-group { -webkit-animation: fade-out 0.2s; animation: fade-out 0.2s; }
  #tsd-filter label, #tsd-filter .tsd-select { display: block; padding-right: 20px; } }

footer { border-top: 1px solid #eee; background-color: #fff; }
footer.with-border-bottom { border-bottom: 1px solid #eee; }
footer .tsd-legend-group { font-size: 0; }
footer .tsd-legend { display: inline-block; width: 25%; padding: 0; font-size: 16px; list-style: none; line-height: 1.333em; vertical-align: top; }
@media (max-width: 900px) { footer .tsd-legend { width: 50%; } }

.tsd-hierarchy { list-style: square; padding: 0 0 0 20px; margin: 0; }
.tsd-hierarchy .target { font-weight: bold; }

.tsd-index-panel .tsd-index-content { margin-bottom: -30px !important; }
.tsd-index-panel .tsd-index-section { margin-bottom: 30px !important; }
.tsd-index-panel h3 { margin: 0 -20px 10px -20px; padding: 0 20px 10px 20px; border-bottom: 1px solid #eee; }
.tsd-index-panel ul.tsd-index-list { -webkit-column-count: 3; -moz-column-count: 3; -ms-column-count: 3; -o-column-count: 3; column-count: 3; -webkit-column-gap: 20px; -moz-column-gap: 20px; -ms-column-gap: 20px; -o-column-gap: 20px; column-gap: 20px; padding: 0; list-style: none; line-height: 1.333em; }
@media (max-width: 900px) { .tsd-index-panel ul.tsd-index-list { -webkit-column-count: 1; -moz-column-count: 1; -ms-column-count: 1; -o-column-count: 1; column-count: 1; } }
@media (min-width: 901px) and (max-width: 1024px) { .tsd-index-panel ul.tsd-index-list { -webkit-column-count: 2; -moz-column-count: 2; -ms-column-count: 2; -o-column-count: 2; column-count: 2; } }
.tsd-index-panel ul.tsd-index-list li { -webkit-column-break-inside: avoid; -moz-column-break-inside: avoid; -ms-column-break-inside: avoid; -o-column-break-inside: avoid; column-break-inside: avoid; -webkit-page-break-inside: avoid; -moz-page-break-inside: avoid; -ms-page-break-inside: avoid; -o-page-break-inside: avoid; page-break-inside: avoid; }
.tsd-index-panel a, .tsd-index-panel .tsd-parent-kind-module a { color: #9600ff; }
.tsd-index-panel .tsd-parent-kind-interface a { color: #7da01f; }
.tsd-index-panel .tsd-parent-kind-enum a { color: #cc9900; }
.tsd-index-panel .tsd-parent-kind-class a { color: #4da6ff; }
.tsd-index-panel .tsd-kind-module a { color: #9600ff; }
.tsd-index-panel .tsd-kind-interface a { color: #7da01f; }
.tsd-index-panel .tsd-kind-enum a { color: #cc9900; }
.tsd-index-panel .tsd-kind-class a { color: #4da6ff; }
.tsd-index-panel .tsd-is-private a { color: #808080; }

.tsd-flag { display: inline-block; padding: 1px 5px; border-radius: 4px; color: #fff; background-color: #808080; text-indent: 0; font-size: 14px; font-weight: normal; }

.tsd-anchor { position: absolute; top: -100px; }

.tsd-member { position: relative; }
.tsd-member .tsd-anchor + h3 { margin-top: 0; margin-bottom: 0; border-bottom: none; }

.tsd-navigation { padding: 0 0 0 40px; }
.tsd-navigation a { display: block; padding-top: 2px; padding-bottom: 2px; border-left: 2px solid transparent; color: #222; text-decoration: none; transition: border-left-color 0.1s; }
.tsd-navigation a:hover { text-decoration: underline; }
.tsd-navigation ul { margin: 0; padding: 0; list-style: none; }
.tsd-navigation li { padding: 0; }

.tsd-navigation.primary { padding-bottom: 40px; }
.tsd-navigation.primary a { display: block; padding-top: 6px; padding-bottom: 6px; }
.tsd-navigation.primary ul li a { padding-left: 5px; }
.tsd-navigation.primary ul li li a { padding-left: 25px; }
.tsd-navigation.primary ul li li li a { padding-left: 45px; }
.tsd-navigation.primary ul li li li li a { padding-left: 65px; }
.tsd-navigation.primary ul li li li li li a { padding-left: 85px; }
.tsd-navigation.primary ul li li li li li li a { padding-left: 105px; }
.tsd-navigation.primary > ul { border-bottom: 1px solid #eee; }
.tsd-navigation.primary li { border-top: 1px solid #eee; }
.tsd-navigation.primary li.current > a { font-weight: bold; }
.tsd-navigation.primary li.label span { display: block; padding: 20px 0 6px 5px; color: #808080; }
.tsd-navigation.primary li.globals + li > span, .tsd-navigation.primary li.globals + li > a { padding-top: 20px; }

.tsd-navigation.secondary ul { transition: opacity 0.2s; }
.tsd-navigation.secondary ul li a { padding-left: 25px; }
.tsd-navigation.secondary ul li li a { padding-left: 45px; }
.tsd-navigation.secondary ul li li li a { padding-left: 65px; }
.tsd-navigation.secondary ul li li li li a { padding-left: 85px; }
.tsd-navigation.secondary ul li li li li li a { padding-left: 105px; }
.tsd-navigation.secondary ul li li li li li li a { padding-left: 125px; }
.tsd-navigation.secondary ul.current a { border-left-color: #eee; }
.tsd-navigation.secondary li.focus > a, .tsd-navigation.secondary ul.current li.focus > a { border-left-color: #000; }
.tsd-navigation.secondary li.current { margin-top: 20px; margin-bottom: 20px; border-left-color: #eee; }
.tsd-navigation.secondary li.current > a { font-weight: bold; }

@media (min-width: 901px) { .menu-sticky-wrap { position: static; }
  .no-csspositionsticky .menu-sticky-wrap.sticky { position: fixed; }
  .no-csspositionsticky .menu-sticky-wrap.sticky-current { position: fixed; }
  .no-csspositionsticky .menu-sticky-wrap.sticky-current ul.before-current, .no-csspositionsticky .menu-sticky-wrap.sticky-current ul.after-current { opacity: 0; }
  .no-csspositionsticky .menu-sticky-wrap.sticky-bottom { position: absolute; top: auto !important; left: auto !important; bottom: 0; right: 0; }
  .csspositionsticky .menu-sticky-wrap.sticky { position: -webkit-sticky; position: sticky; }
  .csspositionsticky .menu-sticky-wrap.sticky-current { position: -webkit-sticky; position: sticky; } }

.tsd-panel { margin: 20px 0; padding: 20px; background-color: #fff; box-shadow: 0 0 4px rgba(0, 0, 0, 0.25); }
.tsd-panel:empty { display: none; }
.tsd-panel > h1, .tsd-panel > h2, .tsd-panel > h3 { margin: 1.5em -20px 10px -20px; padding: 0 20px 10px 20px; border-bottom: 1px solid #eee; }
.tsd-panel > h1.tsd-before-signature, .tsd-panel > h2.tsd-before-signature, .tsd-panel > h3.tsd-before-signature { margin-bottom: 0; border-bottom: 0; }
.tsd-panel table { display: block; width: 100%; overflow: auto; margin-top: 10px; word-break: normal; word-break: keep-all; }
.tsd-panel table th { font-weight: bold; }
.tsd-panel table th, .tsd-panel table td { padding: 6px 13px; border: 1px solid #ddd; }
.tsd-panel table tr { background-color: #fff; border-top: 1px solid #ccc; }
.tsd-panel table tr:nth-child(2n) { background-color: #f8f8f8; }

.tsd-panel-group { margin: 60px 0; }
.tsd-panel-group > h1, .tsd-panel-group > h2, .tsd-panel-group > h3 { padding-left: 20px; padding-right: 20px; }

#tsd-search { transition: background-color 0.2s; }
#tsd-search .title { position: relative; z-index: 2; }
#tsd-search .field { position: absolute; left: 0; top: 0; right: 40px; height: 40px; }
#tsd-search .field input { box-sizing: border-box; position: relative; top: -50px; z-index: 1; width: 100%; padding: 0 10px; opacity: 0; outline: 0; border: 0; background: transparent; color: #222; }
#tsd-search .field label { position: absolute; overflow: hidden; right: -40px; }
#tsd-search .field input, #tsd-search .title { transition: opacity 0.2s; }
#tsd-search .results { position: absolute; visibility: hidden; top: 40px; width: 100%; margin: 0; padding: 0; list-style: none; box-shadow: 0 0 4px rgba(0, 0, 0, 0.25); }
#tsd-search .results li { padding: 0 10px; background-color: #fdfdfd; }
#tsd-search .results li:nth-child(even) { background-color: #fff; }
#tsd-search .results li.state { display: none; }
#tsd-search .results li.current, #tsd-search .results li:hover { background-color: #eee; }
#tsd-search .results a { display: block; }
#tsd-search .results a:before { top: 10px; }
#tsd-search .results span.parent { color: #808080; font-weight: normal; }
#tsd-search.has-focus { background-color: #eee; }
#tsd-search.has-focus .field input { top: 0; opacity: 1; }
#tsd-search.has-focus .title { z-index: 0; opacity: 0; }
#tsd-search.has-focus .results { visibility: visible; }
#tsd-search.loading .results li.state.loading { display: block; }
#tsd-search.failure .results li.state.failure { display: block; }

.tsd-signature { margin: 0 0 1em 0; padding: 10px; border: 1px solid #eee; font-family: Menlo, Monaco, Consolas, "Courier New", monospace; font-size: 14px; }
.tsd-signature.tsd-kind-icon { padding-left: 30px; }
.tsd-signature.tsd-kind-icon:before { top: 10px; left: 10px; }
.tsd-panel > .tsd-signature { margin-left: -20px; margin-right: -20px; border-width: 1px 0; }
.tsd-panel > .tsd-signature.tsd-kind-icon { padding-left: 40px; }
.tsd-panel > .tsd-signature.tsd-kind-icon:before { left: 20px; }

.tsd-signature-symbol { color: #808080; font-weight: normal; }

.tsd-signature-type { font-style: italic; font-weight: normal; }

.tsd-signatures { padding: 0; margin: 0 0 1em 0; border: 1px solid #eee; }
.tsd-signatures .tsd-signature { margin: 0; border-width: 1px 0 0 0; transition: background-color 0.1s; }
.tsd-signatures .tsd-signature:first-child { border-top-width: 0; }
.tsd-signatures .tsd-signature.current { background-color: #eee; }
.tsd-signatures.active > .tsd-signature { cursor: pointer; }
.tsd-panel > .tsd-signatures { margin-left: -20px; margin-right: -20px; border-width: 1px 0; }
.tsd-panel > .tsd-signatures .tsd-signature.tsd-kind-icon { padding-left: 40px; }
.tsd-panel > .tsd-signatures .tsd-signature.tsd-kind-icon:before { left: 20px; }
.tsd-panel > a.anchor + .tsd-signatures { border-top-width: 0; margin-top: -20px; }

ul.tsd-descriptions { position: relative; overflow: hidden; transition: height 0.3s; padding: 0; list-style: none; }
ul.tsd-descriptions.active > .tsd-description { display: none; }
ul.tsd-descriptions.active > .tsd-description.current { display: block; }
ul.tsd-descriptions.active > .tsd-description.fade-in { -webkit-animation: fade-in-delayed 0.3s; animation: fade-in-delayed 0.3s; }
ul.tsd-descriptions.active > .tsd-description.fade-out { -webkit-animation: fade-out-delayed 0.3s; animation: fade-out-delayed 0.3s; position: absolute; display: block; top: 0; left: 0; right: 0; opacity: 0; visibility: hidden; }
ul.tsd-descriptions h4, ul.tsd-descriptions .tsd-index-panel h3, .tsd-index-panel ul.tsd-descriptions h3 { font-size: 16px; margin: 1em 0 0.5em 0; }

ul.tsd-parameters, ul.tsd-type-parameters { list-style: square; margin: 0; padding-left: 20px; }
ul.tsd-parameters > li.tsd-parameter-siganture, ul.tsd-type-parameters > li.tsd-parameter-siganture { list-style: none; margin-left: -20px; }
ul.tsd-parameters h5, ul.tsd-type-parameters h5 { font-size: 16px; margin: 1em 0 0.5em 0; }
ul.tsd-parameters .tsd-comment, ul.tsd-type-parameters .tsd-comment { margin-top: -0.5em; }

.tsd-sources { font-size: 14px; color: #808080; margin: 0 0 1em 0; }
.tsd-sources a { color: #808080; text-decoration: underline; }
.tsd-sources ul, .tsd-sources p { margin: 0 !important; }
.tsd-sources ul { list-style: none; padding: 0; }

.tsd-page-toolbar { position: absolute; z-index: 1; top: 0; left: 0; width: 100%; height: 40px; color: #333; background: #fff; border-bottom: 1px solid #eee; }
.tsd-page-toolbar a { color: #333; text-decoration: none; }
.tsd-page-toolbar a.title { font-weight: bold; }
.tsd-page-toolbar a.title:hover { text-decoration: underline; }
.tsd-page-toolbar .table-wrap { display: table; width: 100%; height: 40px; }
.tsd-page-toolbar .table-cell { display: table-cell; position: relative; white-space: nowrap; line-height: 40px; }
.tsd-page-toolbar .table-cell:first-child { width: 100%; }

.tsd-widget:before, .tsd-select .tsd-select-label:before, .tsd-select .tsd-select-list li:before { content: ""; display: inline-block; width: 40px; height: 40px; margin: 0 -8px 0 0; background-image: url(data:image/png;base64,iVBORw0KGgoAAAANSUhEUgAAAUAAAAAoCAQAAAAlSeuiAAABp0lEQVR4Ae3aUa3jQAyF4QNhIBTCQiiEQlgIhRAGhTAQBkIgBEIgDITZZGXNjZTePiSWYqn/54dGfbAq+SiTutWXAgAAAAAAAAAAAAA8NCz1UFSD2lKDS5d3NVzZj/BVNasaLoRZRUmj2lLrVVHWMUntQ13Wj/i1pWa9lprX6xMRnH4dx6Rjsn26+v+12ms+EcB37P0r+qH+DNQGXgMFcHzbregQ78B8eQCTJk0e979ZW7PdA2O49ceDsYexKgUNoI3EKYDWL3D8miaPh/uXtl6BHqEHFQvgXau/FsCiIWAAbST2fpQRT0sl70j3z5ZiBdD7CG5WZX8kxwmgjbiP5GQA9/3O2XaxnnHi53AEE0AbRh+JQwC3/fzC4hcb6xPvS4i3QaMdwX+0utsRPEY6gm2wNhKHAG77eUi7SIcK4G4NY4GMIan2u2Cxqzncl5DUn7Q8ArjvZ8JFOsl/Ed0jyBom+BomQKSto+9PcblHMM4iuu4X0QQw5hrGQY/gUxFkjZuf4m4alXVU+1De/VhEn5CvDSB/RsBzqWgAAAAAAAAAAAAAAACAfyyYJ5nhVuwIAAAAAElFTkSuQmCC); background-repeat: no-repeat; text-indent: -1024px; vertical-align: bottom; }
@media (-webkit-min-device-pixel-ratio: 1.5), (min-device-pixel-ratio: 1.5), (min-resolution: 144dpi) { .tsd-widget:before, .tsd-select .tsd-select-label:before, .tsd-select .tsd-select-list li:before { background-image: url(data:image/png;base64,iVBORw0KGgoAAAANSUhEUgAAAoAAAABQCAMAAAC+sjQXAAAAM1BMVEUAAAAAAAAAAAAAAAAAAAAAAAAAAAAAAAAAAAAAAAAAAAAAAAAAAAAAAAAAAAAAAAAAAACjBUbJAAAAEXRSTlMA3/+/UCBw7xCPYIBAMM+vn1qYQ7QAAALCSURBVHgB7MGBAAAAAICg/akXqQIAAAAAAAAAAAAAAAAAAJids9mdE4bhoDNZCITP93/aSmhV/9uwPWyi8jtkblws2IxsYpz9LwSAaJW8AreE16PxOsMYE6Q4DiYKF7X+8ZHXc/E608xv5snEyIuZrVwMZjbnujR6T3gsXmcLOIRNzD+Ig2UuVtt2+NbAiX/wVLzOlviD9L2BOfGBlL/3D1I+uDjGBJArBPxU3x+K15kCQFo2s21JAOHrKpz4SPrWv4IKA+uFaR6vMwMcb+emA2DWEfDglrkLqEBOKVslA8Dx14oPMiV4CtywWxdQgAwkq2QE0uTXUwJGk2G9s3mTFNBzAkC7HKPsX72AEVjMnAWIpsPCRRjXdQxcjCYpoOcEgHY5Rtk/slWSgM3M2aSeeVgjAOeVpKcdgGMdNAXMuIAqOcZzqF8L+WcAsi8wkTeheCWMegL6mgCorHHyEJ5TVfxrLWDrTUjZdhnhjYqAnlN8TaoELOLVC0gucmoz/3RKcPs2jAs4+J5ET8AEZF+TSgGLeC1V8YuGQQU2IV1Asq9JCwE9XitZVPxr34bpJRj8PqsFLOK108W9aVrWZRrR7Sm2HL4JCToCujHZ6gUs4jUz0P1TEvD+U5wMa363YeziBODIq1YbJrsv9QKW8Ry1nNp+GAHvuingRTfmYcjBf0QpAS37bdUL6PFKtHJq63EsZ5cxcKMkDVIClu1dAK1PcJ5TFQ0M9wZKDCPs3BD7MIJGTs3WfiTfDVQYx5q5ZekCauTU3P5Q0ukGCgh49oFURdobWBY9N/CxEuwGjpGLuPhTdwH1x7HqDDxNgRP2zQ8lraFyF/yJ9vH6QGqtgSbBOU8/j2VORz+Wqfle2d5Ae4R+ML0z7Y+W4P7XHN3AU+tzyK/24EAGAAAAYJC/9T2+CgAAAAAAAAAAAAAAAAAAAADgJpfzHyIKFFBKAAAAAElFTkSuQmCC); background-size: 320px 40px; } }

.tsd-widget { display: inline-block; overflow: hidden; opacity: 0.6; height: 40px; transition: opacity 0.1s, background-color 0.2s; vertical-align: bottom; cursor: pointer; }
.tsd-widget:hover { opacity: 0.8; }
.tsd-widget.active { opacity: 1; background-color: #eee; }
.tsd-widget.no-caption { width: 40px; }
.tsd-widget.no-caption:before { margin: 0; }
.tsd-widget.search:before { background-position: 0 0; }
.tsd-widget.menu:before { background-position: -40px 0; }
.tsd-widget.options:before { background-position: -80px 0; }
.tsd-widget.options, .tsd-widget.menu { display: none; }
@media (max-width: 900px) { .tsd-widget.options, .tsd-widget.menu { display: inline-block; } }
input[type=checkbox] + .tsd-widget:before { background-position: -120px 0; }
input[type=checkbox]:checked + .tsd-widget:before { background-position: -160px 0; }

.tsd-select { position: relative; display: inline-block; height: 40px; transition: opacity 0.1s, background-color 0.2s; vertical-align: bottom; cursor: pointer; }
.tsd-select .tsd-select-label { opacity: 0.6; transition: opacity 0.2s; }
.tsd-select .tsd-select-label:before { background-position: -240px 0; }
.tsd-select.active .tsd-select-label { opacity: 0.8; }
.tsd-select.active .tsd-select-list { visibility: visible; opacity: 1; transition-delay: 0s; }
.tsd-select .tsd-select-list { position: absolute; visibility: hidden; top: 40px; left: 0; margin: 0; padding: 0; opacity: 0; list-style: none; box-shadow: 0 0 4px rgba(0, 0, 0, 0.25); transition: visibility 0s 0.2s, opacity 0.2s; }
.tsd-select .tsd-select-list li { padding: 0 20px 0 0; background-color: #fdfdfd; }
.tsd-select .tsd-select-list li:before { background-position: 40px 0; }
.tsd-select .tsd-select-list li:nth-child(even) { background-color: #fff; }
.tsd-select .tsd-select-list li:hover { background-color: #eee; }
.tsd-select .tsd-select-list li.selected:before { background-position: -200px 0; }
@media (max-width: 900px) { .tsd-select .tsd-select-list { top: 0; left: auto; right: 100%; margin-right: -5px; }
  .tsd-select .tsd-select-label:before { background-position: -280px 0; } }

img { max-width: 100%; }
</style>
</head>
<body>
<header>
	<div class="tsd-page-toolbar">
		<div class="container">
			<div class="table-wrap">
				<div class="table-cell logo">
					<a href="../index.html">
						<img src="https://aws-amplify.github.io/amplify-js/images/layout/logo.png" style="width:38px; position: absolute; margin-top: 5px;">
						<div style="margin-left: 45px; padding-top: 1px; position: relative;">AWS Amplify JS API</div>
					</a>
				</div>
				<div class="table-cell" style="">	<body>
						<a href="https://docs.amplify.aws/lib/q/platform/js/" style='background: #efefef; padding: 4px; border-radius: 20px; font-size: 14.5px; padding-left: 10px; padding-right: 10px;' for="tsd-filter-docs">AWS Amplify JS Dev Center</a>
</div>	</body>
<div class="table-cell" id="tsd-widgets">
<div id="tsd-filter">
	<a href="#" class="tsd-widget options no-caption" data-toggle="options">Options</a>
	<div class="tsd-filter-group">
		<div class="tsd-select" id="tsd-filter-visibility">
			<span class="tsd-select-label">All</span>
			<ul class="tsd-select-list">
				<li data-value="public">Public</li>
				<li data-value="protected">Public/Protected</li>
				<li data-value="private" class="selected">All</li>
			</ul>
		</div>
		<input type="checkbox" id="tsd-filter-inherited" checked />
		<label class="tsd-widget" for="tsd-filter-inherited">Inherited</label>
		<input type="checkbox" id="tsd-filter-externals" checked />
		<label class="tsd-widget" for="tsd-filter-externals">Externals</label>
		<input type="checkbox" id="tsd-filter-only-exported" />
		<label class="tsd-widget" for="tsd-filter-only-exported">Only exported</label>
	</div>
</div>
<a href="https://aws.github.io/aws-amplify/api#typedoc-main-index" class="tsd-widget menu no-caption">Menu</a>
</div>
</div>
</div>
</div>
</header>
<nav class="tsd-navigation secondary">
<ul>
	<li class="current tsd-kind-class">
		<a href="authclass.html" class="tsd-kind-icon">Auth<wbr>Class</a>
		<ul>
			<li class=" tsd-kind-constructor tsd-parent-kind-class tsd-is-inherited">
				<a href="authclass.html#constructor" class="tsd-kind-icon">constructor</a>
			</li>
			<li class=" tsd-kind-property tsd-parent-kind-class tsd-is-inherited">
				<a href="authclass.html#credentials" class="tsd-kind-icon">Credentials</a>
			</li>
			<li class=" tsd-kind-method tsd-parent-kind-class tsd-is-overwrite">
				<a href="authclass.html#changepassword" class="tsd-kind-icon">change<wbr>Password</a>
			</li>
			<li class=" tsd-kind-method tsd-parent-kind-class tsd-is-overwrite">
				<a href="authclass.html#completenewpassword" class="tsd-kind-icon">complete<wbr>New<wbr>Password</a>
			</li>
			<li class=" tsd-kind-method tsd-parent-kind-class tsd-is-inherited">
				<a href="authclass.html#configure" class="tsd-kind-icon">configure</a>
			</li>
			<li class=" tsd-kind-method tsd-parent-kind-class tsd-is-overwrite">
				<a href="authclass.html#confirmsignin" class="tsd-kind-icon">confirm<wbr>Sign<wbr>In</a>
			</li>
			<li class=" tsd-kind-method tsd-parent-kind-class tsd-is-overwrite">
				<a href="authclass.html#confirmsignup" class="tsd-kind-icon">confirm<wbr>Sign<wbr>Up</a>
			</li>
			<li class=" tsd-kind-method tsd-parent-kind-class tsd-is-overwrite">
				<a href="authclass.html#currentauthenticateduser" class="tsd-kind-icon">current<wbr>Authenticated<wbr>User</a>
			</li>
			<li class=" tsd-kind-method tsd-parent-kind-class tsd-is-overwrite">
				<a href="authclass.html#currentcredentials" class="tsd-kind-icon">current<wbr>Credentials</a>
			</li>
			<li class=" tsd-kind-method tsd-parent-kind-class tsd-is-overwrite">
				<a href="authclass.html#currentsession" class="tsd-kind-icon">current<wbr>Session</a>
			</li>
			<li class=" tsd-kind-method tsd-parent-kind-class tsd-is-overwrite">
				<a href="authclass.html#currentusercredentials" class="tsd-kind-icon">current<wbr>User<wbr>Credentials</a>
			</li>
			<li class=" tsd-kind-method tsd-parent-kind-class tsd-is-overwrite">
				<a href="authclass.html#currentuserinfo" class="tsd-kind-icon">current<wbr>User<wbr>Info</a>
			</li>
			<li class=" tsd-kind-method tsd-parent-kind-class tsd-is-overwrite">
				<a href="authclass.html#currentuserpooluser" class="tsd-kind-icon">current<wbr>User<wbr>Pool<wbr>User</a>
			</li>
			<li class=" tsd-kind-method tsd-parent-kind-class tsd-is-overwrite">
				<a href="authclass.html#deleteuser" class="tsd-kind-icon">delete<wbr>User</a>
			</li>
			<li class=" tsd-kind-method tsd-parent-kind-class tsd-is-overwrite">
				<a href="authclass.html#deleteuserattributes" class="tsd-kind-icon">delete<wbr>User<wbr>Attributes</a>
			</li>
			<li class=" tsd-kind-method tsd-parent-kind-class tsd-is-overwrite">
				<a href="authclass.html#disablesms" class="tsd-kind-icon">disableSMS</a>
			</li>
			<li class=" tsd-kind-method tsd-parent-kind-class tsd-is-overwrite">
				<a href="authclass.html#enablesms" class="tsd-kind-icon">enableSMS</a>
			</li>
			<li class=" tsd-kind-method tsd-parent-kind-class tsd-is-overwrite">
				<a href="authclass.html#essentialcredentials" class="tsd-kind-icon">essential<wbr>Credentials</a>
			</li>
			<li class=" tsd-kind-method tsd-parent-kind-class tsd-is-overwrite">
				<a href="authclass.html#federatedsignin" class="tsd-kind-icon">federated<wbr>Sign<wbr>In</a>
			</li>
			<li class=" tsd-kind-method tsd-parent-kind-class tsd-is-overwrite">
				<a href="authclass.html#fetchdevices" class="tsd-kind-icon">fetch<wbr>Devices</a>
			</li>
			<li class=" tsd-kind-method tsd-parent-kind-class tsd-is-overwrite">
				<a href="authclass.html#forgetdevice" class="tsd-kind-icon">forget<wbr>Device</a>
			</li>
			<li class=" tsd-kind-method tsd-parent-kind-class tsd-is-overwrite">
				<a href="authclass.html#forgotpassword" class="tsd-kind-icon">forgot<wbr>Password</a>
			</li>
			<li class=" tsd-kind-method tsd-parent-kind-class tsd-is-overwrite">
				<a href="authclass.html#forgotpasswordsubmit" class="tsd-kind-icon">forgot<wbr>Password<wbr>Submit</a>
			</li>
			<li class=" tsd-kind-method tsd-parent-kind-class tsd-is-overwrite">
				<a href="authclass.html#getmfaoptions" class="tsd-kind-icon">getMFAOptions</a>
			</li>
			<li class=" tsd-kind-method tsd-parent-kind-class tsd-is-overwrite">
				<a href="authclass.html#getmodulename" class="tsd-kind-icon">get<wbr>Module<wbr>Name</a>
			</li>
			<li class=" tsd-kind-method tsd-parent-kind-class tsd-is-overwrite">
				<a href="authclass.html#getpreferredmfa" class="tsd-kind-icon">get<wbr>PreferredMFA</a>
			</li>
			<li class=" tsd-kind-method tsd-parent-kind-class tsd-is-overwrite">
				<a href="authclass.html#rememberdevice" class="tsd-kind-icon">remember<wbr>Device</a>
			</li>
			<li class=" tsd-kind-method tsd-parent-kind-class tsd-is-overwrite">
				<a href="authclass.html#resendsignup" class="tsd-kind-icon">resend<wbr>Sign<wbr>Up</a>
			</li>
			<li class=" tsd-kind-method tsd-parent-kind-class tsd-is-overwrite">
				<a href="authclass.html#sendcustomchallengeanswer" class="tsd-kind-icon">send<wbr>Custom<wbr>Challenge<wbr>Answer</a>
			</li>
			<li class=" tsd-kind-method tsd-parent-kind-class tsd-is-overwrite">
				<a href="authclass.html#setpreferredmfa" class="tsd-kind-icon">set<wbr>PreferredMFA</a>
			</li>
			<li class=" tsd-kind-method tsd-parent-kind-class tsd-is-overwrite">
				<a href="authclass.html#setuptotp" class="tsd-kind-icon">setupTOTP</a>
			</li>
			<li class=" tsd-kind-method tsd-parent-kind-class tsd-is-overwrite">
				<a href="authclass.html#signin" class="tsd-kind-icon">sign<wbr>In</a>
			</li>
			<li class=" tsd-kind-method tsd-parent-kind-class tsd-is-overwrite">
				<a href="authclass.html#signout" class="tsd-kind-icon">sign<wbr>Out</a>
			</li>
			<li class=" tsd-kind-method tsd-parent-kind-class tsd-is-overwrite">
				<a href="authclass.html#signup" class="tsd-kind-icon">sign<wbr>Up</a>
			</li>
			<li class=" tsd-kind-method tsd-parent-kind-class tsd-is-overwrite">
				<a href="authclass.html#updateuserattributes" class="tsd-kind-icon">update<wbr>User<wbr>Attributes</a>
			</li>
			<li class=" tsd-kind-method tsd-parent-kind-class tsd-is-overwrite">
				<a href="authclass.html#userattributes" class="tsd-kind-icon">user<wbr>Attributes</a>
			</li>
			<li class=" tsd-kind-method tsd-parent-kind-class tsd-is-overwrite">
				<a href="authclass.html#usersession" class="tsd-kind-icon">user<wbr>Session</a>
			</li>
			<li class=" tsd-kind-method tsd-parent-kind-class tsd-is-overwrite">
				<a href="authclass.html#verifiedcontact" class="tsd-kind-icon">verified<wbr>Contact</a>
			</li>
			<li class=" tsd-kind-method tsd-parent-kind-class tsd-is-overwrite">
				<a href="authclass.html#verifycurrentuserattribute" class="tsd-kind-icon">verify<wbr>Current<wbr>User<wbr>Attribute</a>
			</li>
			<li class=" tsd-kind-method tsd-parent-kind-class tsd-is-overwrite">
				<a href="authclass.html#verifycurrentuserattributesubmit" class="tsd-kind-icon">verify<wbr>Current<wbr>User<wbr>Attribute<wbr>Submit</a>
			</li>
			<li class=" tsd-kind-method tsd-parent-kind-class tsd-is-overwrite">
				<a href="authclass.html#verifytotptoken" class="tsd-kind-icon">verify<wbr>Totp<wbr>Token</a>
			</li>
			<li class=" tsd-kind-method tsd-parent-kind-class tsd-is-overwrite">
				<a href="authclass.html#verifyuserattribute" class="tsd-kind-icon">verify<wbr>User<wbr>Attribute</a>
			</li>
			<li class=" tsd-kind-method tsd-parent-kind-class tsd-is-overwrite">
				<a href="authclass.html#verifyuserattributesubmit" class="tsd-kind-icon">verify<wbr>User<wbr>Attribute<wbr>Submit</a>
			</li>
			<li class=" tsd-kind-method tsd-parent-kind-class tsd-is-inherited">
				<a href="authclass.html#wraprefreshsessioncallback" class="tsd-kind-icon">wrap<wbr>Refresh<wbr>Session<wbr>Callback</a>
			</li>
		</ul>
	</li>
</ul>
</nav>
<div class="container container-main">
<div class="content-wrap">
	<section class="tsd-panel tsd-comment">
		<div class="tsd-comment tsd-typography">
			<div class="lead">
				<p>Provide authentication steps</p>
			</div>
		</div>
	</section>
	<section class="tsd-panel tsd-hierarchy">
		<h3>Hierarchy</h3>
		<ul class="tsd-hierarchy">
			<li>
				<a href="internalauthclass.html" class="tsd-signature-type">InternalAuthClass</a>
				<ul class="tsd-hierarchy">
					<li>
						<span class="target">AuthClass</span>
					</li>
				</ul>
			</li>
		</ul>
	</section>
	<section class="tsd-panel-group tsd-index-group">
		<h2>Index</h2>
		<section class="tsd-panel tsd-index-panel">
			<div class="tsd-index-content">
				<section class="tsd-index-section tsd-is-inherited">
					<h3>Constructors</h3>
					<ul class="tsd-index-list">
						<li class="tsd-kind-constructor tsd-parent-kind-class tsd-is-inherited"><a href="authclass.html#constructor" class="tsd-kind-icon">constructor</a></li>
					</ul>
				</section>
				<section class="tsd-index-section tsd-is-inherited">
					<h3>Properties</h3>
					<ul class="tsd-index-list">
						<li class="tsd-kind-property tsd-parent-kind-class tsd-is-inherited"><a href="authclass.html#credentials" class="tsd-kind-icon">Credentials</a></li>
					</ul>
				</section>
				<section class="tsd-index-section ">
					<h3>Methods</h3>
					<ul class="tsd-index-list">
						<li class="tsd-kind-method tsd-parent-kind-class tsd-is-overwrite"><a href="authclass.html#changepassword" class="tsd-kind-icon">change<wbr>Password</a></li>
						<li class="tsd-kind-method tsd-parent-kind-class tsd-is-overwrite"><a href="authclass.html#completenewpassword" class="tsd-kind-icon">complete<wbr>New<wbr>Password</a></li>
						<li class="tsd-kind-method tsd-parent-kind-class tsd-is-inherited"><a href="authclass.html#configure" class="tsd-kind-icon">configure</a></li>
						<li class="tsd-kind-method tsd-parent-kind-class tsd-is-overwrite"><a href="authclass.html#confirmsignin" class="tsd-kind-icon">confirm<wbr>Sign<wbr>In</a></li>
						<li class="tsd-kind-method tsd-parent-kind-class tsd-is-overwrite"><a href="authclass.html#confirmsignup" class="tsd-kind-icon">confirm<wbr>Sign<wbr>Up</a></li>
						<li class="tsd-kind-method tsd-parent-kind-class tsd-is-overwrite"><a href="authclass.html#currentauthenticateduser" class="tsd-kind-icon">current<wbr>Authenticated<wbr>User</a></li>
						<li class="tsd-kind-method tsd-parent-kind-class tsd-is-overwrite"><a href="authclass.html#currentcredentials" class="tsd-kind-icon">current<wbr>Credentials</a></li>
						<li class="tsd-kind-method tsd-parent-kind-class tsd-is-overwrite"><a href="authclass.html#currentsession" class="tsd-kind-icon">current<wbr>Session</a></li>
						<li class="tsd-kind-method tsd-parent-kind-class tsd-is-overwrite"><a href="authclass.html#currentusercredentials" class="tsd-kind-icon">current<wbr>User<wbr>Credentials</a></li>
						<li class="tsd-kind-method tsd-parent-kind-class tsd-is-overwrite"><a href="authclass.html#currentuserinfo" class="tsd-kind-icon">current<wbr>User<wbr>Info</a></li>
						<li class="tsd-kind-method tsd-parent-kind-class tsd-is-overwrite"><a href="authclass.html#currentuserpooluser" class="tsd-kind-icon">current<wbr>User<wbr>Pool<wbr>User</a></li>
						<li class="tsd-kind-method tsd-parent-kind-class tsd-is-overwrite"><a href="authclass.html#deleteuser" class="tsd-kind-icon">delete<wbr>User</a></li>
						<li class="tsd-kind-method tsd-parent-kind-class tsd-is-overwrite"><a href="authclass.html#deleteuserattributes" class="tsd-kind-icon">delete<wbr>User<wbr>Attributes</a></li>
						<li class="tsd-kind-method tsd-parent-kind-class tsd-is-overwrite"><a href="authclass.html#disablesms" class="tsd-kind-icon">disableSMS</a></li>
						<li class="tsd-kind-method tsd-parent-kind-class tsd-is-overwrite"><a href="authclass.html#enablesms" class="tsd-kind-icon">enableSMS</a></li>
						<li class="tsd-kind-method tsd-parent-kind-class tsd-is-overwrite"><a href="authclass.html#essentialcredentials" class="tsd-kind-icon">essential<wbr>Credentials</a></li>
						<li class="tsd-kind-method tsd-parent-kind-class tsd-is-overwrite"><a href="authclass.html#federatedsignin" class="tsd-kind-icon">federated<wbr>Sign<wbr>In</a></li>
						<li class="tsd-kind-method tsd-parent-kind-class tsd-is-overwrite"><a href="authclass.html#fetchdevices" class="tsd-kind-icon">fetch<wbr>Devices</a></li>
						<li class="tsd-kind-method tsd-parent-kind-class tsd-is-overwrite"><a href="authclass.html#forgetdevice" class="tsd-kind-icon">forget<wbr>Device</a></li>
						<li class="tsd-kind-method tsd-parent-kind-class tsd-is-overwrite"><a href="authclass.html#forgotpassword" class="tsd-kind-icon">forgot<wbr>Password</a></li>
						<li class="tsd-kind-method tsd-parent-kind-class tsd-is-overwrite"><a href="authclass.html#forgotpasswordsubmit" class="tsd-kind-icon">forgot<wbr>Password<wbr>Submit</a></li>
						<li class="tsd-kind-method tsd-parent-kind-class tsd-is-overwrite"><a href="authclass.html#getmfaoptions" class="tsd-kind-icon">getMFAOptions</a></li>
						<li class="tsd-kind-method tsd-parent-kind-class tsd-is-overwrite"><a href="authclass.html#getmodulename" class="tsd-kind-icon">get<wbr>Module<wbr>Name</a></li>
						<li class="tsd-kind-method tsd-parent-kind-class tsd-is-overwrite"><a href="authclass.html#getpreferredmfa" class="tsd-kind-icon">get<wbr>PreferredMFA</a></li>
						<li class="tsd-kind-method tsd-parent-kind-class tsd-is-overwrite"><a href="authclass.html#rememberdevice" class="tsd-kind-icon">remember<wbr>Device</a></li>
						<li class="tsd-kind-method tsd-parent-kind-class tsd-is-overwrite"><a href="authclass.html#resendsignup" class="tsd-kind-icon">resend<wbr>Sign<wbr>Up</a></li>
						<li class="tsd-kind-method tsd-parent-kind-class tsd-is-overwrite"><a href="authclass.html#sendcustomchallengeanswer" class="tsd-kind-icon">send<wbr>Custom<wbr>Challenge<wbr>Answer</a></li>
						<li class="tsd-kind-method tsd-parent-kind-class tsd-is-overwrite"><a href="authclass.html#setpreferredmfa" class="tsd-kind-icon">set<wbr>PreferredMFA</a></li>
						<li class="tsd-kind-method tsd-parent-kind-class tsd-is-overwrite"><a href="authclass.html#setuptotp" class="tsd-kind-icon">setupTOTP</a></li>
						<li class="tsd-kind-method tsd-parent-kind-class tsd-is-overwrite"><a href="authclass.html#signin" class="tsd-kind-icon">sign<wbr>In</a></li>
						<li class="tsd-kind-method tsd-parent-kind-class tsd-is-overwrite"><a href="authclass.html#signout" class="tsd-kind-icon">sign<wbr>Out</a></li>
						<li class="tsd-kind-method tsd-parent-kind-class tsd-is-overwrite"><a href="authclass.html#signup" class="tsd-kind-icon">sign<wbr>Up</a></li>
						<li class="tsd-kind-method tsd-parent-kind-class tsd-is-overwrite"><a href="authclass.html#updateuserattributes" class="tsd-kind-icon">update<wbr>User<wbr>Attributes</a></li>
						<li class="tsd-kind-method tsd-parent-kind-class tsd-is-overwrite"><a href="authclass.html#userattributes" class="tsd-kind-icon">user<wbr>Attributes</a></li>
						<li class="tsd-kind-method tsd-parent-kind-class tsd-is-overwrite"><a href="authclass.html#usersession" class="tsd-kind-icon">user<wbr>Session</a></li>
						<li class="tsd-kind-method tsd-parent-kind-class tsd-is-overwrite"><a href="authclass.html#verifiedcontact" class="tsd-kind-icon">verified<wbr>Contact</a></li>
						<li class="tsd-kind-method tsd-parent-kind-class tsd-is-overwrite"><a href="authclass.html#verifycurrentuserattribute" class="tsd-kind-icon">verify<wbr>Current<wbr>User<wbr>Attribute</a></li>
						<li class="tsd-kind-method tsd-parent-kind-class tsd-is-overwrite"><a href="authclass.html#verifycurrentuserattributesubmit" class="tsd-kind-icon">verify<wbr>Current<wbr>User<wbr>Attribute<wbr>Submit</a></li>
						<li class="tsd-kind-method tsd-parent-kind-class tsd-is-overwrite"><a href="authclass.html#verifytotptoken" class="tsd-kind-icon">verify<wbr>Totp<wbr>Token</a></li>
						<li class="tsd-kind-method tsd-parent-kind-class tsd-is-overwrite"><a href="authclass.html#verifyuserattribute" class="tsd-kind-icon">verify<wbr>User<wbr>Attribute</a></li>
						<li class="tsd-kind-method tsd-parent-kind-class tsd-is-overwrite"><a href="authclass.html#verifyuserattributesubmit" class="tsd-kind-icon">verify<wbr>User<wbr>Attribute<wbr>Submit</a></li>
						<li class="tsd-kind-method tsd-parent-kind-class tsd-is-inherited"><a href="authclass.html#wraprefreshsessioncallback" class="tsd-kind-icon">wrap<wbr>Refresh<wbr>Session<wbr>Callback</a></li>
					</ul>
				</section>
			</div>
		</section>
	</section>
	<section class="tsd-panel-group tsd-member-group tsd-is-inherited">
		<h2>Constructors</h2>
		<section class="tsd-panel tsd-member tsd-kind-constructor tsd-parent-kind-class tsd-is-inherited">
			<a name="constructor" class="tsd-anchor"></a>
			<h3>constructor</h3>
			<ul class="tsd-signatures tsd-kind-constructor tsd-parent-kind-class tsd-is-inherited">
				<li class="tsd-signature tsd-kind-icon">new <wbr>Auth<wbr>Class<span class="tsd-signature-symbol">(</span>config<span class="tsd-signature-symbol">: </span><a href="../interfaces/authoptions.html" class="tsd-signature-type">AuthOptions</a><span class="tsd-signature-symbol">)</span><span class="tsd-signature-symbol">: </span><a href="authclass.html" class="tsd-signature-type">AuthClass</a></li>
			</ul>
			<ul class="tsd-descriptions">
				<li class="tsd-description">
					<aside class="tsd-sources">
						<p>Inherited from <a href="internalauthclass.html">InternalAuthClass</a>.<a href="internalauthclass.html#constructor">constructor</a></p>
						<ul>
<<<<<<< HEAD
							<li>Defined in <a href="https://github.com/aws-amplify/amplify-js/blob/346091cd8/packages/auth/src/Auth.ts#L113">packages/auth/src/Auth.ts:113</a></li>
=======
							<li>Defined in <a href="https://github.com/aws-amplify/amplify-js/blob/d35fc7e10/packages/auth/src/internals/InternalAuth.ts#L120">packages/auth/src/internals/InternalAuth.ts:120</a></li>
>>>>>>> 471cf2a8
						</ul>
					</aside>
					<div class="tsd-comment tsd-typography">
						<div class="lead">
							<p>Initialize Auth with AWS configurations</p>
						</div>
					</div>
					<h4 class="tsd-parameters-title">Parameters</h4>
					<ul class="tsd-parameters">
						<li>
							<h5>config: <a href="../interfaces/authoptions.html" class="tsd-signature-type">AuthOptions</a></h5>
							<div class="tsd-comment tsd-typography">
								<div class="lead">
									<p>Configuration of the Auth</p>
								</div>
							</div>
						</li>
					</ul>
					<h4 class="tsd-returns-title">Returns <a href="authclass.html" class="tsd-signature-type">AuthClass</a></h4>
				</li>
			</ul>
		</section>
	</section>
	<section class="tsd-panel-group tsd-member-group tsd-is-inherited">
		<h2>Properties</h2>
		<section class="tsd-panel tsd-member tsd-kind-property tsd-parent-kind-class tsd-is-inherited">
			<a name="credentials" class="tsd-anchor"></a>
			<h3>Credentials</h3>
			<div class="tsd-signature tsd-kind-icon">Credentials<span class="tsd-signature-symbol">:</span> <span class="tsd-signature-type">CredentialsClass</span><span class="tsd-signature-symbol"> = Credentials</span></div>
			<aside class="tsd-sources">
				<p>Inherited from <a href="internalauthclass.html">InternalAuthClass</a>.<a href="internalauthclass.html#credentials">Credentials</a></p>
				<ul>
<<<<<<< HEAD
					<li>Defined in <a href="https://github.com/aws-amplify/amplify-js/blob/346091cd8/packages/auth/src/Auth.ts#L113">packages/auth/src/Auth.ts:113</a></li>
=======
					<li>Defined in <a href="https://github.com/aws-amplify/amplify-js/blob/d35fc7e10/packages/auth/src/internals/InternalAuth.ts#L120">packages/auth/src/internals/InternalAuth.ts:120</a></li>
>>>>>>> 471cf2a8
				</ul>
			</aside>
		</section>
	</section>
	<section class="tsd-panel-group tsd-member-group ">
		<h2>Methods</h2>
		<section class="tsd-panel tsd-member tsd-kind-method tsd-parent-kind-class tsd-is-overwrite">
			<a name="changepassword" class="tsd-anchor"></a>
			<h3>change<wbr>Password</h3>
			<ul class="tsd-signatures tsd-kind-method tsd-parent-kind-class tsd-is-overwrite">
				<li class="tsd-signature tsd-kind-icon">change<wbr>Password<span class="tsd-signature-symbol">(</span>user<span class="tsd-signature-symbol">: </span><span class="tsd-signature-type">CognitoUser</span><span class="tsd-signature-symbol"> | </span><span class="tsd-signature-type">any</span>, oldPassword<span class="tsd-signature-symbol">: </span><span class="tsd-signature-type">string</span>, newPassword<span class="tsd-signature-symbol">: </span><span class="tsd-signature-type">string</span>, clientMetadata<span class="tsd-signature-symbol">?: </span><a href="../globals.html#clientmetadata" class="tsd-signature-type">ClientMetaData</a><span class="tsd-signature-symbol">)</span><span class="tsd-signature-symbol">: </span><a href="asyncitem.html#promise" class="tsd-signature-type">Promise</a><span class="tsd-signature-symbol">&lt;</span><span class="tsd-signature-type">"SUCCESS"</span><span class="tsd-signature-symbol">&gt;</span></li>
			</ul>
			<ul class="tsd-descriptions">
				<li class="tsd-description">
					<aside class="tsd-sources">
						<p>Overrides <a href="internalauthclass.html">InternalAuthClass</a>.<a href="internalauthclass.html#changepassword">changePassword</a></p>
						<ul>
<<<<<<< HEAD
							<li>Defined in <a href="https://github.com/aws-amplify/amplify-js/blob/346091cd8/packages/auth/src/Auth.ts#L2197">packages/auth/src/Auth.ts:2197</a></li>
=======
							<li>Defined in <a href="https://github.com/aws-amplify/amplify-js/blob/d35fc7e10/packages/auth/src/Auth.ts#L381">packages/auth/src/Auth.ts:381</a></li>
>>>>>>> 471cf2a8
						</ul>
					</aside>
					<div class="tsd-comment tsd-typography">
						<div class="lead">
							<p>Change a password for an authenticated user</p>
						</div>
					</div>
					<h4 class="tsd-parameters-title">Parameters</h4>
					<ul class="tsd-parameters">
						<li>
							<h5>user: <span class="tsd-signature-type">CognitoUser</span><span class="tsd-signature-symbol"> | </span><span class="tsd-signature-type">any</span></h5>
							<div class="tsd-comment tsd-typography">
								<p>The CognitoUser object</p>
							</div>
						</li>
						<li>
							<h5>oldPassword: <span class="tsd-signature-type">string</span></h5>
							<div class="tsd-comment tsd-typography">
								<p>the current password</p>
							</div>
						</li>
						<li>
							<h5>newPassword: <span class="tsd-signature-type">string</span></h5>
							<div class="tsd-comment tsd-typography">
								<p>the requested new password</p>
							</div>
						</li>
						<li>
							<h5><span class="tsd-flag ts-flagOptional">Optional</span> clientMetadata: <a href="../globals.html#clientmetadata" class="tsd-signature-type">ClientMetaData</a></h5>
						</li>
					</ul>
					<h4 class="tsd-returns-title">Returns <a href="asyncitem.html#promise" class="tsd-signature-type">Promise</a><span class="tsd-signature-symbol">&lt;</span><span class="tsd-signature-type">"SUCCESS"</span><span class="tsd-signature-symbol">&gt;</span></h4>
					<ul>
						<li>A promise resolves if success</li>
					</ul>
				</li>
			</ul>
		</section>
		<section class="tsd-panel tsd-member tsd-kind-method tsd-parent-kind-class tsd-is-overwrite">
			<a name="completenewpassword" class="tsd-anchor"></a>
			<h3>complete<wbr>New<wbr>Password</h3>
			<ul class="tsd-signatures tsd-kind-method tsd-parent-kind-class tsd-is-overwrite">
				<li class="tsd-signature tsd-kind-icon">complete<wbr>New<wbr>Password<span class="tsd-signature-symbol">(</span>user<span class="tsd-signature-symbol">: </span><span class="tsd-signature-type">CognitoUser</span><span class="tsd-signature-symbol"> | </span><span class="tsd-signature-type">any</span>, password<span class="tsd-signature-symbol">: </span><span class="tsd-signature-type">string</span>, requiredAttributes<span class="tsd-signature-symbol">?: </span><span class="tsd-signature-type">any</span>, clientMetadata<span class="tsd-signature-symbol">?: </span><a href="../globals.html#clientmetadata" class="tsd-signature-type">ClientMetaData</a><span class="tsd-signature-symbol">)</span><span class="tsd-signature-symbol">: </span><a href="asyncitem.html#promise" class="tsd-signature-type">Promise</a><span class="tsd-signature-symbol">&lt;</span><span class="tsd-signature-type">CognitoUser</span><span class="tsd-signature-symbol"> | </span><span class="tsd-signature-type">any</span><span class="tsd-signature-symbol">&gt;</span></li>
			</ul>
			<ul class="tsd-descriptions">
				<li class="tsd-description">
					<aside class="tsd-sources">
						<p>Overrides <a href="internalauthclass.html">InternalAuthClass</a>.<a href="internalauthclass.html#completenewpassword">completeNewPassword</a></p>
						<ul>
<<<<<<< HEAD
							<li>Defined in <a href="https://github.com/aws-amplify/amplify-js/blob/346091cd8/packages/auth/src/Auth.ts#L1236">packages/auth/src/Auth.ts:1236</a></li>
=======
							<li>Defined in <a href="https://github.com/aws-amplify/amplify-js/blob/d35fc7e10/packages/auth/src/Auth.ts#L189">packages/auth/src/Auth.ts:189</a></li>
>>>>>>> 471cf2a8
						</ul>
					</aside>
					<h4 class="tsd-parameters-title">Parameters</h4>
					<ul class="tsd-parameters">
						<li>
							<h5>user: <span class="tsd-signature-type">CognitoUser</span><span class="tsd-signature-symbol"> | </span><span class="tsd-signature-type">any</span></h5>
						</li>
						<li>
							<h5>password: <span class="tsd-signature-type">string</span></h5>
						</li>
						<li>
							<h5><span class="tsd-flag ts-flagDefault value">Default value</span> requiredAttributes: <span class="tsd-signature-type">any</span><span class="tsd-signature-symbol"> = {}</span></h5>
						</li>
						<li>
							<h5><span class="tsd-flag ts-flagOptional">Optional</span> clientMetadata: <a href="../globals.html#clientmetadata" class="tsd-signature-type">ClientMetaData</a></h5>
						</li>
					</ul>
					<h4 class="tsd-returns-title">Returns <a href="asyncitem.html#promise" class="tsd-signature-type">Promise</a><span class="tsd-signature-symbol">&lt;</span><span class="tsd-signature-type">CognitoUser</span><span class="tsd-signature-symbol"> | </span><span class="tsd-signature-type">any</span><span class="tsd-signature-symbol">&gt;</span></h4>
				</li>
			</ul>
		</section>
		<section class="tsd-panel tsd-member tsd-kind-method tsd-parent-kind-class tsd-is-inherited">
			<a name="configure" class="tsd-anchor"></a>
			<h3>configure</h3>
			<ul class="tsd-signatures tsd-kind-method tsd-parent-kind-class tsd-is-inherited">
				<li class="tsd-signature tsd-kind-icon">configure<span class="tsd-signature-symbol">(</span>config<span class="tsd-signature-symbol">?: </span><span class="tsd-signature-type">any</span><span class="tsd-signature-symbol">)</span><span class="tsd-signature-symbol">: </span><a href="../interfaces/authoptions.html" class="tsd-signature-type">AuthOptions</a></li>
			</ul>
			<ul class="tsd-descriptions">
				<li class="tsd-description">
					<aside class="tsd-sources">
						<p>Inherited from <a href="internalauthclass.html">InternalAuthClass</a>.<a href="internalauthclass.html#configure">configure</a></p>
						<ul>
<<<<<<< HEAD
							<li>Defined in <a href="https://github.com/aws-amplify/amplify-js/blob/346091cd8/packages/auth/src/Auth.ts#L151">packages/auth/src/Auth.ts:151</a></li>
=======
							<li>Defined in <a href="https://github.com/aws-amplify/amplify-js/blob/d35fc7e10/packages/auth/src/internals/InternalAuth.ts#L158">packages/auth/src/internals/InternalAuth.ts:158</a></li>
>>>>>>> 471cf2a8
						</ul>
					</aside>
					<h4 class="tsd-parameters-title">Parameters</h4>
					<ul class="tsd-parameters">
						<li>
							<h5><span class="tsd-flag ts-flagOptional">Optional</span> config: <span class="tsd-signature-type">any</span></h5>
						</li>
					</ul>
					<h4 class="tsd-returns-title">Returns <a href="../interfaces/authoptions.html" class="tsd-signature-type">AuthOptions</a></h4>
				</li>
			</ul>
		</section>
		<section class="tsd-panel tsd-member tsd-kind-method tsd-parent-kind-class tsd-is-overwrite">
			<a name="confirmsignin" class="tsd-anchor"></a>
			<h3>confirm<wbr>Sign<wbr>In</h3>
			<ul class="tsd-signatures tsd-kind-method tsd-parent-kind-class tsd-is-overwrite">
				<li class="tsd-signature tsd-kind-icon">confirm<wbr>Sign<wbr>In<span class="tsd-signature-symbol">(</span>user<span class="tsd-signature-symbol">: </span><span class="tsd-signature-type">CognitoUser</span><span class="tsd-signature-symbol"> | </span><span class="tsd-signature-type">any</span>, code<span class="tsd-signature-symbol">: </span><span class="tsd-signature-type">string</span>, mfaType<span class="tsd-signature-symbol">?: </span><span class="tsd-signature-type">"SMS_MFA"</span><span class="tsd-signature-symbol"> | </span><span class="tsd-signature-type">"SOFTWARE_TOKEN_MFA"</span><span class="tsd-signature-symbol"> | </span><span class="tsd-signature-type">null</span>, clientMetadata<span class="tsd-signature-symbol">?: </span><a href="../globals.html#clientmetadata" class="tsd-signature-type">ClientMetaData</a><span class="tsd-signature-symbol">)</span><span class="tsd-signature-symbol">: </span><a href="asyncitem.html#promise" class="tsd-signature-type">Promise</a><span class="tsd-signature-symbol">&lt;</span><span class="tsd-signature-type">CognitoUser</span><span class="tsd-signature-symbol"> | </span><span class="tsd-signature-type">any</span><span class="tsd-signature-symbol">&gt;</span></li>
			</ul>
			<ul class="tsd-descriptions">
				<li class="tsd-description">
					<aside class="tsd-sources">
						<p>Overrides <a href="internalauthclass.html">InternalAuthClass</a>.<a href="internalauthclass.html#confirmsignin">confirmSignIn</a></p>
						<ul>
<<<<<<< HEAD
							<li>Defined in <a href="https://github.com/aws-amplify/amplify-js/blob/346091cd8/packages/auth/src/Auth.ts#L1186">packages/auth/src/Auth.ts:1186</a></li>
=======
							<li>Defined in <a href="https://github.com/aws-amplify/amplify-js/blob/d35fc7e10/packages/auth/src/Auth.ts#L180">packages/auth/src/Auth.ts:180</a></li>
>>>>>>> 471cf2a8
						</ul>
					</aside>
					<div class="tsd-comment tsd-typography">
						<div class="lead">
							<p>Send MFA code to confirm sign in</p>
						</div>
					</div>
					<h4 class="tsd-parameters-title">Parameters</h4>
					<ul class="tsd-parameters">
						<li>
							<h5>user: <span class="tsd-signature-type">CognitoUser</span><span class="tsd-signature-symbol"> | </span><span class="tsd-signature-type">any</span></h5>
							<div class="tsd-comment tsd-typography">
								<p>The CognitoUser object</p>
							</div>
						</li>
						<li>
							<h5>code: <span class="tsd-signature-type">string</span></h5>
							<div class="tsd-comment tsd-typography">
								<p>The confirmation code</p>
							</div>
						</li>
						<li>
							<h5><span class="tsd-flag ts-flagOptional">Optional</span> mfaType: <span class="tsd-signature-type">"SMS_MFA"</span><span class="tsd-signature-symbol"> | </span><span class="tsd-signature-type">"SOFTWARE_TOKEN_MFA"</span><span class="tsd-signature-symbol"> | </span><span class="tsd-signature-type">null</span></h5>
						</li>
						<li>
							<h5><span class="tsd-flag ts-flagOptional">Optional</span> clientMetadata: <a href="../globals.html#clientmetadata" class="tsd-signature-type">ClientMetaData</a></h5>
						</li>
					</ul>
					<h4 class="tsd-returns-title">Returns <a href="asyncitem.html#promise" class="tsd-signature-type">Promise</a><span class="tsd-signature-symbol">&lt;</span><span class="tsd-signature-type">CognitoUser</span><span class="tsd-signature-symbol"> | </span><span class="tsd-signature-type">any</span><span class="tsd-signature-symbol">&gt;</span></h4>
				</li>
			</ul>
		</section>
		<section class="tsd-panel tsd-member tsd-kind-method tsd-parent-kind-class tsd-is-overwrite">
			<a name="confirmsignup" class="tsd-anchor"></a>
			<h3>confirm<wbr>Sign<wbr>Up</h3>
			<ul class="tsd-signatures tsd-kind-method tsd-parent-kind-class tsd-is-overwrite">
				<li class="tsd-signature tsd-kind-icon">confirm<wbr>Sign<wbr>Up<span class="tsd-signature-symbol">(</span>username<span class="tsd-signature-symbol">: </span><span class="tsd-signature-type">string</span>, code<span class="tsd-signature-symbol">: </span><span class="tsd-signature-type">string</span>, options<span class="tsd-signature-symbol">?: </span><a href="../interfaces/confirmsignupoptions.html" class="tsd-signature-type">ConfirmSignUpOptions</a><span class="tsd-signature-symbol">)</span><span class="tsd-signature-symbol">: </span><a href="asyncitem.html#promise" class="tsd-signature-type">Promise</a><span class="tsd-signature-symbol">&lt;</span><span class="tsd-signature-type">any</span><span class="tsd-signature-symbol">&gt;</span></li>
			</ul>
			<ul class="tsd-descriptions">
				<li class="tsd-description">
					<aside class="tsd-sources">
						<p>Overrides <a href="internalauthclass.html">InternalAuthClass</a>.<a href="internalauthclass.html#confirmsignup">confirmSignUp</a></p>
						<ul>
<<<<<<< HEAD
							<li>Defined in <a href="https://github.com/aws-amplify/amplify-js/blob/346091cd8/packages/auth/src/Auth.ts#L536">packages/auth/src/Auth.ts:536</a></li>
=======
							<li>Defined in <a href="https://github.com/aws-amplify/amplify-js/blob/d35fc7e10/packages/auth/src/Auth.ts#L60">packages/auth/src/Auth.ts:60</a></li>
>>>>>>> 471cf2a8
						</ul>
					</aside>
					<div class="tsd-comment tsd-typography">
						<div class="lead">
							<p>Send the verification code to confirm sign up</p>
						</div>
					</div>
					<h4 class="tsd-parameters-title">Parameters</h4>
					<ul class="tsd-parameters">
						<li>
							<h5>username: <span class="tsd-signature-type">string</span></h5>
							<div class="tsd-comment tsd-typography">
								<p>The username to be confirmed</p>
							</div>
						</li>
						<li>
							<h5>code: <span class="tsd-signature-type">string</span></h5>
							<div class="tsd-comment tsd-typography">
								<p>The verification code</p>
							</div>
						</li>
						<li>
							<h5><span class="tsd-flag ts-flagOptional">Optional</span> options: <a href="../interfaces/confirmsignupoptions.html" class="tsd-signature-type">ConfirmSignUpOptions</a></h5>
							<div class="tsd-comment tsd-typography">
								<p>other options for confirm signup</p>
							</div>
						</li>
					</ul>
					<h4 class="tsd-returns-title">Returns <a href="asyncitem.html#promise" class="tsd-signature-type">Promise</a><span class="tsd-signature-symbol">&lt;</span><span class="tsd-signature-type">any</span><span class="tsd-signature-symbol">&gt;</span></h4>
					<ul>
						<li>A promise resolves callback data if success</li>
					</ul>
				</li>
			</ul>
		</section>
		<section class="tsd-panel tsd-member tsd-kind-method tsd-parent-kind-class tsd-is-overwrite">
			<a name="currentauthenticateduser" class="tsd-anchor"></a>
			<h3>current<wbr>Authenticated<wbr>User</h3>
			<ul class="tsd-signatures tsd-kind-method tsd-parent-kind-class tsd-is-overwrite">
				<li class="tsd-signature tsd-kind-icon">current<wbr>Authenticated<wbr>User<span class="tsd-signature-symbol">(</span>params<span class="tsd-signature-symbol">?: </span><a href="../interfaces/currentuseropts.html" class="tsd-signature-type">CurrentUserOpts</a><span class="tsd-signature-symbol">)</span><span class="tsd-signature-symbol">: </span><a href="asyncitem.html#promise" class="tsd-signature-type">Promise</a><span class="tsd-signature-symbol">&lt;</span><span class="tsd-signature-type">CognitoUser</span><span class="tsd-signature-symbol"> | </span><span class="tsd-signature-type">any</span><span class="tsd-signature-symbol">&gt;</span></li>
			</ul>
			<ul class="tsd-descriptions">
				<li class="tsd-description">
					<aside class="tsd-sources">
						<p>Overrides <a href="internalauthclass.html">InternalAuthClass</a>.<a href="internalauthclass.html#currentauthenticateduser">currentAuthenticatedUser</a></p>
						<ul>
<<<<<<< HEAD
							<li>Defined in <a href="https://github.com/aws-amplify/amplify-js/blob/346091cd8/packages/auth/src/Auth.ts#L1784">packages/auth/src/Auth.ts:1784</a></li>
=======
							<li>Defined in <a href="https://github.com/aws-amplify/amplify-js/blob/d35fc7e10/packages/auth/src/Auth.ts#L284">packages/auth/src/Auth.ts:284</a></li>
>>>>>>> 471cf2a8
						</ul>
					</aside>
					<div class="tsd-comment tsd-typography">
						<div class="lead">
							<p>Get current authenticated user</p>
						</div>
					</div>
					<h4 class="tsd-parameters-title">Parameters</h4>
					<ul class="tsd-parameters">
						<li>
							<h5><span class="tsd-flag ts-flagOptional">Optional</span> params: <a href="../interfaces/currentuseropts.html" class="tsd-signature-type">CurrentUserOpts</a></h5>
						</li>
					</ul>
					<h4 class="tsd-returns-title">Returns <a href="asyncitem.html#promise" class="tsd-signature-type">Promise</a><span class="tsd-signature-symbol">&lt;</span><span class="tsd-signature-type">CognitoUser</span><span class="tsd-signature-symbol"> | </span><span class="tsd-signature-type">any</span><span class="tsd-signature-symbol">&gt;</span></h4>
					<ul>
						<li>A promise resolves to current authenticated CognitoUser if success</li>
					</ul>
				</li>
			</ul>
		</section>
		<section class="tsd-panel tsd-member tsd-kind-method tsd-parent-kind-class tsd-is-overwrite">
			<a name="currentcredentials" class="tsd-anchor"></a>
			<h3>current<wbr>Credentials</h3>
			<ul class="tsd-signatures tsd-kind-method tsd-parent-kind-class tsd-is-overwrite">
				<li class="tsd-signature tsd-kind-icon">current<wbr>Credentials<span class="tsd-signature-symbol">(</span><span class="tsd-signature-symbol">)</span><span class="tsd-signature-symbol">: </span><a href="asyncitem.html#promise" class="tsd-signature-type">Promise</a><span class="tsd-signature-symbol">&lt;</span><span class="tsd-signature-type">ICredentials</span><span class="tsd-signature-symbol">&gt;</span></li>
			</ul>
			<ul class="tsd-descriptions">
				<li class="tsd-description">
					<aside class="tsd-sources">
						<p>Overrides <a href="internalauthclass.html">InternalAuthClass</a>.<a href="internalauthclass.html#currentcredentials">currentCredentials</a></p>
						<ul>
<<<<<<< HEAD
							<li>Defined in <a href="https://github.com/aws-amplify/amplify-js/blob/346091cd8/packages/auth/src/Auth.ts#L1972">packages/auth/src/Auth.ts:1972</a></li>
=======
							<li>Defined in <a href="https://github.com/aws-amplify/amplify-js/blob/d35fc7e10/packages/auth/src/Auth.ts#L315">packages/auth/src/Auth.ts:315</a></li>
>>>>>>> 471cf2a8
						</ul>
					</aside>
					<h4 class="tsd-returns-title">Returns <a href="asyncitem.html#promise" class="tsd-signature-type">Promise</a><span class="tsd-signature-symbol">&lt;</span><span class="tsd-signature-type">ICredentials</span><span class="tsd-signature-symbol">&gt;</span></h4>
				</li>
			</ul>
		</section>
		<section class="tsd-panel tsd-member tsd-kind-method tsd-parent-kind-class tsd-is-overwrite">
			<a name="currentsession" class="tsd-anchor"></a>
			<h3>current<wbr>Session</h3>
			<ul class="tsd-signatures tsd-kind-method tsd-parent-kind-class tsd-is-overwrite">
				<li class="tsd-signature tsd-kind-icon">current<wbr>Session<span class="tsd-signature-symbol">(</span><span class="tsd-signature-symbol">)</span><span class="tsd-signature-symbol">: </span><a href="asyncitem.html#promise" class="tsd-signature-type">Promise</a><span class="tsd-signature-symbol">&lt;</span><span class="tsd-signature-type">CognitoUserSession</span><span class="tsd-signature-symbol">&gt;</span></li>
			</ul>
			<ul class="tsd-descriptions">
				<li class="tsd-description">
					<aside class="tsd-sources">
						<p>Overrides <a href="internalauthclass.html">InternalAuthClass</a>.<a href="internalauthclass.html#currentsession">currentSession</a></p>
						<ul>
<<<<<<< HEAD
							<li>Defined in <a href="https://github.com/aws-amplify/amplify-js/blob/346091cd8/packages/auth/src/Auth.ts#L1838">packages/auth/src/Auth.ts:1838</a></li>
=======
							<li>Defined in <a href="https://github.com/aws-amplify/amplify-js/blob/d35fc7e10/packages/auth/src/Auth.ts#L294">packages/auth/src/Auth.ts:294</a></li>
>>>>>>> 471cf2a8
						</ul>
					</aside>
					<div class="tsd-comment tsd-typography">
						<div class="lead">
							<p>Get current user&#39;s session</p>
						</div>
					</div>
					<h4 class="tsd-returns-title">Returns <a href="asyncitem.html#promise" class="tsd-signature-type">Promise</a><span class="tsd-signature-symbol">&lt;</span><span class="tsd-signature-type">CognitoUserSession</span><span class="tsd-signature-symbol">&gt;</span></h4>
					<ul>
						<li>A promise resolves to session object if success</li>
					</ul>
				</li>
			</ul>
		</section>
		<section class="tsd-panel tsd-member tsd-kind-method tsd-parent-kind-class tsd-is-overwrite">
			<a name="currentusercredentials" class="tsd-anchor"></a>
			<h3>current<wbr>User<wbr>Credentials</h3>
			<ul class="tsd-signatures tsd-kind-method tsd-parent-kind-class tsd-is-overwrite">
				<li class="tsd-signature tsd-kind-icon">current<wbr>User<wbr>Credentials<span class="tsd-signature-symbol">(</span><span class="tsd-signature-symbol">)</span><span class="tsd-signature-symbol">: </span><a href="asyncitem.html#promise" class="tsd-signature-type">Promise</a><span class="tsd-signature-symbol">&lt;</span><span class="tsd-signature-type">ICredentials</span><span class="tsd-signature-symbol">&gt;</span></li>
			</ul>
			<ul class="tsd-descriptions">
				<li class="tsd-description">
					<aside class="tsd-sources">
						<p>Overrides <a href="internalauthclass.html">InternalAuthClass</a>.<a href="internalauthclass.html#currentusercredentials">currentUserCredentials</a></p>
						<ul>
<<<<<<< HEAD
							<li>Defined in <a href="https://github.com/aws-amplify/amplify-js/blob/346091cd8/packages/auth/src/Auth.ts#L1936">packages/auth/src/Auth.ts:1936</a></li>
=======
							<li>Defined in <a href="https://github.com/aws-amplify/amplify-js/blob/d35fc7e10/packages/auth/src/Auth.ts#L311">packages/auth/src/Auth.ts:311</a></li>
>>>>>>> 471cf2a8
						</ul>
					</aside>
					<div class="tsd-comment tsd-typography">
						<div class="lead">
							<p>Get authenticated credentials of current user.</p>
						</div>
					</div>
					<h4 class="tsd-returns-title">Returns <a href="asyncitem.html#promise" class="tsd-signature-type">Promise</a><span class="tsd-signature-symbol">&lt;</span><span class="tsd-signature-type">ICredentials</span><span class="tsd-signature-symbol">&gt;</span></h4>
					<ul>
						<li>A promise resolves to be current user&#39;s credentials</li>
					</ul>
				</li>
			</ul>
		</section>
		<section class="tsd-panel tsd-member tsd-kind-method tsd-parent-kind-class tsd-is-overwrite">
			<a name="currentuserinfo" class="tsd-anchor"></a>
			<h3>current<wbr>User<wbr>Info</h3>
			<ul class="tsd-signatures tsd-kind-method tsd-parent-kind-class tsd-is-overwrite">
				<li class="tsd-signature tsd-kind-icon">current<wbr>User<wbr>Info<span class="tsd-signature-symbol">(</span><span class="tsd-signature-symbol">)</span><span class="tsd-signature-symbol">: </span><a href="asyncitem.html#promise" class="tsd-signature-type">Promise</a><span class="tsd-signature-symbol">&lt;</span><span class="tsd-signature-type">any</span><span class="tsd-signature-symbol">&gt;</span></li>
			</ul>
			<ul class="tsd-descriptions">
				<li class="tsd-description">
					<aside class="tsd-sources">
						<p>Overrides <a href="internalauthclass.html">InternalAuthClass</a>.<a href="internalauthclass.html#currentuserinfo">currentUserInfo</a></p>
						<ul>
<<<<<<< HEAD
							<li>Defined in <a href="https://github.com/aws-amplify/amplify-js/blob/346091cd8/packages/auth/src/Auth.ts#L2332">packages/auth/src/Auth.ts:2332</a></li>
=======
							<li>Defined in <a href="https://github.com/aws-amplify/amplify-js/blob/d35fc7e10/packages/auth/src/Auth.ts#L423">packages/auth/src/Auth.ts:423</a></li>
>>>>>>> 471cf2a8
						</ul>
					</aside>
					<div class="tsd-comment tsd-typography">
						<div class="lead">
							<p>Get user information</p>
						</div>
						<dl class="tsd-comment-tags">
							<dt>async</dt>
							<dd></dd>
						</dl>
					</div>
					<h4 class="tsd-returns-title">Returns <a href="asyncitem.html#promise" class="tsd-signature-type">Promise</a><span class="tsd-signature-symbol">&lt;</span><span class="tsd-signature-type">any</span><span class="tsd-signature-symbol">&gt;</span></h4>
					<ul>
						<li>current User&#39;s information</li>
					</ul>
				</li>
			</ul>
		</section>
		<section class="tsd-panel tsd-member tsd-kind-method tsd-parent-kind-class tsd-is-overwrite">
			<a name="currentuserpooluser" class="tsd-anchor"></a>
			<h3>current<wbr>User<wbr>Pool<wbr>User</h3>
			<ul class="tsd-signatures tsd-kind-method tsd-parent-kind-class tsd-is-overwrite">
				<li class="tsd-signature tsd-kind-icon">current<wbr>User<wbr>Pool<wbr>User<span class="tsd-signature-symbol">(</span>params<span class="tsd-signature-symbol">?: </span><a href="../interfaces/currentuseropts.html" class="tsd-signature-type">CurrentUserOpts</a><span class="tsd-signature-symbol">)</span><span class="tsd-signature-symbol">: </span><a href="asyncitem.html#promise" class="tsd-signature-type">Promise</a><span class="tsd-signature-symbol">&lt;</span><span class="tsd-signature-type">CognitoUser</span><span class="tsd-signature-symbol"> | </span><span class="tsd-signature-type">any</span><span class="tsd-signature-symbol">&gt;</span></li>
			</ul>
			<ul class="tsd-descriptions">
				<li class="tsd-description">
					<aside class="tsd-sources">
						<p>Overrides <a href="internalauthclass.html">InternalAuthClass</a>.<a href="internalauthclass.html#currentuserpooluser">currentUserPoolUser</a></p>
						<ul>
<<<<<<< HEAD
							<li>Defined in <a href="https://github.com/aws-amplify/amplify-js/blob/346091cd8/packages/auth/src/Auth.ts#L1652">packages/auth/src/Auth.ts:1652</a></li>
=======
							<li>Defined in <a href="https://github.com/aws-amplify/amplify-js/blob/d35fc7e10/packages/auth/src/Auth.ts#L273">packages/auth/src/Auth.ts:273</a></li>
>>>>>>> 471cf2a8
						</ul>
					</aside>
					<div class="tsd-comment tsd-typography">
						<div class="lead">
							<p>Get current authenticated user</p>
						</div>
					</div>
					<h4 class="tsd-parameters-title">Parameters</h4>
					<ul class="tsd-parameters">
						<li>
							<h5><span class="tsd-flag ts-flagOptional">Optional</span> params: <a href="../interfaces/currentuseropts.html" class="tsd-signature-type">CurrentUserOpts</a></h5>
						</li>
					</ul>
					<h4 class="tsd-returns-title">Returns <a href="asyncitem.html#promise" class="tsd-signature-type">Promise</a><span class="tsd-signature-symbol">&lt;</span><span class="tsd-signature-type">CognitoUser</span><span class="tsd-signature-symbol"> | </span><span class="tsd-signature-type">any</span><span class="tsd-signature-symbol">&gt;</span></h4>
					<ul>
						<li>A promise resolves to current authenticated CognitoUser if success</li>
					</ul>
				</li>
			</ul>
		</section>
		<section class="tsd-panel tsd-member tsd-kind-method tsd-parent-kind-class tsd-is-overwrite">
			<a name="deleteuser" class="tsd-anchor"></a>
			<h3>delete<wbr>User</h3>
			<ul class="tsd-signatures tsd-kind-method tsd-parent-kind-class tsd-is-overwrite">
				<li class="tsd-signature tsd-kind-icon">delete<wbr>User<span class="tsd-signature-symbol">(</span><span class="tsd-signature-symbol">)</span><span class="tsd-signature-symbol">: </span><a href="asyncitem.html#promise" class="tsd-signature-type">Promise</a><span class="tsd-signature-symbol">&lt;</span><span class="tsd-signature-type">string</span><span class="tsd-signature-symbol"> | </span><span class="tsd-signature-type">void</span><span class="tsd-signature-symbol">&gt;</span></li>
			</ul>
			<ul class="tsd-descriptions">
				<li class="tsd-description">
					<aside class="tsd-sources">
						<p>Overrides <a href="internalauthclass.html">InternalAuthClass</a>.<a href="internalauthclass.html#deleteuser">deleteUser</a></p>
						<ul>
<<<<<<< HEAD
							<li>Defined in <a href="https://github.com/aws-amplify/amplify-js/blob/346091cd8/packages/auth/src/Auth.ts#L1358">packages/auth/src/Auth.ts:1358</a></li>
=======
							<li>Defined in <a href="https://github.com/aws-amplify/amplify-js/blob/d35fc7e10/packages/auth/src/Auth.ts#L237">packages/auth/src/Auth.ts:237</a></li>
>>>>>>> 471cf2a8
						</ul>
					</aside>
					<div class="tsd-comment tsd-typography">
						<div class="lead">
							<p>Delete the current authenticated user</p>
						</div>
					</div>
					<h4 class="tsd-returns-title">Returns <a href="asyncitem.html#promise" class="tsd-signature-type">Promise</a><span class="tsd-signature-symbol">&lt;</span><span class="tsd-signature-type">string</span><span class="tsd-signature-symbol"> | </span><span class="tsd-signature-type">void</span><span class="tsd-signature-symbol">&gt;</span></h4>
				</li>
			</ul>
		</section>
		<section class="tsd-panel tsd-member tsd-kind-method tsd-parent-kind-class tsd-is-overwrite">
			<a name="deleteuserattributes" class="tsd-anchor"></a>
			<h3>delete<wbr>User<wbr>Attributes</h3>
			<ul class="tsd-signatures tsd-kind-method tsd-parent-kind-class tsd-is-overwrite">
				<li class="tsd-signature tsd-kind-icon">delete<wbr>User<wbr>Attributes<span class="tsd-signature-symbol">(</span>user<span class="tsd-signature-symbol">: </span><span class="tsd-signature-type">CognitoUser</span><span class="tsd-signature-symbol"> | </span><span class="tsd-signature-type">any</span>, attributeNames<span class="tsd-signature-symbol">: </span><span class="tsd-signature-type">string</span><span class="tsd-signature-symbol">[]</span><span class="tsd-signature-symbol">)</span><span class="tsd-signature-symbol">: </span><a href="asyncitem.html#promise" class="tsd-signature-type">Promise</a><span class="tsd-signature-symbol">&lt;</span><span class="tsd-signature-type">unknown</span><span class="tsd-signature-symbol">&gt;</span></li>
			</ul>
			<ul class="tsd-descriptions">
				<li class="tsd-description">
					<aside class="tsd-sources">
						<p>Overrides <a href="internalauthclass.html">InternalAuthClass</a>.<a href="internalauthclass.html#deleteuserattributes">deleteUserAttributes</a></p>
						<ul>
<<<<<<< HEAD
							<li>Defined in <a href="https://github.com/aws-amplify/amplify-js/blob/346091cd8/packages/auth/src/Auth.ts#L1335">packages/auth/src/Auth.ts:1335</a></li>
=======
							<li>Defined in <a href="https://github.com/aws-amplify/amplify-js/blob/d35fc7e10/packages/auth/src/Auth.ts#L225">packages/auth/src/Auth.ts:225</a></li>
>>>>>>> 471cf2a8
						</ul>
					</aside>
					<div class="tsd-comment tsd-typography">
						<div class="lead">
							<p>Delete an authenticated users&#39; attributes</p>
						</div>
					</div>
					<h4 class="tsd-parameters-title">Parameters</h4>
					<ul class="tsd-parameters">
						<li>
							<h5>user: <span class="tsd-signature-type">CognitoUser</span><span class="tsd-signature-symbol"> | </span><span class="tsd-signature-type">any</span></h5>
						</li>
						<li>
							<h5>attributeNames: <span class="tsd-signature-type">string</span><span class="tsd-signature-symbol">[]</span></h5>
						</li>
					</ul>
					<h4 class="tsd-returns-title">Returns <a href="asyncitem.html#promise" class="tsd-signature-type">Promise</a><span class="tsd-signature-symbol">&lt;</span><span class="tsd-signature-type">unknown</span><span class="tsd-signature-symbol">&gt;</span></h4>
				</li>
			</ul>
		</section>
		<section class="tsd-panel tsd-member tsd-kind-method tsd-parent-kind-class tsd-is-overwrite">
			<a name="disablesms" class="tsd-anchor"></a>
			<h3>disableSMS</h3>
			<ul class="tsd-signatures tsd-kind-method tsd-parent-kind-class tsd-is-overwrite">
				<li class="tsd-signature tsd-kind-icon">disableSMS<span class="tsd-signature-symbol">(</span>user<span class="tsd-signature-symbol">: </span><span class="tsd-signature-type">CognitoUser</span><span class="tsd-signature-symbol">)</span><span class="tsd-signature-symbol">: </span><a href="asyncitem.html#promise" class="tsd-signature-type">Promise</a><span class="tsd-signature-symbol">&lt;</span><span class="tsd-signature-type">string</span><span class="tsd-signature-symbol">&gt;</span></li>
			</ul>
			<ul class="tsd-descriptions">
				<li class="tsd-description">
					<aside class="tsd-sources">
						<p>Overrides <a href="internalauthclass.html">InternalAuthClass</a>.<a href="internalauthclass.html#disablesms">disableSMS</a></p>
						<ul>
<<<<<<< HEAD
							<li>Defined in <a href="https://github.com/aws-amplify/amplify-js/blob/346091cd8/packages/auth/src/Auth.ts#L1077">packages/auth/src/Auth.ts:1077</a></li>
=======
							<li>Defined in <a href="https://github.com/aws-amplify/amplify-js/blob/d35fc7e10/packages/auth/src/Auth.ts#L139">packages/auth/src/Auth.ts:139</a></li>
>>>>>>> 471cf2a8
						</ul>
					</aside>
					<div class="tsd-comment tsd-typography">
						<div class="lead">
							<p>disable SMS</p>
						</div>
						<dl class="tsd-comment-tags">
							<dt>deprecated</dt>
							<dd></dd>
						</dl>
					</div>
					<h4 class="tsd-parameters-title">Parameters</h4>
					<ul class="tsd-parameters">
						<li>
							<h5>user: <span class="tsd-signature-type">CognitoUser</span></h5>
							<div class="tsd-comment tsd-typography">
								<p>the current user</p>
							</div>
						</li>
					</ul>
					<h4 class="tsd-returns-title">Returns <a href="asyncitem.html#promise" class="tsd-signature-type">Promise</a><span class="tsd-signature-symbol">&lt;</span><span class="tsd-signature-type">string</span><span class="tsd-signature-symbol">&gt;</span></h4>
					<ul>
						<li>A promise resolves is success</li>
					</ul>
				</li>
			</ul>
		</section>
		<section class="tsd-panel tsd-member tsd-kind-method tsd-parent-kind-class tsd-is-overwrite">
			<a name="enablesms" class="tsd-anchor"></a>
			<h3>enableSMS</h3>
			<ul class="tsd-signatures tsd-kind-method tsd-parent-kind-class tsd-is-overwrite">
				<li class="tsd-signature tsd-kind-icon">enableSMS<span class="tsd-signature-symbol">(</span>user<span class="tsd-signature-symbol">: </span><span class="tsd-signature-type">CognitoUser</span><span class="tsd-signature-symbol">)</span><span class="tsd-signature-symbol">: </span><a href="asyncitem.html#promise" class="tsd-signature-type">Promise</a><span class="tsd-signature-symbol">&lt;</span><span class="tsd-signature-type">string</span><span class="tsd-signature-symbol">&gt;</span></li>
			</ul>
			<ul class="tsd-descriptions">
				<li class="tsd-description">
					<aside class="tsd-sources">
						<p>Overrides <a href="internalauthclass.html">InternalAuthClass</a>.<a href="internalauthclass.html#enablesms">enableSMS</a></p>
						<ul>
<<<<<<< HEAD
							<li>Defined in <a href="https://github.com/aws-amplify/amplify-js/blob/346091cd8/packages/auth/src/Auth.ts#L1098">packages/auth/src/Auth.ts:1098</a></li>
=======
							<li>Defined in <a href="https://github.com/aws-amplify/amplify-js/blob/d35fc7e10/packages/auth/src/Auth.ts#L149">packages/auth/src/Auth.ts:149</a></li>
>>>>>>> 471cf2a8
						</ul>
					</aside>
					<div class="tsd-comment tsd-typography">
						<div class="lead">
							<p>enable SMS</p>
						</div>
						<dl class="tsd-comment-tags">
							<dt>deprecated</dt>
							<dd></dd>
						</dl>
					</div>
					<h4 class="tsd-parameters-title">Parameters</h4>
					<ul class="tsd-parameters">
						<li>
							<h5>user: <span class="tsd-signature-type">CognitoUser</span></h5>
							<div class="tsd-comment tsd-typography">
								<p>the current user</p>
							</div>
						</li>
					</ul>
					<h4 class="tsd-returns-title">Returns <a href="asyncitem.html#promise" class="tsd-signature-type">Promise</a><span class="tsd-signature-symbol">&lt;</span><span class="tsd-signature-type">string</span><span class="tsd-signature-symbol">&gt;</span></h4>
					<ul>
						<li>A promise resolves is success</li>
					</ul>
				</li>
			</ul>
		</section>
		<section class="tsd-panel tsd-member tsd-kind-method tsd-parent-kind-class tsd-is-overwrite">
			<a name="essentialcredentials" class="tsd-anchor"></a>
			<h3>essential<wbr>Credentials</h3>
			<ul class="tsd-signatures tsd-kind-method tsd-parent-kind-class tsd-is-overwrite">
				<li class="tsd-signature tsd-kind-icon">essential<wbr>Credentials<span class="tsd-signature-symbol">(</span>credentials<span class="tsd-signature-symbol">: </span><span class="tsd-signature-type">any</span><span class="tsd-signature-symbol">)</span><span class="tsd-signature-symbol">: </span><span class="tsd-signature-type">ICredentials</span></li>
			</ul>
			<ul class="tsd-descriptions">
				<li class="tsd-description">
					<aside class="tsd-sources">
						<p>Overrides <a href="internalauthclass.html">InternalAuthClass</a>.<a href="internalauthclass.html#essentialcredentials">essentialCredentials</a></p>
						<ul>
<<<<<<< HEAD
							<li>Defined in <a href="https://github.com/aws-amplify/amplify-js/blob/346091cd8/packages/auth/src/Auth.ts#L2624">packages/auth/src/Auth.ts:2624</a></li>
=======
							<li>Defined in <a href="https://github.com/aws-amplify/amplify-js/blob/d35fc7e10/packages/auth/src/Auth.ts#L454">packages/auth/src/Auth.ts:454</a></li>
>>>>>>> 471cf2a8
						</ul>
					</aside>
					<div class="tsd-comment tsd-typography">
						<div class="lead">
							<p>Compact version of credentials</p>
						</div>
					</div>
					<h4 class="tsd-parameters-title">Parameters</h4>
					<ul class="tsd-parameters">
						<li>
							<h5>credentials: <span class="tsd-signature-type">any</span></h5>
						</li>
					</ul>
					<h4 class="tsd-returns-title">Returns <span class="tsd-signature-type">ICredentials</span></h4>
					<ul>
						<li>Credentials</li>
					</ul>
				</li>
			</ul>
		</section>
		<section class="tsd-panel tsd-member tsd-kind-method tsd-parent-kind-class tsd-is-overwrite">
			<a name="federatedsignin" class="tsd-anchor"></a>
			<h3>federated<wbr>Sign<wbr>In</h3>
			<ul class="tsd-signatures tsd-kind-method tsd-parent-kind-class tsd-is-overwrite">
				<li class="tsd-signature tsd-kind-icon">federated<wbr>Sign<wbr>In<span class="tsd-signature-symbol">(</span>options<span class="tsd-signature-symbol">?: </span><a href="../globals.html#federatedsigninoptions" class="tsd-signature-type">FederatedSignInOptions</a><span class="tsd-signature-symbol">)</span><span class="tsd-signature-symbol">: </span><a href="asyncitem.html#promise" class="tsd-signature-type">Promise</a><span class="tsd-signature-symbol">&lt;</span><span class="tsd-signature-type">ICredentials</span><span class="tsd-signature-symbol">&gt;</span></li>
				<li class="tsd-signature tsd-kind-icon">federated<wbr>Sign<wbr>In<span class="tsd-signature-symbol">(</span>provider<span class="tsd-signature-symbol">: </span><a href="../globals.html#legacyprovider" class="tsd-signature-type">LegacyProvider</a>, response<span class="tsd-signature-symbol">: </span><a href="../interfaces/federatedresponse.html" class="tsd-signature-type">FederatedResponse</a>, user<span class="tsd-signature-symbol">: </span><a href="../interfaces/federateduser.html" class="tsd-signature-type">FederatedUser</a><span class="tsd-signature-symbol">)</span><span class="tsd-signature-symbol">: </span><a href="asyncitem.html#promise" class="tsd-signature-type">Promise</a><span class="tsd-signature-symbol">&lt;</span><span class="tsd-signature-type">ICredentials</span><span class="tsd-signature-symbol">&gt;</span></li>
				<li class="tsd-signature tsd-kind-icon">federated<wbr>Sign<wbr>In<span class="tsd-signature-symbol">(</span>options<span class="tsd-signature-symbol">?: </span><a href="../globals.html#federatedsigninoptionscustom" class="tsd-signature-type">FederatedSignInOptionsCustom</a><span class="tsd-signature-symbol">)</span><span class="tsd-signature-symbol">: </span><a href="asyncitem.html#promise" class="tsd-signature-type">Promise</a><span class="tsd-signature-symbol">&lt;</span><span class="tsd-signature-type">ICredentials</span><span class="tsd-signature-symbol">&gt;</span></li>
			</ul>
			<ul class="tsd-descriptions">
				<li class="tsd-description">
					<aside class="tsd-sources">
						<p>Overrides <a href="internalauthclass.html">InternalAuthClass</a>.<a href="internalauthclass.html#federatedsignin">federatedSignIn</a></p>
						<ul>
<<<<<<< HEAD
							<li>Defined in <a href="https://github.com/aws-amplify/amplify-js/blob/346091cd8/packages/auth/src/Auth.ts#L2374">packages/auth/src/Auth.ts:2374</a></li>
=======
							<li>Defined in <a href="https://github.com/aws-amplify/amplify-js/blob/d35fc7e10/packages/auth/src/Auth.ts#L427">packages/auth/src/Auth.ts:427</a></li>
>>>>>>> 471cf2a8
						</ul>
					</aside>
					<h4 class="tsd-parameters-title">Parameters</h4>
					<ul class="tsd-parameters">
						<li>
							<h5><span class="tsd-flag ts-flagOptional">Optional</span> options: <a href="../globals.html#federatedsigninoptions" class="tsd-signature-type">FederatedSignInOptions</a></h5>
						</li>
					</ul>
					<h4 class="tsd-returns-title">Returns <a href="asyncitem.html#promise" class="tsd-signature-type">Promise</a><span class="tsd-signature-symbol">&lt;</span><span class="tsd-signature-type">ICredentials</span><span class="tsd-signature-symbol">&gt;</span></h4>
				</li>
				<li class="tsd-description">
					<aside class="tsd-sources">
						<p>Overrides <a href="internalauthclass.html">InternalAuthClass</a>.<a href="internalauthclass.html#federatedsignin">federatedSignIn</a></p>
						<ul>
<<<<<<< HEAD
							<li>Defined in <a href="https://github.com/aws-amplify/amplify-js/blob/346091cd8/packages/auth/src/Auth.ts#L2377">packages/auth/src/Auth.ts:2377</a></li>
=======
							<li>Defined in <a href="https://github.com/aws-amplify/amplify-js/blob/d35fc7e10/packages/auth/src/Auth.ts#L430">packages/auth/src/Auth.ts:430</a></li>
>>>>>>> 471cf2a8
						</ul>
					</aside>
					<h4 class="tsd-parameters-title">Parameters</h4>
					<ul class="tsd-parameters">
						<li>
							<h5>provider: <a href="../globals.html#legacyprovider" class="tsd-signature-type">LegacyProvider</a></h5>
						</li>
						<li>
							<h5>response: <a href="../interfaces/federatedresponse.html" class="tsd-signature-type">FederatedResponse</a></h5>
						</li>
						<li>
							<h5>user: <a href="../interfaces/federateduser.html" class="tsd-signature-type">FederatedUser</a></h5>
						</li>
					</ul>
					<h4 class="tsd-returns-title">Returns <a href="asyncitem.html#promise" class="tsd-signature-type">Promise</a><span class="tsd-signature-symbol">&lt;</span><span class="tsd-signature-type">ICredentials</span><span class="tsd-signature-symbol">&gt;</span></h4>
				</li>
				<li class="tsd-description">
					<aside class="tsd-sources">
						<p>Overrides <a href="internalauthclass.html">InternalAuthClass</a>.<a href="internalauthclass.html#federatedsignin">federatedSignIn</a></p>
						<ul>
<<<<<<< HEAD
							<li>Defined in <a href="https://github.com/aws-amplify/amplify-js/blob/346091cd8/packages/auth/src/Auth.ts#L2382">packages/auth/src/Auth.ts:2382</a></li>
=======
							<li>Defined in <a href="https://github.com/aws-amplify/amplify-js/blob/d35fc7e10/packages/auth/src/Auth.ts#L435">packages/auth/src/Auth.ts:435</a></li>
>>>>>>> 471cf2a8
						</ul>
					</aside>
					<h4 class="tsd-parameters-title">Parameters</h4>
					<ul class="tsd-parameters">
						<li>
							<h5><span class="tsd-flag ts-flagOptional">Optional</span> options: <a href="../globals.html#federatedsigninoptionscustom" class="tsd-signature-type">FederatedSignInOptionsCustom</a></h5>
						</li>
					</ul>
					<h4 class="tsd-returns-title">Returns <a href="asyncitem.html#promise" class="tsd-signature-type">Promise</a><span class="tsd-signature-symbol">&lt;</span><span class="tsd-signature-type">ICredentials</span><span class="tsd-signature-symbol">&gt;</span></h4>
				</li>
			</ul>
		</section>
		<section class="tsd-panel tsd-member tsd-kind-method tsd-parent-kind-class tsd-is-overwrite">
			<a name="fetchdevices" class="tsd-anchor"></a>
			<h3>fetch<wbr>Devices</h3>
			<ul class="tsd-signatures tsd-kind-method tsd-parent-kind-class tsd-is-overwrite">
				<li class="tsd-signature tsd-kind-icon">fetch<wbr>Devices<span class="tsd-signature-symbol">(</span><span class="tsd-signature-symbol">)</span><span class="tsd-signature-symbol">: </span><a href="asyncitem.html#promise" class="tsd-signature-type">Promise</a><span class="tsd-signature-symbol">&lt;</span><a href="../interfaces/iauthdevice.html" class="tsd-signature-type">IAuthDevice</a><span class="tsd-signature-symbol">[]</span><span class="tsd-signature-symbol">&gt;</span></li>
			</ul>
			<ul class="tsd-descriptions">
				<li class="tsd-description">
					<aside class="tsd-sources">
						<p>Overrides <a href="internalauthclass.html">InternalAuthClass</a>.<a href="internalauthclass.html#fetchdevices">fetchDevices</a></p>
						<ul>
<<<<<<< HEAD
							<li>Defined in <a href="https://github.com/aws-amplify/amplify-js/blob/346091cd8/packages/auth/src/Auth.ts#L2761">packages/auth/src/Auth.ts:2761</a></li>
=======
							<li>Defined in <a href="https://github.com/aws-amplify/amplify-js/blob/d35fc7e10/packages/auth/src/Auth.ts#L466">packages/auth/src/Auth.ts:466</a></li>
>>>>>>> 471cf2a8
						</ul>
					</aside>
					<h4 class="tsd-returns-title">Returns <a href="asyncitem.html#promise" class="tsd-signature-type">Promise</a><span class="tsd-signature-symbol">&lt;</span><a href="../interfaces/iauthdevice.html" class="tsd-signature-type">IAuthDevice</a><span class="tsd-signature-symbol">[]</span><span class="tsd-signature-symbol">&gt;</span></h4>
				</li>
			</ul>
		</section>
		<section class="tsd-panel tsd-member tsd-kind-method tsd-parent-kind-class tsd-is-overwrite">
			<a name="forgetdevice" class="tsd-anchor"></a>
			<h3>forget<wbr>Device</h3>
			<ul class="tsd-signatures tsd-kind-method tsd-parent-kind-class tsd-is-overwrite">
				<li class="tsd-signature tsd-kind-icon">forget<wbr>Device<span class="tsd-signature-symbol">(</span><span class="tsd-signature-symbol">)</span><span class="tsd-signature-symbol">: </span><a href="asyncitem.html#promise" class="tsd-signature-type">Promise</a><span class="tsd-signature-symbol">&lt;</span><span class="tsd-signature-type">void</span><span class="tsd-signature-symbol">&gt;</span></li>
			</ul>
			<ul class="tsd-descriptions">
				<li class="tsd-description">
					<aside class="tsd-sources">
						<p>Overrides <a href="internalauthclass.html">InternalAuthClass</a>.<a href="internalauthclass.html#forgetdevice">forgetDevice</a></p>
						<ul>
<<<<<<< HEAD
							<li>Defined in <a href="https://github.com/aws-amplify/amplify-js/blob/346091cd8/packages/auth/src/Auth.ts#L2732">packages/auth/src/Auth.ts:2732</a></li>
=======
							<li>Defined in <a href="https://github.com/aws-amplify/amplify-js/blob/d35fc7e10/packages/auth/src/Auth.ts#L462">packages/auth/src/Auth.ts:462</a></li>
>>>>>>> 471cf2a8
						</ul>
					</aside>
					<h4 class="tsd-returns-title">Returns <a href="asyncitem.html#promise" class="tsd-signature-type">Promise</a><span class="tsd-signature-symbol">&lt;</span><span class="tsd-signature-type">void</span><span class="tsd-signature-symbol">&gt;</span></h4>
				</li>
			</ul>
		</section>
		<section class="tsd-panel tsd-member tsd-kind-method tsd-parent-kind-class tsd-is-overwrite">
			<a name="forgotpassword" class="tsd-anchor"></a>
			<h3>forgot<wbr>Password</h3>
			<ul class="tsd-signatures tsd-kind-method tsd-parent-kind-class tsd-is-overwrite">
				<li class="tsd-signature tsd-kind-icon">forgot<wbr>Password<span class="tsd-signature-symbol">(</span>username<span class="tsd-signature-symbol">: </span><span class="tsd-signature-type">string</span>, clientMetadata<span class="tsd-signature-symbol">?: </span><a href="../globals.html#clientmetadata" class="tsd-signature-type">ClientMetaData</a><span class="tsd-signature-symbol">)</span><span class="tsd-signature-symbol">: </span><a href="asyncitem.html#promise" class="tsd-signature-type">Promise</a><span class="tsd-signature-symbol">&lt;</span><span class="tsd-signature-type">any</span><span class="tsd-signature-symbol">&gt;</span></li>
			</ul>
			<ul class="tsd-descriptions">
				<li class="tsd-description">
					<aside class="tsd-sources">
						<p>Overrides <a href="internalauthclass.html">InternalAuthClass</a>.<a href="internalauthclass.html#forgotpassword">forgotPassword</a></p>
						<ul>
<<<<<<< HEAD
							<li>Defined in <a href="https://github.com/aws-amplify/amplify-js/blob/346091cd8/packages/auth/src/Auth.ts#L2227">packages/auth/src/Auth.ts:2227</a></li>
=======
							<li>Defined in <a href="https://github.com/aws-amplify/amplify-js/blob/d35fc7e10/packages/auth/src/Auth.ts#L395">packages/auth/src/Auth.ts:395</a></li>
>>>>>>> 471cf2a8
						</ul>
					</aside>
					<div class="tsd-comment tsd-typography">
						<div class="lead">
							<p>Initiate a forgot password request</p>
						</div>
					</div>
					<h4 class="tsd-parameters-title">Parameters</h4>
					<ul class="tsd-parameters">
						<li>
							<h5>username: <span class="tsd-signature-type">string</span></h5>
							<div class="tsd-comment tsd-typography">
								<p>the username to change password</p>
							</div>
						</li>
						<li>
							<h5><span class="tsd-flag ts-flagOptional">Optional</span> clientMetadata: <a href="../globals.html#clientmetadata" class="tsd-signature-type">ClientMetaData</a></h5>
						</li>
					</ul>
					<h4 class="tsd-returns-title">Returns <a href="asyncitem.html#promise" class="tsd-signature-type">Promise</a><span class="tsd-signature-symbol">&lt;</span><span class="tsd-signature-type">any</span><span class="tsd-signature-symbol">&gt;</span></h4>
					<ul>
						<li>A promise resolves if success</li>
					</ul>
				</li>
			</ul>
		</section>
		<section class="tsd-panel tsd-member tsd-kind-method tsd-parent-kind-class tsd-is-overwrite">
			<a name="forgotpasswordsubmit" class="tsd-anchor"></a>
			<h3>forgot<wbr>Password<wbr>Submit</h3>
			<ul class="tsd-signatures tsd-kind-method tsd-parent-kind-class tsd-is-overwrite">
				<li class="tsd-signature tsd-kind-icon">forgot<wbr>Password<wbr>Submit<span class="tsd-signature-symbol">(</span>username<span class="tsd-signature-symbol">: </span><span class="tsd-signature-type">string</span>, code<span class="tsd-signature-symbol">: </span><span class="tsd-signature-type">string</span>, password<span class="tsd-signature-symbol">: </span><span class="tsd-signature-type">string</span>, clientMetadata<span class="tsd-signature-symbol">?: </span><a href="../globals.html#clientmetadata" class="tsd-signature-type">ClientMetaData</a><span class="tsd-signature-symbol">)</span><span class="tsd-signature-symbol">: </span><a href="asyncitem.html#promise" class="tsd-signature-type">Promise</a><span class="tsd-signature-symbol">&lt;</span><span class="tsd-signature-type">string</span><span class="tsd-signature-symbol">&gt;</span></li>
			</ul>
			<ul class="tsd-descriptions">
				<li class="tsd-description">
					<aside class="tsd-sources">
						<p>Overrides <a href="internalauthclass.html">InternalAuthClass</a>.<a href="internalauthclass.html#forgotpasswordsubmit">forgotPasswordSubmit</a></p>
						<ul>
<<<<<<< HEAD
							<li>Defined in <a href="https://github.com/aws-amplify/amplify-js/blob/346091cd8/packages/auth/src/Auth.ts#L2278">packages/auth/src/Auth.ts:2278</a></li>
=======
							<li>Defined in <a href="https://github.com/aws-amplify/amplify-js/blob/d35fc7e10/packages/auth/src/Auth.ts#L409">packages/auth/src/Auth.ts:409</a></li>
>>>>>>> 471cf2a8
						</ul>
					</aside>
					<div class="tsd-comment tsd-typography">
						<div class="lead">
							<p>Confirm a new password using a confirmation Code</p>
						</div>
					</div>
					<h4 class="tsd-parameters-title">Parameters</h4>
					<ul class="tsd-parameters">
						<li>
							<h5>username: <span class="tsd-signature-type">string</span></h5>
							<div class="tsd-comment tsd-typography">
								<p>The username</p>
							</div>
						</li>
						<li>
							<h5>code: <span class="tsd-signature-type">string</span></h5>
							<div class="tsd-comment tsd-typography">
								<p>The confirmation code</p>
							</div>
						</li>
						<li>
							<h5>password: <span class="tsd-signature-type">string</span></h5>
							<div class="tsd-comment tsd-typography">
								<p>The new password</p>
							</div>
						</li>
						<li>
							<h5><span class="tsd-flag ts-flagOptional">Optional</span> clientMetadata: <a href="../globals.html#clientmetadata" class="tsd-signature-type">ClientMetaData</a></h5>
						</li>
					</ul>
					<h4 class="tsd-returns-title">Returns <a href="asyncitem.html#promise" class="tsd-signature-type">Promise</a><span class="tsd-signature-symbol">&lt;</span><span class="tsd-signature-type">string</span><span class="tsd-signature-symbol">&gt;</span></h4>
					<ul>
						<li>A promise that resolves if success</li>
					</ul>
				</li>
			</ul>
		</section>
		<section class="tsd-panel tsd-member tsd-kind-method tsd-parent-kind-class tsd-is-overwrite">
			<a name="getmfaoptions" class="tsd-anchor"></a>
			<h3>getMFAOptions</h3>
			<ul class="tsd-signatures tsd-kind-method tsd-parent-kind-class tsd-is-overwrite">
				<li class="tsd-signature tsd-kind-icon">getMFAOptions<span class="tsd-signature-symbol">(</span>user<span class="tsd-signature-symbol">: </span><span class="tsd-signature-type">CognitoUser</span><span class="tsd-signature-symbol"> | </span><span class="tsd-signature-type">any</span><span class="tsd-signature-symbol">)</span><span class="tsd-signature-symbol">: </span><a href="asyncitem.html#promise" class="tsd-signature-type">Promise</a><span class="tsd-signature-symbol">&lt;</span><span class="tsd-signature-type">MFAOption</span><span class="tsd-signature-symbol">[]</span><span class="tsd-signature-symbol">&gt;</span></li>
			</ul>
			<ul class="tsd-descriptions">
				<li class="tsd-description">
					<aside class="tsd-sources">
						<p>Overrides <a href="internalauthclass.html">InternalAuthClass</a>.<a href="internalauthclass.html#getmfaoptions">getMFAOptions</a></p>
						<ul>
<<<<<<< HEAD
							<li>Defined in <a href="https://github.com/aws-amplify/amplify-js/blob/346091cd8/packages/auth/src/Auth.ts#L832">packages/auth/src/Auth.ts:832</a></li>
=======
							<li>Defined in <a href="https://github.com/aws-amplify/amplify-js/blob/d35fc7e10/packages/auth/src/Auth.ts#L104">packages/auth/src/Auth.ts:104</a></li>
>>>>>>> 471cf2a8
						</ul>
					</aside>
					<div class="tsd-comment tsd-typography">
						<div class="lead">
							<p>This was previously used by an authenticated user to get MFAOptions,
								but no longer returns a meaningful response. Refer to the documentation for
							how to setup and use MFA: <a href="https://docs.amplify.aws/lib/auth/mfa/q/platform/js">https://docs.amplify.aws/lib/auth/mfa/q/platform/js</a></p>
						</div>
						<dl class="tsd-comment-tags">
							<dt>deprecated</dt>
							<dd></dd>
						</dl>
					</div>
					<h4 class="tsd-parameters-title">Parameters</h4>
					<ul class="tsd-parameters">
						<li>
							<h5>user: <span class="tsd-signature-type">CognitoUser</span><span class="tsd-signature-symbol"> | </span><span class="tsd-signature-type">any</span></h5>
							<div class="tsd-comment tsd-typography">
								<p>the current user</p>
							</div>
						</li>
					</ul>
					<h4 class="tsd-returns-title">Returns <a href="asyncitem.html#promise" class="tsd-signature-type">Promise</a><span class="tsd-signature-symbol">&lt;</span><span class="tsd-signature-type">MFAOption</span><span class="tsd-signature-symbol">[]</span><span class="tsd-signature-symbol">&gt;</span></h4>
					<ul>
						<li>A promise resolves the current preferred mfa option if success</li>
					</ul>
				</li>
			</ul>
		</section>
		<section class="tsd-panel tsd-member tsd-kind-method tsd-parent-kind-class tsd-is-overwrite">
			<a name="getmodulename" class="tsd-anchor"></a>
			<h3>get<wbr>Module<wbr>Name</h3>
			<ul class="tsd-signatures tsd-kind-method tsd-parent-kind-class tsd-is-overwrite">
				<li class="tsd-signature tsd-kind-icon">get<wbr>Module<wbr>Name<span class="tsd-signature-symbol">(</span><span class="tsd-signature-symbol">)</span><span class="tsd-signature-symbol">: </span><span class="tsd-signature-type">string</span></li>
			</ul>
			<ul class="tsd-descriptions">
				<li class="tsd-description">
					<aside class="tsd-sources">
						<p>Overrides <a href="internalauthclass.html">InternalAuthClass</a>.<a href="internalauthclass.html#getmodulename">getModuleName</a></p>
						<ul>
<<<<<<< HEAD
							<li>Defined in <a href="https://github.com/aws-amplify/amplify-js/blob/346091cd8/packages/auth/src/Auth.ts#L147">packages/auth/src/Auth.ts:147</a></li>
=======
							<li>Defined in <a href="https://github.com/aws-amplify/amplify-js/blob/d35fc7e10/packages/auth/src/Auth.ts#L36">packages/auth/src/Auth.ts:36</a></li>
>>>>>>> 471cf2a8
						</ul>
					</aside>
					<h4 class="tsd-returns-title">Returns <span class="tsd-signature-type">string</span></h4>
				</li>
			</ul>
		</section>
		<section class="tsd-panel tsd-member tsd-kind-method tsd-parent-kind-class tsd-is-overwrite">
			<a name="getpreferredmfa" class="tsd-anchor"></a>
			<h3>get<wbr>PreferredMFA</h3>
			<ul class="tsd-signatures tsd-kind-method tsd-parent-kind-class tsd-is-overwrite">
				<li class="tsd-signature tsd-kind-icon">get<wbr>PreferredMFA<span class="tsd-signature-symbol">(</span>user<span class="tsd-signature-symbol">: </span><span class="tsd-signature-type">CognitoUser</span><span class="tsd-signature-symbol"> | </span><span class="tsd-signature-type">any</span>, params<span class="tsd-signature-symbol">?: </span><a href="../interfaces/getpreferredmfaopts.html" class="tsd-signature-type">GetPreferredMFAOpts</a><span class="tsd-signature-symbol">)</span><span class="tsd-signature-symbol">: </span><a href="asyncitem.html#promise" class="tsd-signature-type">Promise</a><span class="tsd-signature-symbol">&lt;</span><span class="tsd-signature-type">string</span><span class="tsd-signature-symbol">&gt;</span></li>
			</ul>
			<ul class="tsd-descriptions">
				<li class="tsd-description">
					<aside class="tsd-sources">
						<p>Overrides <a href="internalauthclass.html">InternalAuthClass</a>.<a href="internalauthclass.html#getpreferredmfa">getPreferredMFA</a></p>
						<ul>
<<<<<<< HEAD
							<li>Defined in <a href="https://github.com/aws-amplify/amplify-js/blob/346091cd8/packages/auth/src/Auth.ts#L852">packages/auth/src/Auth.ts:852</a></li>
=======
							<li>Defined in <a href="https://github.com/aws-amplify/amplify-js/blob/d35fc7e10/packages/auth/src/Auth.ts#L113">packages/auth/src/Auth.ts:113</a></li>
>>>>>>> 471cf2a8
						</ul>
					</aside>
					<div class="tsd-comment tsd-typography">
						<div class="lead">
							<p>get preferred mfa method</p>
						</div>
					</div>
					<h4 class="tsd-parameters-title">Parameters</h4>
					<ul class="tsd-parameters">
						<li>
							<h5>user: <span class="tsd-signature-type">CognitoUser</span><span class="tsd-signature-symbol"> | </span><span class="tsd-signature-type">any</span></h5>
							<div class="tsd-comment tsd-typography">
								<p>the current cognito user</p>
							</div>
						</li>
						<li>
							<h5><span class="tsd-flag ts-flagOptional">Optional</span> params: <a href="../interfaces/getpreferredmfaopts.html" class="tsd-signature-type">GetPreferredMFAOpts</a></h5>
							<div class="tsd-comment tsd-typography">
								<p>options for getting the current user preferred MFA</p>
							</div>
						</li>
					</ul>
					<h4 class="tsd-returns-title">Returns <a href="asyncitem.html#promise" class="tsd-signature-type">Promise</a><span class="tsd-signature-symbol">&lt;</span><span class="tsd-signature-type">string</span><span class="tsd-signature-symbol">&gt;</span></h4>
				</li>
			</ul>
		</section>
		<section class="tsd-panel tsd-member tsd-kind-method tsd-parent-kind-class tsd-is-overwrite">
			<a name="rememberdevice" class="tsd-anchor"></a>
			<h3>remember<wbr>Device</h3>
			<ul class="tsd-signatures tsd-kind-method tsd-parent-kind-class tsd-is-overwrite">
				<li class="tsd-signature tsd-kind-icon">remember<wbr>Device<span class="tsd-signature-symbol">(</span><span class="tsd-signature-symbol">)</span><span class="tsd-signature-symbol">: </span><a href="asyncitem.html#promise" class="tsd-signature-type">Promise</a><span class="tsd-signature-symbol">&lt;</span><span class="tsd-signature-type">string</span><span class="tsd-signature-symbol"> | </span><a href="autherror.html" class="tsd-signature-type">AuthError</a><span class="tsd-signature-symbol">&gt;</span></li>
			</ul>
			<ul class="tsd-descriptions">
				<li class="tsd-description">
					<aside class="tsd-sources">
						<p>Overrides <a href="internalauthclass.html">InternalAuthClass</a>.<a href="internalauthclass.html#rememberdevice">rememberDevice</a></p>
						<ul>
<<<<<<< HEAD
							<li>Defined in <a href="https://github.com/aws-amplify/amplify-js/blob/346091cd8/packages/auth/src/Auth.ts#L2703">packages/auth/src/Auth.ts:2703</a></li>
=======
							<li>Defined in <a href="https://github.com/aws-amplify/amplify-js/blob/d35fc7e10/packages/auth/src/Auth.ts#L458">packages/auth/src/Auth.ts:458</a></li>
>>>>>>> 471cf2a8
						</ul>
					</aside>
					<h4 class="tsd-returns-title">Returns <a href="asyncitem.html#promise" class="tsd-signature-type">Promise</a><span class="tsd-signature-symbol">&lt;</span><span class="tsd-signature-type">string</span><span class="tsd-signature-symbol"> | </span><a href="autherror.html" class="tsd-signature-type">AuthError</a><span class="tsd-signature-symbol">&gt;</span></h4>
				</li>
			</ul>
		</section>
		<section class="tsd-panel tsd-member tsd-kind-method tsd-parent-kind-class tsd-is-overwrite">
			<a name="resendsignup" class="tsd-anchor"></a>
			<h3>resend<wbr>Sign<wbr>Up</h3>
			<ul class="tsd-signatures tsd-kind-method tsd-parent-kind-class tsd-is-overwrite">
				<li class="tsd-signature tsd-kind-icon">resend<wbr>Sign<wbr>Up<span class="tsd-signature-symbol">(</span>username<span class="tsd-signature-symbol">: </span><span class="tsd-signature-type">string</span>, clientMetadata<span class="tsd-signature-symbol">?: </span><a href="../globals.html#clientmetadata" class="tsd-signature-type">ClientMetaData</a><span class="tsd-signature-symbol">)</span><span class="tsd-signature-symbol">: </span><a href="asyncitem.html#promise" class="tsd-signature-type">Promise</a><span class="tsd-signature-symbol">&lt;</span><span class="tsd-signature-type">any</span><span class="tsd-signature-symbol">&gt;</span></li>
			</ul>
			<ul class="tsd-descriptions">
				<li class="tsd-description">
					<aside class="tsd-sources">
						<p>Overrides <a href="internalauthclass.html">InternalAuthClass</a>.<a href="internalauthclass.html#resendsignup">resendSignUp</a></p>
						<ul>
<<<<<<< HEAD
							<li>Defined in <a href="https://github.com/aws-amplify/amplify-js/blob/346091cd8/packages/auth/src/Auth.ts#L604">packages/auth/src/Auth.ts:604</a></li>
=======
							<li>Defined in <a href="https://github.com/aws-amplify/amplify-js/blob/d35fc7e10/packages/auth/src/Auth.ts#L74">packages/auth/src/Auth.ts:74</a></li>
>>>>>>> 471cf2a8
						</ul>
					</aside>
					<div class="tsd-comment tsd-typography">
						<div class="lead">
							<p>Resend the verification code</p>
						</div>
					</div>
					<h4 class="tsd-parameters-title">Parameters</h4>
					<ul class="tsd-parameters">
						<li>
							<h5>username: <span class="tsd-signature-type">string</span></h5>
							<div class="tsd-comment tsd-typography">
								<p>The username to be confirmed</p>
							</div>
						</li>
						<li>
							<h5><span class="tsd-flag ts-flagOptional">Optional</span> clientMetadata: <a href="../globals.html#clientmetadata" class="tsd-signature-type">ClientMetaData</a></h5>
							<div class="tsd-comment tsd-typography">
								<p>Metadata to be passed to Cognito Lambda triggers</p>
							</div>
						</li>
					</ul>
					<h4 class="tsd-returns-title">Returns <a href="asyncitem.html#promise" class="tsd-signature-type">Promise</a><span class="tsd-signature-symbol">&lt;</span><span class="tsd-signature-type">any</span><span class="tsd-signature-symbol">&gt;</span></h4>
					<ul>
						<li>A promise resolves code delivery details if successful</li>
					</ul>
				</li>
			</ul>
		</section>
		<section class="tsd-panel tsd-member tsd-kind-method tsd-parent-kind-class tsd-is-overwrite">
			<a name="sendcustomchallengeanswer" class="tsd-anchor"></a>
			<h3>send<wbr>Custom<wbr>Challenge<wbr>Answer</h3>
			<ul class="tsd-signatures tsd-kind-method tsd-parent-kind-class tsd-is-overwrite">
				<li class="tsd-signature tsd-kind-icon">send<wbr>Custom<wbr>Challenge<wbr>Answer<span class="tsd-signature-symbol">(</span>user<span class="tsd-signature-symbol">: </span><span class="tsd-signature-type">CognitoUser</span><span class="tsd-signature-symbol"> | </span><span class="tsd-signature-type">any</span>, challengeResponses<span class="tsd-signature-symbol">: </span><span class="tsd-signature-type">string</span>, clientMetadata<span class="tsd-signature-symbol">?: </span><a href="../globals.html#clientmetadata" class="tsd-signature-type">ClientMetaData</a><span class="tsd-signature-symbol">)</span><span class="tsd-signature-symbol">: </span><a href="asyncitem.html#promise" class="tsd-signature-type">Promise</a><span class="tsd-signature-symbol">&lt;</span><span class="tsd-signature-type">CognitoUser</span><span class="tsd-signature-symbol"> | </span><span class="tsd-signature-type">any</span><span class="tsd-signature-symbol">&gt;</span></li>
			</ul>
			<ul class="tsd-descriptions">
				<li class="tsd-description">
					<aside class="tsd-sources">
						<p>Overrides <a href="internalauthclass.html">InternalAuthClass</a>.<a href="internalauthclass.html#sendcustomchallengeanswer">sendCustomChallengeAnswer</a></p>
						<ul>
<<<<<<< HEAD
							<li>Defined in <a href="https://github.com/aws-amplify/amplify-js/blob/346091cd8/packages/auth/src/Auth.ts#L1308">packages/auth/src/Auth.ts:1308</a></li>
=======
							<li>Defined in <a href="https://github.com/aws-amplify/amplify-js/blob/d35fc7e10/packages/auth/src/Auth.ts#L208">packages/auth/src/Auth.ts:208</a></li>
>>>>>>> 471cf2a8
						</ul>
					</aside>
					<div class="tsd-comment tsd-typography">
						<div class="lead">
							<p>Send the answer to a custom challenge</p>
						</div>
					</div>
					<h4 class="tsd-parameters-title">Parameters</h4>
					<ul class="tsd-parameters">
						<li>
							<h5>user: <span class="tsd-signature-type">CognitoUser</span><span class="tsd-signature-symbol"> | </span><span class="tsd-signature-type">any</span></h5>
							<div class="tsd-comment tsd-typography">
								<p>The CognitoUser object</p>
							</div>
						</li>
						<li>
							<h5>challengeResponses: <span class="tsd-signature-type">string</span></h5>
							<div class="tsd-comment tsd-typography">
								<p>The confirmation code</p>
							</div>
						</li>
						<li>
							<h5><span class="tsd-flag ts-flagOptional">Optional</span> clientMetadata: <a href="../globals.html#clientmetadata" class="tsd-signature-type">ClientMetaData</a></h5>
						</li>
					</ul>
					<h4 class="tsd-returns-title">Returns <a href="asyncitem.html#promise" class="tsd-signature-type">Promise</a><span class="tsd-signature-symbol">&lt;</span><span class="tsd-signature-type">CognitoUser</span><span class="tsd-signature-symbol"> | </span><span class="tsd-signature-type">any</span><span class="tsd-signature-symbol">&gt;</span></h4>
				</li>
			</ul>
		</section>
		<section class="tsd-panel tsd-member tsd-kind-method tsd-parent-kind-class tsd-is-overwrite">
			<a name="setpreferredmfa" class="tsd-anchor"></a>
			<h3>set<wbr>PreferredMFA</h3>
			<ul class="tsd-signatures tsd-kind-method tsd-parent-kind-class tsd-is-overwrite">
				<li class="tsd-signature tsd-kind-icon">set<wbr>PreferredMFA<span class="tsd-signature-symbol">(</span>user<span class="tsd-signature-symbol">: </span><span class="tsd-signature-type">CognitoUser</span><span class="tsd-signature-symbol"> | </span><span class="tsd-signature-type">any</span>, mfaMethod<span class="tsd-signature-symbol">: </span><span class="tsd-signature-type">"TOTP"</span><span class="tsd-signature-symbol"> | </span><span class="tsd-signature-type">"SMS"</span><span class="tsd-signature-symbol"> | </span><span class="tsd-signature-type">"NOMFA"</span><span class="tsd-signature-symbol"> | </span><span class="tsd-signature-type">"SMS_MFA"</span><span class="tsd-signature-symbol"> | </span><span class="tsd-signature-type">"SOFTWARE_TOKEN_MFA"</span><span class="tsd-signature-symbol">)</span><span class="tsd-signature-symbol">: </span><a href="asyncitem.html#promise" class="tsd-signature-type">Promise</a><span class="tsd-signature-symbol">&lt;</span><span class="tsd-signature-type">string</span><span class="tsd-signature-symbol">&gt;</span></li>
			</ul>
			<ul class="tsd-descriptions">
				<li class="tsd-description">
					<aside class="tsd-sources">
						<p>Overrides <a href="internalauthclass.html">InternalAuthClass</a>.<a href="internalauthclass.html#setpreferredmfa">setPreferredMFA</a></p>
						<ul>
<<<<<<< HEAD
							<li>Defined in <a href="https://github.com/aws-amplify/amplify-js/blob/346091cd8/packages/auth/src/Auth.ts#L957">packages/auth/src/Auth.ts:957</a></li>
=======
							<li>Defined in <a href="https://github.com/aws-amplify/amplify-js/blob/d35fc7e10/packages/auth/src/Auth.ts#L126">packages/auth/src/Auth.ts:126</a></li>
>>>>>>> 471cf2a8
						</ul>
					</aside>
					<div class="tsd-comment tsd-typography">
						<div class="lead">
							<p>set preferred MFA method</p>
						</div>
					</div>
					<h4 class="tsd-parameters-title">Parameters</h4>
					<ul class="tsd-parameters">
						<li>
							<h5>user: <span class="tsd-signature-type">CognitoUser</span><span class="tsd-signature-symbol"> | </span><span class="tsd-signature-type">any</span></h5>
							<div class="tsd-comment tsd-typography">
								<p>the current Cognito user</p>
							</div>
						</li>
						<li>
							<h5>mfaMethod: <span class="tsd-signature-type">"TOTP"</span><span class="tsd-signature-symbol"> | </span><span class="tsd-signature-type">"SMS"</span><span class="tsd-signature-symbol"> | </span><span class="tsd-signature-type">"NOMFA"</span><span class="tsd-signature-symbol"> | </span><span class="tsd-signature-type">"SMS_MFA"</span><span class="tsd-signature-symbol"> | </span><span class="tsd-signature-type">"SOFTWARE_TOKEN_MFA"</span></h5>
							<div class="tsd-comment tsd-typography">
								<p>preferred mfa method</p>
							</div>
						</li>
					</ul>
					<h4 class="tsd-returns-title">Returns <a href="asyncitem.html#promise" class="tsd-signature-type">Promise</a><span class="tsd-signature-symbol">&lt;</span><span class="tsd-signature-type">string</span><span class="tsd-signature-symbol">&gt;</span></h4>
					<ul>
						<li>A promise resolve if success</li>
					</ul>
				</li>
			</ul>
		</section>
		<section class="tsd-panel tsd-member tsd-kind-method tsd-parent-kind-class tsd-is-overwrite">
			<a name="setuptotp" class="tsd-anchor"></a>
			<h3>setupTOTP</h3>
			<ul class="tsd-signatures tsd-kind-method tsd-parent-kind-class tsd-is-overwrite">
				<li class="tsd-signature tsd-kind-icon">setupTOTP<span class="tsd-signature-symbol">(</span>user<span class="tsd-signature-symbol">: </span><span class="tsd-signature-type">CognitoUser</span><span class="tsd-signature-symbol"> | </span><span class="tsd-signature-type">any</span><span class="tsd-signature-symbol">)</span><span class="tsd-signature-symbol">: </span><a href="asyncitem.html#promise" class="tsd-signature-type">Promise</a><span class="tsd-signature-symbol">&lt;</span><span class="tsd-signature-type">string</span><span class="tsd-signature-symbol">&gt;</span></li>
			</ul>
			<ul class="tsd-descriptions">
				<li class="tsd-description">
					<aside class="tsd-sources">
						<p>Overrides <a href="internalauthclass.html">InternalAuthClass</a>.<a href="internalauthclass.html#setuptotp">setupTOTP</a></p>
						<ul>
<<<<<<< HEAD
							<li>Defined in <a href="https://github.com/aws-amplify/amplify-js/blob/346091cd8/packages/auth/src/Auth.ts#L1118">packages/auth/src/Auth.ts:1118</a></li>
=======
							<li>Defined in <a href="https://github.com/aws-amplify/amplify-js/blob/d35fc7e10/packages/auth/src/Auth.ts#L158">packages/auth/src/Auth.ts:158</a></li>
>>>>>>> 471cf2a8
						</ul>
					</aside>
					<div class="tsd-comment tsd-typography">
						<div class="lead">
							<p>Setup TOTP</p>
						</div>
					</div>
					<h4 class="tsd-parameters-title">Parameters</h4>
					<ul class="tsd-parameters">
						<li>
							<h5>user: <span class="tsd-signature-type">CognitoUser</span><span class="tsd-signature-symbol"> | </span><span class="tsd-signature-type">any</span></h5>
							<div class="tsd-comment tsd-typography">
								<p>the current user</p>
							</div>
						</li>
					</ul>
					<h4 class="tsd-returns-title">Returns <a href="asyncitem.html#promise" class="tsd-signature-type">Promise</a><span class="tsd-signature-symbol">&lt;</span><span class="tsd-signature-type">string</span><span class="tsd-signature-symbol">&gt;</span></h4>
					<ul>
						<li>A promise resolves with the secret code if success</li>
					</ul>
				</li>
			</ul>
		</section>
		<section class="tsd-panel tsd-member tsd-kind-method tsd-parent-kind-class tsd-is-overwrite">
			<a name="signin" class="tsd-anchor"></a>
			<h3>sign<wbr>In</h3>
			<ul class="tsd-signatures tsd-kind-method tsd-parent-kind-class tsd-is-overwrite">
				<li class="tsd-signature tsd-kind-icon">sign<wbr>In<span class="tsd-signature-symbol">(</span>usernameOrSignInOpts<span class="tsd-signature-symbol">: </span><span class="tsd-signature-type">string</span><span class="tsd-signature-symbol"> | </span><a href="../globals.html#signinopts" class="tsd-signature-type">SignInOpts</a>, pw<span class="tsd-signature-symbol">?: </span><span class="tsd-signature-type">string</span>, clientMetadata<span class="tsd-signature-symbol">?: </span><a href="../globals.html#clientmetadata" class="tsd-signature-type">ClientMetaData</a><span class="tsd-signature-symbol">)</span><span class="tsd-signature-symbol">: </span><a href="asyncitem.html#promise" class="tsd-signature-type">Promise</a><span class="tsd-signature-symbol">&lt;</span><span class="tsd-signature-type">CognitoUser</span><span class="tsd-signature-symbol"> | </span><span class="tsd-signature-type">any</span><span class="tsd-signature-symbol">&gt;</span></li>
			</ul>
			<ul class="tsd-descriptions">
				<li class="tsd-description">
					<aside class="tsd-sources">
						<p>Overrides <a href="internalauthclass.html">InternalAuthClass</a>.<a href="internalauthclass.html#signin">signIn</a></p>
						<ul>
<<<<<<< HEAD
							<li>Defined in <a href="https://github.com/aws-amplify/amplify-js/blob/346091cd8/packages/auth/src/Auth.ts#L634">packages/auth/src/Auth.ts:634</a></li>
=======
							<li>Defined in <a href="https://github.com/aws-amplify/amplify-js/blob/d35fc7e10/packages/auth/src/Auth.ts#L88">packages/auth/src/Auth.ts:88</a></li>
>>>>>>> 471cf2a8
						</ul>
					</aside>
					<div class="tsd-comment tsd-typography">
						<div class="lead">
							<p>Sign in</p>
						</div>
					</div>
					<h4 class="tsd-parameters-title">Parameters</h4>
					<ul class="tsd-parameters">
						<li>
							<h5>usernameOrSignInOpts: <span class="tsd-signature-type">string</span><span class="tsd-signature-symbol"> | </span><a href="../globals.html#signinopts" class="tsd-signature-type">SignInOpts</a></h5>
							<div class="tsd-comment tsd-typography">
								<p>The username to be signed in or the sign in options</p>
							</div>
						</li>
						<li>
							<h5><span class="tsd-flag ts-flagOptional">Optional</span> pw: <span class="tsd-signature-type">string</span></h5>
							<div class="tsd-comment tsd-typography">
								<p>The password of the username</p>
							</div>
						</li>
						<li>
							<h5><span class="tsd-flag ts-flagOptional">Optional</span> clientMetadata: <a href="../globals.html#clientmetadata" class="tsd-signature-type">ClientMetaData</a></h5>
							<div class="tsd-comment tsd-typography">
								<p>Client metadata for custom workflows</p>
							</div>
						</li>
					</ul>
					<h4 class="tsd-returns-title">Returns <a href="asyncitem.html#promise" class="tsd-signature-type">Promise</a><span class="tsd-signature-symbol">&lt;</span><span class="tsd-signature-type">CognitoUser</span><span class="tsd-signature-symbol"> | </span><span class="tsd-signature-type">any</span><span class="tsd-signature-symbol">&gt;</span></h4>
					<ul>
						<li>A promise resolves the CognitoUser</li>
					</ul>
				</li>
			</ul>
		</section>
		<section class="tsd-panel tsd-member tsd-kind-method tsd-parent-kind-class tsd-is-overwrite">
			<a name="signout" class="tsd-anchor"></a>
			<h3>sign<wbr>Out</h3>
			<ul class="tsd-signatures tsd-kind-method tsd-parent-kind-class tsd-is-overwrite">
				<li class="tsd-signature tsd-kind-icon">sign<wbr>Out<span class="tsd-signature-symbol">(</span>opts<span class="tsd-signature-symbol">?: </span><a href="../interfaces/signoutopts.html" class="tsd-signature-type">SignOutOpts</a><span class="tsd-signature-symbol">)</span><span class="tsd-signature-symbol">: </span><a href="asyncitem.html#promise" class="tsd-signature-type">Promise</a><span class="tsd-signature-symbol">&lt;</span><span class="tsd-signature-type">any</span><span class="tsd-signature-symbol">&gt;</span></li>
			</ul>
			<ul class="tsd-descriptions">
				<li class="tsd-description">
					<aside class="tsd-sources">
						<p>Overrides <a href="internalauthclass.html">InternalAuthClass</a>.<a href="internalauthclass.html#signout">signOut</a></p>
						<ul>
<<<<<<< HEAD
							<li>Defined in <a href="https://github.com/aws-amplify/amplify-js/blob/346091cd8/packages/auth/src/Auth.ts#L2157">packages/auth/src/Auth.ts:2157</a></li>
=======
							<li>Defined in <a href="https://github.com/aws-amplify/amplify-js/blob/d35fc7e10/packages/auth/src/Auth.ts#L370">packages/auth/src/Auth.ts:370</a></li>
>>>>>>> 471cf2a8
						</ul>
					</aside>
					<div class="tsd-comment tsd-typography">
						<div class="lead">
							<p>Sign out method
							@</p>
						</div>
					</div>
					<h4 class="tsd-parameters-title">Parameters</h4>
					<ul class="tsd-parameters">
						<li>
							<h5><span class="tsd-flag ts-flagOptional">Optional</span> opts: <a href="../interfaces/signoutopts.html" class="tsd-signature-type">SignOutOpts</a></h5>
						</li>
					</ul>
					<h4 class="tsd-returns-title">Returns <a href="asyncitem.html#promise" class="tsd-signature-type">Promise</a><span class="tsd-signature-symbol">&lt;</span><span class="tsd-signature-type">any</span><span class="tsd-signature-symbol">&gt;</span></h4>
					<ul>
						<li>A promise resolved if success</li>
					</ul>
				</li>
			</ul>
		</section>
		<section class="tsd-panel tsd-member tsd-kind-method tsd-parent-kind-class tsd-is-overwrite">
			<a name="signup" class="tsd-anchor"></a>
			<h3>sign<wbr>Up</h3>
			<ul class="tsd-signatures tsd-kind-method tsd-parent-kind-class tsd-is-overwrite">
				<li class="tsd-signature tsd-kind-icon">sign<wbr>Up<span class="tsd-signature-symbol">(</span>params<span class="tsd-signature-symbol">: </span><span class="tsd-signature-type">string</span><span class="tsd-signature-symbol"> | </span><a href="../interfaces/signupparams.html" class="tsd-signature-type">SignUpParams</a>, <span class="tsd-signature-symbol">...</span>restOfAttrs<span class="tsd-signature-symbol">: </span><span class="tsd-signature-type">string</span><span class="tsd-signature-symbol">[]</span><span class="tsd-signature-symbol">)</span><span class="tsd-signature-symbol">: </span><a href="asyncitem.html#promise" class="tsd-signature-type">Promise</a><span class="tsd-signature-symbol">&lt;</span><span class="tsd-signature-type">ISignUpResult</span><span class="tsd-signature-symbol">&gt;</span></li>
			</ul>
			<ul class="tsd-descriptions">
				<li class="tsd-description">
					<aside class="tsd-sources">
						<p>Overrides <a href="internalauthclass.html">InternalAuthClass</a>.<a href="internalauthclass.html#signup">signUp</a></p>
						<ul>
<<<<<<< HEAD
							<li>Defined in <a href="https://github.com/aws-amplify/amplify-js/blob/346091cd8/packages/auth/src/Auth.ts#L314">packages/auth/src/Auth.ts:314</a></li>
=======
							<li>Defined in <a href="https://github.com/aws-amplify/amplify-js/blob/d35fc7e10/packages/auth/src/Auth.ts#L46">packages/auth/src/Auth.ts:46</a></li>
>>>>>>> 471cf2a8
						</ul>
					</aside>
					<div class="tsd-comment tsd-typography">
						<div class="lead">
							<p>Sign up with username, password and other attributes like phone, email</p>
						</div>
					</div>
					<h4 class="tsd-parameters-title">Parameters</h4>
					<ul class="tsd-parameters">
						<li>
							<h5>params: <span class="tsd-signature-type">string</span><span class="tsd-signature-symbol"> | </span><a href="../interfaces/signupparams.html" class="tsd-signature-type">SignUpParams</a></h5>
							<div class="tsd-comment tsd-typography">
								<p>The user attributes used for signin</p>
							</div>
						</li>
						<li>
							<h5><span class="tsd-flag ts-flagRest">Rest</span> <span class="tsd-signature-symbol">...</span>restOfAttrs: <span class="tsd-signature-type">string</span><span class="tsd-signature-symbol">[]</span></h5>
							<div class="tsd-comment tsd-typography">
								<p>for the backward compatability</p>
							</div>
						</li>
					</ul>
					<h4 class="tsd-returns-title">Returns <a href="asyncitem.html#promise" class="tsd-signature-type">Promise</a><span class="tsd-signature-symbol">&lt;</span><span class="tsd-signature-type">ISignUpResult</span><span class="tsd-signature-symbol">&gt;</span></h4>
					<ul>
						<li>A promise resolves callback data if success</li>
					</ul>
				</li>
			</ul>
		</section>
		<section class="tsd-panel tsd-member tsd-kind-method tsd-parent-kind-class tsd-is-overwrite">
			<a name="updateuserattributes" class="tsd-anchor"></a>
			<h3>update<wbr>User<wbr>Attributes</h3>
			<ul class="tsd-signatures tsd-kind-method tsd-parent-kind-class tsd-is-overwrite">
				<li class="tsd-signature tsd-kind-icon">update<wbr>User<wbr>Attributes<span class="tsd-signature-symbol">(</span>user<span class="tsd-signature-symbol">: </span><span class="tsd-signature-type">CognitoUser</span><span class="tsd-signature-symbol"> | </span><span class="tsd-signature-type">any</span>, attributes<span class="tsd-signature-symbol">: </span><span class="tsd-signature-type">object</span>, clientMetadata<span class="tsd-signature-symbol">?: </span><a href="../globals.html#clientmetadata" class="tsd-signature-type">ClientMetaData</a><span class="tsd-signature-symbol">)</span><span class="tsd-signature-symbol">: </span><a href="asyncitem.html#promise" class="tsd-signature-type">Promise</a><span class="tsd-signature-symbol">&lt;</span><span class="tsd-signature-type">string</span><span class="tsd-signature-symbol">&gt;</span></li>
			</ul>
			<ul class="tsd-descriptions">
				<li class="tsd-description">
					<aside class="tsd-sources">
						<p>Overrides <a href="internalauthclass.html">InternalAuthClass</a>.<a href="internalauthclass.html#updateuserattributes">updateUserAttributes</a></p>
						<ul>
<<<<<<< HEAD
							<li>Defined in <a href="https://github.com/aws-amplify/amplify-js/blob/346091cd8/packages/auth/src/Auth.ts#L1440">packages/auth/src/Auth.ts:1440</a></li>
=======
							<li>Defined in <a href="https://github.com/aws-amplify/amplify-js/blob/d35fc7e10/packages/auth/src/Auth.ts#L246">packages/auth/src/Auth.ts:246</a></li>
>>>>>>> 471cf2a8
						</ul>
					</aside>
					<div class="tsd-comment tsd-typography">
						<div class="lead">
							<p>Update an authenticated users&#39; attributes</p>
						</div>
					</div>
					<h4 class="tsd-parameters-title">Parameters</h4>
					<ul class="tsd-parameters">
						<li>
							<h5>user: <span class="tsd-signature-type">CognitoUser</span><span class="tsd-signature-symbol"> | </span><span class="tsd-signature-type">any</span></h5>
						</li>
						<li>
							<h5>attributes: <span class="tsd-signature-type">object</span></h5>
						</li>
						<li>
							<h5><span class="tsd-flag ts-flagOptional">Optional</span> clientMetadata: <a href="../globals.html#clientmetadata" class="tsd-signature-type">ClientMetaData</a></h5>
						</li>
					</ul>
					<h4 class="tsd-returns-title">Returns <a href="asyncitem.html#promise" class="tsd-signature-type">Promise</a><span class="tsd-signature-symbol">&lt;</span><span class="tsd-signature-type">string</span><span class="tsd-signature-symbol">&gt;</span></h4>
				</li>
			</ul>
		</section>
		<section class="tsd-panel tsd-member tsd-kind-method tsd-parent-kind-class tsd-is-overwrite">
			<a name="userattributes" class="tsd-anchor"></a>
			<h3>user<wbr>Attributes</h3>
			<ul class="tsd-signatures tsd-kind-method tsd-parent-kind-class tsd-is-overwrite">
				<li class="tsd-signature tsd-kind-icon">user<wbr>Attributes<span class="tsd-signature-symbol">(</span>user<span class="tsd-signature-symbol">: </span><span class="tsd-signature-type">CognitoUser</span><span class="tsd-signature-symbol"> | </span><span class="tsd-signature-type">any</span><span class="tsd-signature-symbol">)</span><span class="tsd-signature-symbol">: </span><a href="asyncitem.html#promise" class="tsd-signature-type">Promise</a><span class="tsd-signature-symbol">&lt;</span><span class="tsd-signature-type">CognitoUserAttribute</span><span class="tsd-signature-symbol">[]</span><span class="tsd-signature-symbol">&gt;</span></li>
			</ul>
			<ul class="tsd-descriptions">
				<li class="tsd-description">
					<aside class="tsd-sources">
						<p>Overrides <a href="internalauthclass.html">InternalAuthClass</a>.<a href="internalauthclass.html#userattributes">userAttributes</a></p>
						<ul>
<<<<<<< HEAD
							<li>Defined in <a href="https://github.com/aws-amplify/amplify-js/blob/346091cd8/packages/auth/src/Auth.ts#L1512">packages/auth/src/Auth.ts:1512</a></li>
=======
							<li>Defined in <a href="https://github.com/aws-amplify/amplify-js/blob/d35fc7e10/packages/auth/src/Auth.ts#L259">packages/auth/src/Auth.ts:259</a></li>
>>>>>>> 471cf2a8
						</ul>
					</aside>
					<div class="tsd-comment tsd-typography">
						<div class="lead">
							<p>Return user attributes</p>
						</div>
					</div>
					<h4 class="tsd-parameters-title">Parameters</h4>
					<ul class="tsd-parameters">
						<li>
							<h5>user: <span class="tsd-signature-type">CognitoUser</span><span class="tsd-signature-symbol"> | </span><span class="tsd-signature-type">any</span></h5>
							<div class="tsd-comment tsd-typography">
								<p>The CognitoUser object</p>
							</div>
						</li>
					</ul>
					<h4 class="tsd-returns-title">Returns <a href="asyncitem.html#promise" class="tsd-signature-type">Promise</a><span class="tsd-signature-symbol">&lt;</span><span class="tsd-signature-type">CognitoUserAttribute</span><span class="tsd-signature-symbol">[]</span><span class="tsd-signature-symbol">&gt;</span></h4>
					<ul>
						<li>A promise resolves to user attributes if success</li>
					</ul>
				</li>
			</ul>
		</section>
		<section class="tsd-panel tsd-member tsd-kind-method tsd-parent-kind-class tsd-is-overwrite">
			<a name="usersession" class="tsd-anchor"></a>
			<h3>user<wbr>Session</h3>
			<ul class="tsd-signatures tsd-kind-method tsd-parent-kind-class tsd-is-overwrite">
				<li class="tsd-signature tsd-kind-icon">user<wbr>Session<span class="tsd-signature-symbol">(</span>user<span class="tsd-signature-symbol">: </span><span class="tsd-signature-type">any</span><span class="tsd-signature-symbol">)</span><span class="tsd-signature-symbol">: </span><a href="asyncitem.html#promise" class="tsd-signature-type">Promise</a><span class="tsd-signature-symbol">&lt;</span><span class="tsd-signature-type">CognitoUserSession</span><span class="tsd-signature-symbol">&gt;</span></li>
			</ul>
			<ul class="tsd-descriptions">
				<li class="tsd-description">
					<aside class="tsd-sources">
						<p>Overrides <a href="internalauthclass.html">InternalAuthClass</a>.<a href="internalauthclass.html#usersession">userSession</a></p>
						<ul>
<<<<<<< HEAD
							<li>Defined in <a href="https://github.com/aws-amplify/amplify-js/blob/346091cd8/packages/auth/src/Auth.ts#L1928">packages/auth/src/Auth.ts:1928</a></li>
=======
							<li>Defined in <a href="https://github.com/aws-amplify/amplify-js/blob/d35fc7e10/packages/auth/src/Auth.ts#L303">packages/auth/src/Auth.ts:303</a></li>
>>>>>>> 471cf2a8
						</ul>
					</aside>
					<div class="tsd-comment tsd-typography">
						<div class="lead">
							<p>Get the corresponding user session</p>
						</div>
					</div>
					<h4 class="tsd-parameters-title">Parameters</h4>
					<ul class="tsd-parameters">
						<li>
							<h5>user: <span class="tsd-signature-type">any</span></h5>
							<div class="tsd-comment tsd-typography">
								<p>The CognitoUser object</p>
							</div>
						</li>
					</ul>
					<h4 class="tsd-returns-title">Returns <a href="asyncitem.html#promise" class="tsd-signature-type">Promise</a><span class="tsd-signature-symbol">&lt;</span><span class="tsd-signature-type">CognitoUserSession</span><span class="tsd-signature-symbol">&gt;</span></h4>
					<ul>
						<li>A promise resolves to the session</li>
					</ul>
				</li>
			</ul>
		</section>
		<section class="tsd-panel tsd-member tsd-kind-method tsd-parent-kind-class tsd-is-overwrite">
			<a name="verifiedcontact" class="tsd-anchor"></a>
			<h3>verified<wbr>Contact</h3>
			<ul class="tsd-signatures tsd-kind-method tsd-parent-kind-class tsd-is-overwrite">
				<li class="tsd-signature tsd-kind-icon">verified<wbr>Contact<span class="tsd-signature-symbol">(</span>user<span class="tsd-signature-symbol">: </span><span class="tsd-signature-type">CognitoUser</span><span class="tsd-signature-symbol"> | </span><span class="tsd-signature-type">any</span><span class="tsd-signature-symbol">)</span><span class="tsd-signature-symbol">: </span><a href="asyncitem.html#promise" class="tsd-signature-type">Promise</a><span class="tsd-signature-symbol">&lt;</span><span class="tsd-signature-type">object</span><span class="tsd-signature-symbol">&gt;</span></li>
			</ul>
			<ul class="tsd-descriptions">
				<li class="tsd-description">
					<aside class="tsd-sources">
						<p>Overrides <a href="internalauthclass.html">InternalAuthClass</a>.<a href="internalauthclass.html#verifiedcontact">verifiedContact</a></p>
						<ul>
<<<<<<< HEAD
							<li>Defined in <a href="https://github.com/aws-amplify/amplify-js/blob/346091cd8/packages/auth/src/Auth.ts#L1528">packages/auth/src/Auth.ts:1528</a></li>
=======
							<li>Defined in <a href="https://github.com/aws-amplify/amplify-js/blob/d35fc7e10/packages/auth/src/Auth.ts#L265">packages/auth/src/Auth.ts:265</a></li>
>>>>>>> 471cf2a8
						</ul>
					</aside>
					<h4 class="tsd-parameters-title">Parameters</h4>
					<ul class="tsd-parameters">
						<li>
							<h5>user: <span class="tsd-signature-type">CognitoUser</span><span class="tsd-signature-symbol"> | </span><span class="tsd-signature-type">any</span></h5>
						</li>
					</ul>
					<h4 class="tsd-returns-title">Returns <a href="asyncitem.html#promise" class="tsd-signature-type">Promise</a><span class="tsd-signature-symbol">&lt;</span><span class="tsd-signature-type">object</span><span class="tsd-signature-symbol">&gt;</span></h4>
				</li>
			</ul>
		</section>
		<section class="tsd-panel tsd-member tsd-kind-method tsd-parent-kind-class tsd-is-overwrite">
			<a name="verifycurrentuserattribute" class="tsd-anchor"></a>
			<h3>verify<wbr>Current<wbr>User<wbr>Attribute</h3>
			<ul class="tsd-signatures tsd-kind-method tsd-parent-kind-class tsd-is-overwrite">
				<li class="tsd-signature tsd-kind-icon">verify<wbr>Current<wbr>User<wbr>Attribute<span class="tsd-signature-symbol">(</span>attr<span class="tsd-signature-symbol">: </span><span class="tsd-signature-type">string</span><span class="tsd-signature-symbol">)</span><span class="tsd-signature-symbol">: </span><a href="asyncitem.html#promise" class="tsd-signature-type">Promise</a><span class="tsd-signature-symbol">&lt;</span><span class="tsd-signature-type">void</span><span class="tsd-signature-symbol">&gt;</span></li>
			</ul>
			<ul class="tsd-descriptions">
				<li class="tsd-description">
					<aside class="tsd-sources">
						<p>Overrides <a href="internalauthclass.html">InternalAuthClass</a>.<a href="internalauthclass.html#verifycurrentuserattribute">verifyCurrentUserAttribute</a></p>
						<ul>
<<<<<<< HEAD
							<li>Defined in <a href="https://github.com/aws-amplify/amplify-js/blob/346091cd8/packages/auth/src/Auth.ts#L2034">packages/auth/src/Auth.ts:2034</a></li>
=======
							<li>Defined in <a href="https://github.com/aws-amplify/amplify-js/blob/d35fc7e10/packages/auth/src/Auth.ts#L348">packages/auth/src/Auth.ts:348</a></li>
>>>>>>> 471cf2a8
						</ul>
					</aside>
					<h4 class="tsd-parameters-title">Parameters</h4>
					<ul class="tsd-parameters">
						<li>
							<h5>attr: <span class="tsd-signature-type">string</span></h5>
						</li>
					</ul>
					<h4 class="tsd-returns-title">Returns <a href="asyncitem.html#promise" class="tsd-signature-type">Promise</a><span class="tsd-signature-symbol">&lt;</span><span class="tsd-signature-type">void</span><span class="tsd-signature-symbol">&gt;</span></h4>
				</li>
			</ul>
		</section>
		<section class="tsd-panel tsd-member tsd-kind-method tsd-parent-kind-class tsd-is-overwrite">
			<a name="verifycurrentuserattributesubmit" class="tsd-anchor"></a>
			<h3>verify<wbr>Current<wbr>User<wbr>Attribute<wbr>Submit</h3>
			<ul class="tsd-signatures tsd-kind-method tsd-parent-kind-class tsd-is-overwrite">
				<li class="tsd-signature tsd-kind-icon">verify<wbr>Current<wbr>User<wbr>Attribute<wbr>Submit<span class="tsd-signature-symbol">(</span>attr<span class="tsd-signature-symbol">: </span><span class="tsd-signature-type">string</span>, code<span class="tsd-signature-symbol">: </span><span class="tsd-signature-type">string</span><span class="tsd-signature-symbol">)</span><span class="tsd-signature-symbol">: </span><a href="asyncitem.html#promise" class="tsd-signature-type">Promise</a><span class="tsd-signature-symbol">&lt;</span><span class="tsd-signature-type">string</span><span class="tsd-signature-symbol">&gt;</span></li>
			</ul>
			<ul class="tsd-descriptions">
				<li class="tsd-description">
					<aside class="tsd-sources">
						<p>Overrides <a href="internalauthclass.html">InternalAuthClass</a>.<a href="internalauthclass.html#verifycurrentuserattributesubmit">verifyCurrentUserAttributeSubmit</a></p>
						<ul>
<<<<<<< HEAD
							<li>Defined in <a href="https://github.com/aws-amplify/amplify-js/blob/346091cd8/packages/auth/src/Auth.ts#L2047">packages/auth/src/Auth.ts:2047</a></li>
=======
							<li>Defined in <a href="https://github.com/aws-amplify/amplify-js/blob/d35fc7e10/packages/auth/src/Auth.ts#L358">packages/auth/src/Auth.ts:358</a></li>
>>>>>>> 471cf2a8
						</ul>
					</aside>
					<div class="tsd-comment tsd-typography">
						<div class="lead">
							<p>Confirm current user&#39;s attribute using a confirmation code</p>
						</div>
					</div>
					<h4 class="tsd-parameters-title">Parameters</h4>
					<ul class="tsd-parameters">
						<li>
							<h5>attr: <span class="tsd-signature-type">string</span></h5>
							<div class="tsd-comment tsd-typography">
								<p>The attribute to be verified</p>
							</div>
						</li>
						<li>
							<h5>code: <span class="tsd-signature-type">string</span></h5>
							<div class="tsd-comment tsd-typography">
								<p>The confirmation code</p>
							</div>
						</li>
					</ul>
					<h4 class="tsd-returns-title">Returns <a href="asyncitem.html#promise" class="tsd-signature-type">Promise</a><span class="tsd-signature-symbol">&lt;</span><span class="tsd-signature-type">string</span><span class="tsd-signature-symbol">&gt;</span></h4>
					<ul>
						<li>A promise resolves to callback data if success</li>
					</ul>
				</li>
			</ul>
		</section>
		<section class="tsd-panel tsd-member tsd-kind-method tsd-parent-kind-class tsd-is-overwrite">
			<a name="verifytotptoken" class="tsd-anchor"></a>
			<h3>verify<wbr>Totp<wbr>Token</h3>
			<ul class="tsd-signatures tsd-kind-method tsd-parent-kind-class tsd-is-overwrite">
				<li class="tsd-signature tsd-kind-icon">verify<wbr>Totp<wbr>Token<span class="tsd-signature-symbol">(</span>user<span class="tsd-signature-symbol">: </span><span class="tsd-signature-type">CognitoUser</span><span class="tsd-signature-symbol"> | </span><span class="tsd-signature-type">any</span>, challengeAnswer<span class="tsd-signature-symbol">: </span><span class="tsd-signature-type">string</span><span class="tsd-signature-symbol">)</span><span class="tsd-signature-symbol">: </span><a href="asyncitem.html#promise" class="tsd-signature-type">Promise</a><span class="tsd-signature-symbol">&lt;</span><span class="tsd-signature-type">CognitoUserSession</span><span class="tsd-signature-symbol">&gt;</span></li>
			</ul>
			<ul class="tsd-descriptions">
				<li class="tsd-description">
					<aside class="tsd-sources">
						<p>Overrides <a href="internalauthclass.html">InternalAuthClass</a>.<a href="internalauthclass.html#verifytotptoken">verifyTotpToken</a></p>
						<ul>
<<<<<<< HEAD
							<li>Defined in <a href="https://github.com/aws-amplify/amplify-js/blob/346091cd8/packages/auth/src/Auth.ts#L1141">packages/auth/src/Auth.ts:1141</a></li>
=======
							<li>Defined in <a href="https://github.com/aws-amplify/amplify-js/blob/d35fc7e10/packages/auth/src/Auth.ts#L168">packages/auth/src/Auth.ts:168</a></li>
>>>>>>> 471cf2a8
						</ul>
					</aside>
					<div class="tsd-comment tsd-typography">
						<div class="lead">
							<p>verify TOTP setup</p>
						</div>
					</div>
					<h4 class="tsd-parameters-title">Parameters</h4>
					<ul class="tsd-parameters">
						<li>
							<h5>user: <span class="tsd-signature-type">CognitoUser</span><span class="tsd-signature-symbol"> | </span><span class="tsd-signature-type">any</span></h5>
							<div class="tsd-comment tsd-typography">
								<p>the current user</p>
							</div>
						</li>
						<li>
							<h5>challengeAnswer: <span class="tsd-signature-type">string</span></h5>
							<div class="tsd-comment tsd-typography">
								<p>challenge answer</p>
							</div>
						</li>
					</ul>
					<h4 class="tsd-returns-title">Returns <a href="asyncitem.html#promise" class="tsd-signature-type">Promise</a><span class="tsd-signature-symbol">&lt;</span><span class="tsd-signature-type">CognitoUserSession</span><span class="tsd-signature-symbol">&gt;</span></h4>
					<ul>
						<li>A promise resolves is success</li>
					</ul>
				</li>
			</ul>
		</section>
		<section class="tsd-panel tsd-member tsd-kind-method tsd-parent-kind-class tsd-is-overwrite">
			<a name="verifyuserattribute" class="tsd-anchor"></a>
			<h3>verify<wbr>User<wbr>Attribute</h3>
			<ul class="tsd-signatures tsd-kind-method tsd-parent-kind-class tsd-is-overwrite">
				<li class="tsd-signature tsd-kind-icon">verify<wbr>User<wbr>Attribute<span class="tsd-signature-symbol">(</span>user<span class="tsd-signature-symbol">: </span><span class="tsd-signature-type">CognitoUser</span><span class="tsd-signature-symbol"> | </span><span class="tsd-signature-type">any</span>, attr<span class="tsd-signature-symbol">: </span><span class="tsd-signature-type">string</span>, clientMetadata<span class="tsd-signature-symbol">?: </span><a href="../globals.html#clientmetadata" class="tsd-signature-type">ClientMetaData</a><span class="tsd-signature-symbol">)</span><span class="tsd-signature-symbol">: </span><a href="asyncitem.html#promise" class="tsd-signature-type">Promise</a><span class="tsd-signature-symbol">&lt;</span><span class="tsd-signature-type">void</span><span class="tsd-signature-symbol">&gt;</span></li>
			</ul>
			<ul class="tsd-descriptions">
				<li class="tsd-description">
					<aside class="tsd-sources">
						<p>Overrides <a href="internalauthclass.html">InternalAuthClass</a>.<a href="internalauthclass.html#verifyuserattribute">verifyUserAttribute</a></p>
						<ul>
<<<<<<< HEAD
							<li>Defined in <a href="https://github.com/aws-amplify/amplify-js/blob/346091cd8/packages/auth/src/Auth.ts#L1983">packages/auth/src/Auth.ts:1983</a></li>
=======
							<li>Defined in <a href="https://github.com/aws-amplify/amplify-js/blob/d35fc7e10/packages/auth/src/Auth.ts#L325">packages/auth/src/Auth.ts:325</a></li>
>>>>>>> 471cf2a8
						</ul>
					</aside>
					<div class="tsd-comment tsd-typography">
						<div class="lead">
							<p>Initiate an attribute confirmation request</p>
						</div>
					</div>
					<h4 class="tsd-parameters-title">Parameters</h4>
					<ul class="tsd-parameters">
						<li>
							<h5>user: <span class="tsd-signature-type">CognitoUser</span><span class="tsd-signature-symbol"> | </span><span class="tsd-signature-type">any</span></h5>
							<div class="tsd-comment tsd-typography">
								<p>The CognitoUser</p>
							</div>
						</li>
						<li>
							<h5>attr: <span class="tsd-signature-type">string</span></h5>
							<div class="tsd-comment tsd-typography">
								<p>The attributes to be verified</p>
							</div>
						</li>
						<li>
							<h5><span class="tsd-flag ts-flagOptional">Optional</span> clientMetadata: <a href="../globals.html#clientmetadata" class="tsd-signature-type">ClientMetaData</a></h5>
						</li>
					</ul>
					<h4 class="tsd-returns-title">Returns <a href="asyncitem.html#promise" class="tsd-signature-type">Promise</a><span class="tsd-signature-symbol">&lt;</span><span class="tsd-signature-type">void</span><span class="tsd-signature-symbol">&gt;</span></h4>
					<ul>
						<li>A promise resolves to callback data if success</li>
					</ul>
				</li>
			</ul>
		</section>
		<section class="tsd-panel tsd-member tsd-kind-method tsd-parent-kind-class tsd-is-overwrite">
			<a name="verifyuserattributesubmit" class="tsd-anchor"></a>
			<h3>verify<wbr>User<wbr>Attribute<wbr>Submit</h3>
			<ul class="tsd-signatures tsd-kind-method tsd-parent-kind-class tsd-is-overwrite">
				<li class="tsd-signature tsd-kind-icon">verify<wbr>User<wbr>Attribute<wbr>Submit<span class="tsd-signature-symbol">(</span>user<span class="tsd-signature-symbol">: </span><span class="tsd-signature-type">CognitoUser</span><span class="tsd-signature-symbol"> | </span><span class="tsd-signature-type">any</span>, attr<span class="tsd-signature-symbol">: </span><span class="tsd-signature-type">string</span>, code<span class="tsd-signature-symbol">: </span><span class="tsd-signature-type">string</span><span class="tsd-signature-symbol">)</span><span class="tsd-signature-symbol">: </span><a href="asyncitem.html#promise" class="tsd-signature-type">Promise</a><span class="tsd-signature-symbol">&lt;</span><span class="tsd-signature-type">string</span><span class="tsd-signature-symbol">&gt;</span></li>
			</ul>
			<ul class="tsd-descriptions">
				<li class="tsd-description">
					<aside class="tsd-sources">
						<p>Overrides <a href="internalauthclass.html">InternalAuthClass</a>.<a href="internalauthclass.html#verifyuserattributesubmit">verifyUserAttributeSubmit</a></p>
						<ul>
<<<<<<< HEAD
							<li>Defined in <a href="https://github.com/aws-amplify/amplify-js/blob/346091cd8/packages/auth/src/Auth.ts#L2011">packages/auth/src/Auth.ts:2011</a></li>
=======
							<li>Defined in <a href="https://github.com/aws-amplify/amplify-js/blob/d35fc7e10/packages/auth/src/Auth.ts#L340">packages/auth/src/Auth.ts:340</a></li>
>>>>>>> 471cf2a8
						</ul>
					</aside>
					<div class="tsd-comment tsd-typography">
						<div class="lead">
							<p>Confirm an attribute using a confirmation code</p>
						</div>
					</div>
					<h4 class="tsd-parameters-title">Parameters</h4>
					<ul class="tsd-parameters">
						<li>
							<h5>user: <span class="tsd-signature-type">CognitoUser</span><span class="tsd-signature-symbol"> | </span><span class="tsd-signature-type">any</span></h5>
							<div class="tsd-comment tsd-typography">
								<p>The CognitoUser</p>
							</div>
						</li>
						<li>
							<h5>attr: <span class="tsd-signature-type">string</span></h5>
							<div class="tsd-comment tsd-typography">
								<p>The attribute to be verified</p>
							</div>
						</li>
						<li>
							<h5>code: <span class="tsd-signature-type">string</span></h5>
							<div class="tsd-comment tsd-typography">
								<p>The confirmation code</p>
							</div>
						</li>
					</ul>
					<h4 class="tsd-returns-title">Returns <a href="asyncitem.html#promise" class="tsd-signature-type">Promise</a><span class="tsd-signature-symbol">&lt;</span><span class="tsd-signature-type">string</span><span class="tsd-signature-symbol">&gt;</span></h4>
					<ul>
						<li>A promise resolves to callback data if success</li>
					</ul>
				</li>
			</ul>
		</section>
		<section class="tsd-panel tsd-member tsd-kind-method tsd-parent-kind-class tsd-is-inherited">
			<a name="wraprefreshsessioncallback" class="tsd-anchor"></a>
			<h3>wrap<wbr>Refresh<wbr>Session<wbr>Callback</h3>
			<ul class="tsd-signatures tsd-kind-method tsd-parent-kind-class tsd-is-inherited">
				<li class="tsd-signature tsd-kind-icon">wrap<wbr>Refresh<wbr>Session<wbr>Callback<span class="tsd-signature-symbol">(</span>callback<span class="tsd-signature-symbol">: </span><span class="tsd-signature-type">NodeCallback.Any</span><span class="tsd-signature-symbol">)</span><span class="tsd-signature-symbol">: </span><span class="tsd-signature-type">function</span></li>
			</ul>
			<ul class="tsd-descriptions">
				<li class="tsd-description">
					<aside class="tsd-sources">
						<p>Inherited from <a href="internalauthclass.html">InternalAuthClass</a>.<a href="internalauthclass.html#wraprefreshsessioncallback">wrapRefreshSessionCallback</a></p>
						<ul>
<<<<<<< HEAD
							<li>Defined in <a href="https://github.com/aws-amplify/amplify-js/blob/346091cd8/packages/auth/src/Auth.ts#L292">packages/auth/src/Auth.ts:292</a></li>
=======
							<li>Defined in <a href="https://github.com/aws-amplify/amplify-js/blob/d35fc7e10/packages/auth/src/internals/InternalAuth.ts#L302">packages/auth/src/internals/InternalAuth.ts:302</a></li>
>>>>>>> 471cf2a8
						</ul>
					</aside>
					<h4 class="tsd-parameters-title">Parameters</h4>
					<ul class="tsd-parameters">
						<li>
							<h5>callback: <span class="tsd-signature-type">NodeCallback.Any</span></h5>
						</li>
					</ul>
					<h4 class="tsd-returns-title">Returns <span class="tsd-signature-type">function</span></h4>
					<ul class="tsd-parameters">
						<li class="tsd-parameter-siganture">
							<ul class="tsd-signatures tsd-kind-type-literal">
								<li class="tsd-signature tsd-kind-icon"><span class="tsd-signature-symbol">(</span>err<span class="tsd-signature-symbol">?: </span><span class="tsd-signature-type">E</span>, result<span class="tsd-signature-symbol">?: </span><span class="tsd-signature-type">T</span><span class="tsd-signature-symbol">)</span><span class="tsd-signature-symbol">: </span><span class="tsd-signature-type">void</span></li>
							</ul>
							<ul class="tsd-descriptions">
								<li class="tsd-description">
									<h4 class="tsd-parameters-title">Parameters</h4>
									<ul class="tsd-parameters">
										<li>
											<h5><span class="tsd-flag ts-flagOptional">Optional</span> err: <span class="tsd-signature-type">E</span></h5>
										</li>
										<li>
											<h5><span class="tsd-flag ts-flagOptional">Optional</span> result: <span class="tsd-signature-type">T</span></h5>
										</li>
									</ul>
									<h4 class="tsd-returns-title">Returns <span class="tsd-signature-type">void</span></h4>
								</li>
							</ul>
						</li>
					</ul>
				</li>
			</ul>
		</section>
	</section>
	<footer>
		<div class="container">
			<h2>Legend</h2>
			<div class="tsd-legend-group">
				<ul class="tsd-legend">
					<li class="tsd-kind-module"><span class="tsd-kind-icon">Module</span></li>
					<li class="tsd-kind-object-literal"><span class="tsd-kind-icon">Object literal</span></li>
					<li class="tsd-kind-variable"><span class="tsd-kind-icon">Variable</span></li>
					<li class="tsd-kind-function"><span class="tsd-kind-icon">Function</span></li>
					<li class="tsd-kind-function tsd-has-type-parameter"><span class="tsd-kind-icon">Function with type parameter</span></li>
					<li class="tsd-kind-index-signature"><span class="tsd-kind-icon">Index signature</span></li>
					<li class="tsd-kind-type-alias"><span class="tsd-kind-icon">Type alias</span></li>
				</ul>
				<ul class="tsd-legend">
					<li class="tsd-kind-enum"><span class="tsd-kind-icon">Enumeration</span></li>
					<li class="tsd-kind-enum-member"><span class="tsd-kind-icon">Enumeration member</span></li>
					<li class="tsd-kind-property tsd-parent-kind-enum"><span class="tsd-kind-icon">Property</span></li>
					<li class="tsd-kind-method tsd-parent-kind-enum"><span class="tsd-kind-icon">Method</span></li>
				</ul>
				<ul class="tsd-legend">
					<li class="tsd-kind-interface"><span class="tsd-kind-icon">Interface</span></li>
					<li class="tsd-kind-interface tsd-has-type-parameter"><span class="tsd-kind-icon">Interface with type parameter</span></li>
					<li class="tsd-kind-constructor tsd-parent-kind-interface"><span class="tsd-kind-icon">Constructor</span></li>
					<li class="tsd-kind-property tsd-parent-kind-interface"><span class="tsd-kind-icon">Property</span></li>
					<li class="tsd-kind-method tsd-parent-kind-interface"><span class="tsd-kind-icon">Method</span></li>
					<li class="tsd-kind-index-signature tsd-parent-kind-interface"><span class="tsd-kind-icon">Index signature</span></li>
				</ul>
				<ul class="tsd-legend">
					<li class="tsd-kind-class"><span class="tsd-kind-icon">Class</span></li>
					<li class="tsd-kind-class tsd-has-type-parameter"><span class="tsd-kind-icon">Class with type parameter</span></li>
					<li class="tsd-kind-constructor tsd-parent-kind-class"><span class="tsd-kind-icon">Constructor</span></li>
					<li class="tsd-kind-property tsd-parent-kind-class"><span class="tsd-kind-icon">Property</span></li>
					<li class="tsd-kind-method tsd-parent-kind-class"><span class="tsd-kind-icon">Method</span></li>
					<li class="tsd-kind-accessor tsd-parent-kind-class"><span class="tsd-kind-icon">Accessor</span></li>
					<li class="tsd-kind-index-signature tsd-parent-kind-class"><span class="tsd-kind-icon">Index signature</span></li>
				</ul>
				<ul class="tsd-legend">
					<li class="tsd-kind-constructor tsd-parent-kind-class tsd-is-inherited"><span class="tsd-kind-icon">Inherited constructor</span></li>
					<li class="tsd-kind-property tsd-parent-kind-class tsd-is-inherited"><span class="tsd-kind-icon">Inherited property</span></li>
					<li class="tsd-kind-method tsd-parent-kind-class tsd-is-inherited"><span class="tsd-kind-icon">Inherited method</span></li>
					<li class="tsd-kind-accessor tsd-parent-kind-class tsd-is-inherited"><span class="tsd-kind-icon">Inherited accessor</span></li>
				</ul>
				<ul class="tsd-legend">
					<li class="tsd-kind-property tsd-parent-kind-class tsd-is-protected"><span class="tsd-kind-icon">Protected property</span></li>
					<li class="tsd-kind-method tsd-parent-kind-class tsd-is-protected"><span class="tsd-kind-icon">Protected method</span></li>
					<li class="tsd-kind-accessor tsd-parent-kind-class tsd-is-protected"><span class="tsd-kind-icon">Protected accessor</span></li>
				</ul>
				<ul class="tsd-legend">
					<li class="tsd-kind-property tsd-parent-kind-class tsd-is-private"><span class="tsd-kind-icon">Private property</span></li>
					<li class="tsd-kind-method tsd-parent-kind-class tsd-is-private"><span class="tsd-kind-icon">Private method</span></li>
					<li class="tsd-kind-accessor tsd-parent-kind-class tsd-is-private"><span class="tsd-kind-icon">Private accessor</span></li>
				</ul>
				<ul class="tsd-legend">
					<li class="tsd-kind-property tsd-parent-kind-class tsd-is-static"><span class="tsd-kind-icon">Static property</span></li>
					<li class="tsd-kind-call-signature tsd-parent-kind-class tsd-is-static"><span class="tsd-kind-icon">Static method</span></li>
				</ul>
			</div>
		</div>
	</footer>
</div>
</div>
<script type="text/javascript">
!function(a,b){"object"==typeof module&&"object"==typeof module.exports?module.exports=a.document?b(a,!0):function(a){if(!a.document)throw new Error("jQuery requires a window with a document");return b(a)}:b(a)}("undefined"!=typeof window?window:this,function(a,b){function s(a){var b=a.length,c=n.type(a);return"function"!==c&&!n.isWindow(a)&&(!(1!==a.nodeType||!b)||("array"===c||0===b||"number"==typeof b&&b>0&&b-1 in a))}function x(a,b,c){if(n.isFunction(b))return n.grep(a,function(a,d){return!!b.call(a,d,a)!==c});if(b.nodeType)return n.grep(a,function(a){return a===b!==c});if("string"==typeof b){if(w.test(b))return n.filter(b,a,c);b=n.filter(b,a)}return n.grep(a,function(a){return g.call(b,a)>=0!==c})}function D(a,b){for(;(a=a[b])&&1!==a.nodeType;);return a}function G(a){var b=F[a]={};return n.each(a.match(E)||[],function(a,c){b[c]=!0}),b}function I(){l.removeEventListener("DOMContentLoaded",I,!1),a.removeEventListener("load",I,!1),n.ready()}function K(){Object.defineProperty(this.cache={},0,{get:function(){return{}}}),this.expando=n.expando+Math.random()}function P(a,b,c){var d;if(void 0===c&&1===a.nodeType)if(d="data-"+b.replace(O,"-$1").toLowerCase(),"string"==typeof(c=a.getAttribute(d))){try{c="true"===c||"false"!==c&&("null"===c?null:+c+""===c?+c:N.test(c)?n.parseJSON(c):c)}catch(e){}M.set(a,b,c)}else c=void 0;return c}function Z(){return!0}function $(){return!1}function _(){try{return l.activeElement}catch(a){}}function jb(a,b){return n.nodeName(a,"table")&&n.nodeName(11!==b.nodeType?b:b.firstChild,"tr")?a.getElementsByTagName("tbody")[0]||a.appendChild(a.ownerDocument.createElement("tbody")):a}function kb(a){return a.type=(null!==a.getAttribute("type"))+"/"+a.type,a}function lb(a){var b=gb.exec(a.type);return b?a.type=b[1]:a.removeAttribute("type"),a}function mb(a,b){for(var c=0,d=a.length;d>c;c++)L.set(a[c],"globalEval",!b||L.get(b[c],"globalEval"))}function nb(a,b){var c,d,e,f,g,h,i,j;if(1===b.nodeType){if(L.hasData(a)&&(f=L.access(a),g=L.set(b,f),j=f.events)){delete g.handle,g.events={};for(e in j)for(c=0,d=j[e].length;d>c;c++)n.event.add(b,e,j[e][c])}M.hasData(a)&&(h=M.access(a),i=n.extend({},h),M.set(b,i))}}function ob(a,b){var c=a.getElementsByTagName?a.getElementsByTagName(b||"*"):a.querySelectorAll?a.querySelectorAll(b||"*"):[];return void 0===b||b&&n.nodeName(a,b)?n.merge([a],c):c}function pb(a,b){var c=b.nodeName.toLowerCase();"input"===c&&T.test(a.type)?b.checked=a.checked:("input"===c||"textarea"===c)&&(b.defaultValue=a.defaultValue)}function sb(b,c){var d,e=n(c.createElement(b)).appendTo(c.body),f=a.getDefaultComputedStyle&&(d=a.getDefaultComputedStyle(e[0]))?d.display:n.css(e[0],"display");return e.detach(),f}function tb(a){var b=l,c=rb[a];return c||(c=sb(a,b),"none"!==c&&c||(qb=(qb||n("<iframe frameborder='0' width='0' height='0'/>")).appendTo(b.documentElement),b=qb[0].contentDocument,b.write(),b.close(),c=sb(a,b),qb.detach()),rb[a]=c),c}function xb(a,b,c){var d,e,f,g,h=a.style;return c=c||wb(a),c&&(g=c.getPropertyValue(b)||c[b]),c&&(""!==g||n.contains(a.ownerDocument,a)||(g=n.style(a,b)),vb.test(g)&&ub.test(b)&&(d=h.width,e=h.minWidth,f=h.maxWidth,h.minWidth=h.maxWidth=h.width=g,g=c.width,h.width=d,h.minWidth=e,h.maxWidth=f)),void 0!==g?g+"":g}function yb(a,b){return{get:function(){return a()?void delete this.get:(this.get=b).apply(this,arguments)}}}function Fb(a,b){if(b in a)return b;for(var c=b[0].toUpperCase()+b.slice(1),d=b,e=Eb.length;e--;)if((b=Eb[e]+c)in a)return b;return d}function Gb(a,b,c){var d=Ab.exec(b);return d?Math.max(0,d[1]-(c||0))+(d[2]||"px"):b}function Hb(a,b,c,d,e){for(var f=c===(d?"border":"content")?4:"width"===b?1:0,g=0;4>f;f+=2)"margin"===c&&(g+=n.css(a,c+R[f],!0,e)),d?("content"===c&&(g-=n.css(a,"padding"+R[f],!0,e)),"margin"!==c&&(g-=n.css(a,"border"+R[f]+"Width",!0,e))):(g+=n.css(a,"padding"+R[f],!0,e),"padding"!==c&&(g+=n.css(a,"border"+R[f]+"Width",!0,e)));return g}function Ib(a,b,c){var d=!0,e="width"===b?a.offsetWidth:a.offsetHeight,f=wb(a),g="border-box"===n.css(a,"boxSizing",!1,f);if(0>=e||null==e){if(e=xb(a,b,f),(0>e||null==e)&&(e=a.style[b]),vb.test(e))return e;d=g&&(k.boxSizingReliable()||e===a.style[b]),e=parseFloat(e)||0}return e+Hb(a,b,c||(g?"border":"content"),d,f)+"px"}function Jb(a,b){for(var c,d,e,f=[],g=0,h=a.length;h>g;g++)d=a[g],d.style&&(f[g]=L.get(d,"olddisplay"),c=d.style.display,b?(f[g]||"none"!==c||(d.style.display=""),""===d.style.display&&S(d)&&(f[g]=L.access(d,"olddisplay",tb(d.nodeName)))):(e=S(d),"none"===c&&e||L.set(d,"olddisplay",e?c:n.css(d,"display"))));for(g=0;h>g;g++)d=a[g],d.style&&(b&&"none"!==d.style.display&&""!==d.style.display||(d.style.display=b?f[g]||"":"none"));return a}function Kb(a,b,c,d,e){return new Kb.prototype.init(a,b,c,d,e)}function Sb(){return setTimeout(function(){Lb=void 0}),Lb=n.now()}function Tb(a,b){var c,d=0,e={height:a};for(b=b?1:0;4>d;d+=2-b)c=R[d],e["margin"+c]=e["padding"+c]=a;return b&&(e.opacity=e.width=a),e}function Ub(a,b,c){for(var d,e=(Rb[b]||[]).concat(Rb["*"]),f=0,g=e.length;g>f;f++)if(d=e[f].call(c,b,a))return d}function Vb(a,b,c){var d,e,f,g,h,i,j,l=this,m={},o=a.style,p=a.nodeType&&S(a),q=L.get(a,"fxshow");c.queue||(h=n._queueHooks(a,"fx"),null==h.unqueued&&(h.unqueued=0,i=h.empty.fire,h.empty.fire=function(){h.unqueued||i()}),h.unqueued++,l.always(function(){l.always(function(){h.unqueued--,n.queue(a,"fx").length||h.empty.fire()})})),1===a.nodeType&&("height"in b||"width"in b)&&(c.overflow=[o.overflow,o.overflowX,o.overflowY],j=n.css(a,"display"),"inline"===("none"===j?L.get(a,"olddisplay")||tb(a.nodeName):j)&&"none"===n.css(a,"float")&&(o.display="inline-block")),c.overflow&&(o.overflow="hidden",l.always(function(){o.overflow=c.overflow[0],o.overflowX=c.overflow[1],o.overflowY=c.overflow[2]}));for(d in b)if(e=b[d],Nb.exec(e)){if(delete b[d],f=f||"toggle"===e,e===(p?"hide":"show")){if("show"!==e||!q||void 0===q[d])continue;p=!0}m[d]=q&&q[d]||n.style(a,d)}else j=void 0;if(n.isEmptyObject(m))"inline"===("none"===j?tb(a.nodeName):j)&&(o.display=j);else{q?"hidden"in q&&(p=q.hidden):q=L.access(a,"fxshow",{}),f&&(q.hidden=!p),p?n(a).show():l.done(function(){n(a).hide()}),l.done(function(){var b;L.remove(a,"fxshow");for(b in m)n.style(a,b,m[b])});for(d in m)g=Ub(p?q[d]:0,d,l),d in q||(q[d]=g.start,p&&(g.end=g.start,g.start="width"===d||"height"===d?1:0))}}function Wb(a,b){var c,d,e,f,g;for(c in a)if(d=n.camelCase(c),e=b[d],f=a[c],n.isArray(f)&&(e=f[1],f=a[c]=f[0]),c!==d&&(a[d]=f,delete a[c]),(g=n.cssHooks[d])&&"expand"in g){f=g.expand(f),delete a[d];for(c in f)c in a||(a[c]=f[c],b[c]=e)}else b[d]=e}function Xb(a,b,c){var d,e,f=0,g=Qb.length,h=n.Deferred().always(function(){delete i.elem}),i=function(){if(e)return!1;for(var b=Lb||Sb(),c=Math.max(0,j.startTime+j.duration-b),d=c/j.duration||0,f=1-d,g=0,i=j.tweens.length;i>g;g++)j.tweens[g].run(f);return h.notifyWith(a,[j,f,c]),1>f&&i?c:(h.resolveWith(a,[j]),!1)},j=h.promise({elem:a,props:n.extend({},b),opts:n.extend(!0,{specialEasing:{}},c),originalProperties:b,originalOptions:c,startTime:Lb||Sb(),duration:c.duration,tweens:[],createTween:function(b,c){var d=n.Tween(a,j.opts,b,c,j.opts.specialEasing[b]||j.opts.easing);return j.tweens.push(d),d},stop:function(b){var c=0,d=b?j.tweens.length:0;if(e)return this;for(e=!0;d>c;c++)j.tweens[c].run(1);return b?h.resolveWith(a,[j,b]):h.rejectWith(a,[j,b]),this}}),k=j.props;for(Wb(k,j.opts.specialEasing);g>f;f++)if(d=Qb[f].call(j,a,k,j.opts))return d;return n.map(k,Ub,j),n.isFunction(j.opts.start)&&j.opts.start.call(a,j),n.fx.timer(n.extend(i,{elem:a,anim:j,queue:j.opts.queue})),j.progress(j.opts.progress).done(j.opts.done,j.opts.complete).fail(j.opts.fail).always(j.opts.always)}function rc(a){return function(b,c){"string"!=typeof b&&(c=b,b="*");var d,e=0,f=b.toLowerCase().match(E)||[];if(n.isFunction(c))for(;d=f[e++];)"+"===d[0]?(d=d.slice(1)||"*",(a[d]=a[d]||[]).unshift(c)):(a[d]=a[d]||[]).push(c)}}function sc(a,b,c,d){function g(h){var i;return e[h]=!0,n.each(a[h]||[],function(a,h){var j=h(b,c,d);return"string"!=typeof j||f||e[j]?f?!(i=j):void 0:(b.dataTypes.unshift(j),g(j),!1)}),i}var e={},f=a===oc;return g(b.dataTypes[0])||!e["*"]&&g("*")}function tc(a,b){var c,d,e=n.ajaxSettings.flatOptions||{};for(c in b)void 0!==b[c]&&((e[c]?a:d||(d={}))[c]=b[c]);return d&&n.extend(!0,a,d),a}function uc(a,b,c){for(var d,e,f,g,h=a.contents,i=a.dataTypes;"*"===i[0];)i.shift(),void 0===d&&(d=a.mimeType||b.getResponseHeader("Content-Type"));if(d)for(e in h)if(h[e]&&h[e].test(d)){i.unshift(e);break}if(i[0]in c)f=i[0];else{for(e in c){if(!i[0]||a.converters[e+" "+i[0]]){f=e;break}g||(g=e)}f=f||g}return f?(f!==i[0]&&i.unshift(f),c[f]):void 0}function vc(a,b,c,d){var e,f,g,h,i,j={},k=a.dataTypes.slice();if(k[1])for(g in a.converters)j[g.toLowerCase()]=a.converters[g];for(f=k.shift();f;)if(a.responseFields[f]&&(c[a.responseFields[f]]=b),!i&&d&&a.dataFilter&&(b=a.dataFilter(b,a.dataType)),i=f,f=k.shift())if("*"===f)f=i;else if("*"!==i&&i!==f){if(!(g=j[i+" "+f]||j["* "+f]))for(e in j)if(h=e.split(" "),h[1]===f&&(g=j[i+" "+h[0]]||j["* "+h[0]])){!0===g?g=j[e]:!0!==j[e]&&(f=h[0],k.unshift(h[1]));break}if(!0!==g)if(g&&a.throws)b=g(b);else try{b=g(b)}catch(l){return{state:"parsererror",error:g?l:"No conversion from "+i+" to "+f}}}return{state:"success",data:b}}function Bc(a,b,c,d){var e;if(n.isArray(b))n.each(b,function(b,e){c||xc.test(a)?d(a,e):Bc(a+"["+("object"==typeof e?b:"")+"]",e,c,d)});else if(c||"object"!==n.type(b))d(a,b);else for(e in b)Bc(a+"["+e+"]",b[e],c,d)}function Kc(a){return n.isWindow(a)?a:9===a.nodeType&&a.defaultView}var c=[],d=c.slice,e=c.concat,f=c.push,g=c.indexOf,h={},i=h.toString,j=h.hasOwnProperty,k={},l=a.document,m="2.1.1",n=function(a,b){return new n.fn.init(a,b)},r=function(a,b){return b.toUpperCase()};n.fn=n.prototype={jquery:m,constructor:n,selector:"",length:0,toArray:function(){return d.call(this)},get:function(a){return null!=a?0>a?this[a+this.length]:this[a]:d.call(this)},pushStack:function(a){var b=n.merge(this.constructor(),a);return b.prevObject=this,b.context=this.context,b},each:function(a,b){return n.each(this,a,b)},map:function(a){return this.pushStack(n.map(this,function(b,c){return a.call(b,c,b)}))},slice:function(){return this.pushStack(d.apply(this,arguments))},first:function(){return this.eq(0)},last:function(){return this.eq(-1)},eq:function(a){var b=this.length,c=+a+(0>a?b:0);return this.pushStack(c>=0&&b>c?[this[c]]:[])},end:function(){return this.prevObject||this.constructor(null)},push:f,sort:c.sort,splice:c.splice},n.extend=n.fn.extend=function(){var a,b,c,d,e,f,g=arguments[0]||{},h=1,i=arguments.length,j=!1;for("boolean"==typeof g&&(j=g,g=arguments[h]||{},h++),"object"==typeof g||n.isFunction(g)||(g={}),h===i&&(g=this,h--);i>h;h++)if(null!=(a=arguments[h]))for(b in a)c=g[b],d=a[b],g!==d&&(j&&d&&(n.isPlainObject(d)||(e=n.isArray(d)))?(e?(e=!1,f=c&&n.isArray(c)?c:[]):f=c&&n.isPlainObject(c)?c:{},g[b]=n.extend(j,f,d)):void 0!==d&&(g[b]=d));return g},n.extend({expando:"jQuery"+(m+Math.random()).replace(/\D/g,""),isReady:!0,error:function(a){throw new Error(a)},noop:function(){},isFunction:function(a){return"function"===n.type(a)},isArray:Array.isArray,isWindow:function(a){return null!=a&&a===a.window},isNumeric:function(a){return!n.isArray(a)&&a-parseFloat(a)>=0},isPlainObject:function(a){return"object"===n.type(a)&&!a.nodeType&&!n.isWindow(a)&&!(a.constructor&&!j.call(a.constructor.prototype,"isPrototypeOf"))},isEmptyObject:function(a){var b;for(b in a)return!1;return!0},type:function(a){return null==a?a+"":"object"==typeof a||"function"==typeof a?h[i.call(a)]||"object":typeof a},globalEval:function(a){var b,c=eval;(a=n.trim(a))&&(1===a.indexOf("use strict")?(b=l.createElement("script"),b.text=a,l.head.appendChild(b).parentNode.removeChild(b)):c(a))},camelCase:function(a){return a.replace(/^-ms-/,"ms-").replace(/-([\da-z])/gi,r)},nodeName:function(a,b){return a.nodeName&&a.nodeName.toLowerCase()===b.toLowerCase()},each:function(a,b,c){var e=0,f=a.length,g=s(a);if(c){if(g)for(;f>e&&!1!==b.apply(a[e],c);e++);else for(e in a)if(!1===b.apply(a[e],c))break}else if(g)for(;f>e&&!1!==b.call(a[e],e,a[e]);e++);else for(e in a)if(!1===b.call(a[e],e,a[e]))break;return a},trim:function(a){return null==a?"":(a+"").replace(/^[\s\uFEFF\xA0]+|[\s\uFEFF\xA0]+$/g,"")},makeArray:function(a,b){var c=b||[];return null!=a&&(s(Object(a))?n.merge(c,"string"==typeof a?[a]:a):f.call(c,a)),c},inArray:function(a,b,c){return null==b?-1:g.call(b,a,c)},merge:function(a,b){for(var c=+b.length,d=0,e=a.length;c>d;d++)a[e++]=b[d];return a.length=e,a},grep:function(a,b,c){for(var e=[],f=0,g=a.length,h=!c;g>f;f++)!b(a[f],f)!==h&&e.push(a[f]);return e},map:function(a,b,c){var d,f=0,g=a.length,h=s(a),i=[];if(h)for(;g>f;f++)null!=(d=b(a[f],f,c))&&i.push(d);else for(f in a)null!=(d=b(a[f],f,c))&&i.push(d);return e.apply([],i)},guid:1,proxy:function(a,b){var c,e,f;return"string"==typeof b&&(c=a[b],b=a,a=c),n.isFunction(a)?(e=d.call(arguments,2),f=function(){return a.apply(b||this,e.concat(d.call(arguments)))},f.guid=a.guid=a.guid||n.guid++,f):void 0},now:Date.now,support:k}),n.each("Boolean Number String Function Array Date RegExp Object Error".split(" "),function(a,b){h["[object "+b+"]"]=b.toLowerCase()});var t=function(a){function fb(a,b,d,e){var f,h,j,k,l,o,r,s,w,x;if((b?b.ownerDocument||b:v)!==n&&m(b),b=b||n,d=d||[],!a||"string"!=typeof a)return d;if(1!==(k=b.nodeType)&&9!==k)return[];if(p&&!e){if(f=_.exec(a))if(j=f[1]){if(9===k){if(!(h=b.getElementById(j))||!h.parentNode)return d;if(h.id===j)return d.push(h),d}else if(b.ownerDocument&&(h=b.ownerDocument.getElementById(j))&&t(b,h)&&h.id===j)return d.push(h),d}else{if(f[2])return I.apply(d,b.getElementsByTagName(a)),d;if((j=f[3])&&c.getElementsByClassName&&b.getElementsByClassName)return I.apply(d,b.getElementsByClassName(j)),d}if(c.qsa&&(!q||!q.test(a))){if(s=r=u,w=b,x=9===k&&a,1===k&&"object"!==b.nodeName.toLowerCase()){for(o=g(a),(r=b.getAttribute("id"))?s=r.replace(bb,"\\$&"):b.setAttribute("id",s),s="[id='"+s+"'] ",l=o.length;l--;)o[l]=s+qb(o[l]);w=ab.test(a)&&ob(b.parentNode)||b,x=o.join(",")}if(x)try{return I.apply(d,w.querySelectorAll(x)),d}catch(y){}finally{r||b.removeAttribute("id")}}}return i(a.replace(R,"$1"),b,d,e)}function gb(){function b(c,e){return a.push(c+" ")>d.cacheLength&&delete b[a.shift()],b[c+" "]=e}var a=[];return b}function hb(a){return a[u]=!0,a}function ib(a){var b=n.createElement("div");try{return!!a(b)}catch(c){return!1}finally{b.parentNode&&b.parentNode.removeChild(b),b=null}}function jb(a,b){for(var c=a.split("|"),e=a.length;e--;)d.attrHandle[c[e]]=b}function kb(a,b){var c=b&&a,d=c&&1===a.nodeType&&1===b.nodeType&&(~b.sourceIndex||D)-(~a.sourceIndex||D);if(d)return d;if(c)for(;c=c.nextSibling;)if(c===b)return-1;return a?1:-1}function nb(a){return hb(function(b){return b=+b,hb(function(c,d){for(var e,f=a([],c.length,b),g=f.length;g--;)c[e=f[g]]&&(c[e]=!(d[e]=c[e]))})})}function ob(a){return a&&typeof a.getElementsByTagName!==C&&a}function pb(){}function qb(a){for(var b=0,c=a.length,d="";c>b;b++)d+=a[b].value;return d}function rb(a,b,c){var d=b.dir,e=c&&"parentNode"===d,f=x++;return b.first?function(b,c,f){for(;b=b[d];)if(1===b.nodeType||e)return a(b,c,f)}:function(b,c,g){var h,i,j=[w,f];if(g){for(;b=b[d];)if((1===b.nodeType||e)&&a(b,c,g))return!0}else for(;b=b[d];)if(1===b.nodeType||e){if(i=b[u]||(b[u]={}),(h=i[d])&&h[0]===w&&h[1]===f)return j[2]=h[2];if(i[d]=j,j[2]=a(b,c,g))return!0}}}function sb(a){return a.length>1?function(b,c,d){for(var e=a.length;e--;)if(!a[e](b,c,d))return!1;return!0}:a[0]}function tb(a,b,c){for(var d=0,e=b.length;e>d;d++)fb(a,b[d],c);return c}function ub(a,b,c,d,e){for(var f,g=[],h=0,i=a.length,j=null!=b;i>h;h++)(f=a[h])&&(!c||c(f,d,e))&&(g.push(f),j&&b.push(h));return g}function vb(a,b,c,d,e,f){return d&&!d[u]&&(d=vb(d)),e&&!e[u]&&(e=vb(e,f)),hb(function(f,g,h,i){var j,k,l,m=[],n=[],o=g.length,p=f||tb(b||"*",h.nodeType?[h]:h,[]),q=!a||!f&&b?p:ub(p,m,a,h,i),r=c?e||(f?a:o||d)?[]:g:q;if(c&&c(q,r,h,i),d)for(j=ub(r,n),d(j,[],h,i),k=j.length;k--;)(l=j[k])&&(r[n[k]]=!(q[n[k]]=l));if(f){if(e||a){if(e){for(j=[],k=r.length;k--;)(l=r[k])&&j.push(q[k]=l);e(null,r=[],j,i)}for(k=r.length;k--;)(l=r[k])&&(j=e?K.call(f,l):m[k])>-1&&(f[j]=!(g[j]=l))}}else r=ub(r===g?r.splice(o,r.length):r),e?e(null,g,r,i):I.apply(g,r)})}function wb(a){for(var b,c,e,f=a.length,g=d.relative[a[0].type],h=g||d.relative[" "],i=g?1:0,k=rb(function(a){return a===b},h,!0),l=rb(function(a){return K.call(b,a)>-1},h,!0),m=[function(a,c,d){return!g&&(d||c!==j)||((b=c).nodeType?k(a,c,d):l(a,c,d))}];f>i;i++)if(c=d.relative[a[i].type])m=[rb(sb(m),c)];else{if(c=d.filter[a[i].type].apply(null,a[i].matches),c[u]){for(e=++i;f>e&&!d.relative[a[e].type];e++);return vb(i>1&&sb(m),i>1&&qb(a.slice(0,i-1).concat({value:" "===a[i-2].type?"*":""})).replace(R,"$1"),c,e>i&&wb(a.slice(i,e)),f>e&&wb(a=a.slice(e)),f>e&&qb(a))}m.push(c)}return sb(m)}function xb(a,b){var c=b.length>0,e=a.length>0,f=function(f,g,h,i,k){var l,m,o,p=0,q="0",r=f&&[],s=[],t=j,u=f||e&&d.find.TAG("*",k),v=w+=null==t?1:Math.random()||.1,x=u.length;for(k&&(j=g!==n&&g);q!==x&&null!=(l=u[q]);q++){if(e&&l){for(m=0;o=a[m++];)if(o(l,g,h)){i.push(l);break}k&&(w=v)}c&&((l=!o&&l)&&p--,f&&r.push(l))}if(p+=q,c&&q!==p){for(m=0;o=b[m++];)o(r,s,g,h);if(f){if(p>0)for(;q--;)r[q]||s[q]||(s[q]=G.call(i));s=ub(s)}I.apply(i,s),k&&!f&&s.length>0&&p+b.length>1&&fb.uniqueSort(i)}return k&&(w=v,j=t),r};return c?hb(f):f}var b,c,d,e,f,g,h,i,j,k,l,m,n,o,p,q,r,s,t,u="sizzle"+-new Date,v=a.document,w=0,x=0,y=gb(),z=gb(),A=gb(),B=function(a,b){return a===b&&(l=!0),0},C="undefined",D=1<<31,E={}.hasOwnProperty,F=[],G=F.pop,H=F.push,I=F.push,J=F.slice,K=F.indexOf||function(a){for(var b=0,c=this.length;c>b;b++)if(this[b]===a)return b;return-1},L="checked|selected|async|autofocus|autoplay|controls|defer|disabled|hidden|ismap|loop|multiple|open|readonly|required|scoped",M="[\\x20\\t\\r\\n\\f]",N="(?:\\\\.|[\\w-]|[^\\x00-\\xa0])+",O=N.replace("w","w#"),P="\\["+M+"*("+N+")(?:"+M+"*([*^$|!~]?=)"+M+"*(?:'((?:\\\\.|[^\\\\'])*)'|\"((?:\\\\.|[^\\\\\"])*)\"|("+O+"))|)"+M+"*\\]",Q=":("+N+")(?:\\((('((?:\\\\.|[^\\\\'])*)'|\"((?:\\\\.|[^\\\\\"])*)\")|((?:\\\\.|[^\\\\()[\\]]|"+P+")*)|.*)\\)|)",R=new RegExp("^"+M+"+|((?:^|[^\\\\])(?:\\\\.)*)"+M+"+$","g"),S=new RegExp("^"+M+"*,"+M+"*"),T=new RegExp("^"+M+"*([>+~]|"+M+")"+M+"*"),U=new RegExp("="+M+"*([^\\]'\"]*?)"+M+"*\\]","g"),V=new RegExp(Q),W=new RegExp("^"+O+"$"),X={ID:new RegExp("^#("+N+")"),CLASS:new RegExp("^\\.("+N+")"),TAG:new RegExp("^("+N.replace("w","w*")+")"),ATTR:new RegExp("^"+P),PSEUDO:new RegExp("^"+Q),CHILD:new RegExp("^:(only|first|last|nth|nth-last)-(child|of-type)(?:\\("+M+"*(even|odd|(([+-]|)(\\d*)n|)"+M+"*(?:([+-]|)"+M+"*(\\d+)|))"+M+"*\\)|)","i"),bool:new RegExp("^(?:"+L+")$","i"),needsContext:new RegExp("^"+M+"*[>+~]|:(even|odd|eq|gt|lt|nth|first|last)(?:\\("+M+"*((?:-\\d)?\\d*)"+M+"*\\)|)(?=[^-]|$)","i")},Y=/^(?:input|select|textarea|button)$/i,Z=/^h\d$/i,$=/^[^{]+\{\s*\[native \w/,_=/^(?:#([\w-]+)|(\w+)|\.([\w-]+))$/,ab=/[+~]/,bb=/'|\\/g,cb=new RegExp("\\\\([\\da-f]{1,6}"+M+"?|("+M+")|.)","ig"),db=function(a,b,c){var d="0x"+b-65536;return d!==d||c?b:0>d?String.fromCharCode(d+65536):String.fromCharCode(d>>10|55296,1023&d|56320)};try{I.apply(F=J.call(v.childNodes),v.childNodes),F[v.childNodes.length].nodeType}catch(eb){I={apply:F.length?function(a,b){H.apply(a,J.call(b))}:function(a,b){for(var c=a.length,d=0;a[c++]=b[d++];);a.length=c-1}}}c=fb.support={},f=fb.isXML=function(a){var b=a&&(a.ownerDocument||a).documentElement;return!!b&&"HTML"!==b.nodeName},m=fb.setDocument=function(a){var b,e=a?a.ownerDocument||a:v,g=e.defaultView;return e!==n&&9===e.nodeType&&e.documentElement?(n=e,o=e.documentElement,p=!f(e),g&&g!==g.top&&(g.addEventListener?g.addEventListener("unload",function(){m()},!1):g.attachEvent&&g.attachEvent("onunload",function(){m()})),c.attributes=ib(function(a){return a.className="i",!a.getAttribute("className")}),c.getElementsByTagName=ib(function(a){return a.appendChild(e.createComment("")),!a.getElementsByTagName("*").length}),c.getElementsByClassName=$.test(e.getElementsByClassName)&&ib(function(a){return a.innerHTML="<div class='a'></div><div class='a i'></div>",a.firstChild.className="i",2===a.getElementsByClassName("i").length}),c.getById=ib(function(a){return o.appendChild(a).id=u,!e.getElementsByName||!e.getElementsByName(u).length}),c.getById?(d.find.ID=function(a,b){if(typeof b.getElementById!==C&&p){var c=b.getElementById(a);return c&&c.parentNode?[c]:[]}},d.filter.ID=function(a){var b=a.replace(cb,db);return function(a){return a.getAttribute("id")===b}}):(delete d.find.ID,d.filter.ID=function(a){var b=a.replace(cb,db);return function(a){var c=typeof a.getAttributeNode!==C&&a.getAttributeNode("id");return c&&c.value===b}}),d.find.TAG=c.getElementsByTagName?function(a,b){return typeof b.getElementsByTagName!==C?b.getElementsByTagName(a):void 0}:function(a,b){var c,d=[],e=0,f=b.getElementsByTagName(a);if("*"===a){for(;c=f[e++];)1===c.nodeType&&d.push(c);return d}return f},d.find.CLASS=c.getElementsByClassName&&function(a,b){return typeof b.getElementsByClassName!==C&&p?b.getElementsByClassName(a):void 0},r=[],q=[],(c.qsa=$.test(e.querySelectorAll))&&(ib(function(a){a.innerHTML="<select msallowclip=''><option selected=''></option></select>",a.querySelectorAll("[msallowclip^='']").length&&q.push("[*^$]="+M+"*(?:''|\"\")"),a.querySelectorAll("[selected]").length||q.push("\\["+M+"*(?:value|"+L+")"),a.querySelectorAll(":checked").length||q.push(":checked")}),ib(function(a){var b=e.createElement("input");b.setAttribute("type","hidden"),a.appendChild(b).setAttribute("name","D"),a.querySelectorAll("[name=d]").length&&q.push("name"+M+"*[*^$|!~]?="),a.querySelectorAll(":enabled").length||q.push(":enabled",":disabled"),a.querySelectorAll("*,:x"),q.push(",.*:")})),(c.matchesSelector=$.test(s=o.matches||o.webkitMatchesSelector||o.mozMatchesSelector||o.oMatchesSelector||o.msMatchesSelector))&&ib(function(a){c.disconnectedMatch=s.call(a,"div"),s.call(a,"[s!='']:x"),r.push("!=",Q)}),q=q.length&&new RegExp(q.join("|")),r=r.length&&new RegExp(r.join("|")),b=$.test(o.compareDocumentPosition),t=b||$.test(o.contains)?function(a,b){var c=9===a.nodeType?a.documentElement:a,d=b&&b.parentNode;return a===d||!(!d||1!==d.nodeType||!(c.contains?c.contains(d):a.compareDocumentPosition&&16&a.compareDocumentPosition(d)))}:function(a,b){if(b)for(;b=b.parentNode;)if(b===a)return!0;return!1},B=b?function(a,b){if(a===b)return l=!0,0;var d=!a.compareDocumentPosition-!b.compareDocumentPosition;return d||(d=(a.ownerDocument||a)===(b.ownerDocument||b)?a.compareDocumentPosition(b):1,1&d||!c.sortDetached&&b.compareDocumentPosition(a)===d?a===e||a.ownerDocument===v&&t(v,a)?-1:b===e||b.ownerDocument===v&&t(v,b)?1:k?K.call(k,a)-K.call(k,b):0:4&d?-1:1)}:function(a,b){if(a===b)return l=!0,0;var c,d=0,f=a.parentNode,g=b.parentNode,h=[a],i=[b];if(!f||!g)return a===e?-1:b===e?1:f?-1:g?1:k?K.call(k,a)-K.call(k,b):0;if(f===g)return kb(a,b);for(c=a;c=c.parentNode;)h.unshift(c);for(c=b;c=c.parentNode;)i.unshift(c);for(;h[d]===i[d];)d++;return d?kb(h[d],i[d]):h[d]===v?-1:i[d]===v?1:0},e):n},fb.matches=function(a,b){return fb(a,null,null,b)},fb.matchesSelector=function(a,b){if((a.ownerDocument||a)!==n&&m(a),b=b.replace(U,"='$1']"),!(!c.matchesSelector||!p||r&&r.test(b)||q&&q.test(b)))try{var d=s.call(a,b);if(d||c.disconnectedMatch||a.document&&11!==a.document.nodeType)return d}catch(e){}return fb(b,n,null,[a]).length>0},fb.contains=function(a,b){return(a.ownerDocument||a)!==n&&m(a),t(a,b)},fb.attr=function(a,b){(a.ownerDocument||a)!==n&&m(a);var e=d.attrHandle[b.toLowerCase()],f=e&&E.call(d.attrHandle,b.toLowerCase())?e(a,b,!p):void 0;return void 0!==f?f:c.attributes||!p?a.getAttribute(b):(f=a.getAttributeNode(b))&&f.specified?f.value:null},fb.error=function(a){throw new Error("Syntax error, unrecognized expression: "+a)},fb.uniqueSort=function(a){var b,d=[],e=0,f=0;if(l=!c.detectDuplicates,k=!c.sortStable&&a.slice(0),a.sort(B),l){for(;b=a[f++];)b===a[f]&&(e=d.push(f));for(;e--;)a.splice(d[e],1)}return k=null,a},e=fb.getText=function(a){var b,c="",d=0,f=a.nodeType;if(f){if(1===f||9===f||11===f){if("string"==typeof a.textContent)return a.textContent;for(a=a.firstChild;a;a=a.nextSibling)c+=e(a)}else if(3===f||4===f)return a.nodeValue}else for(;b=a[d++];)c+=e(b);return c},d=fb.selectors={cacheLength:50,createPseudo:hb,match:X,attrHandle:{},find:{},relative:{">":{dir:"parentNode",first:!0}," ":{dir:"parentNode"},"+":{dir:"previousSibling",first:!0},"~":{dir:"previousSibling"}},preFilter:{ATTR:function(a){return a[1]=a[1].replace(cb,db),a[3]=(a[3]||a[4]||a[5]||"").replace(cb,db),"~="===a[2]&&(a[3]=" "+a[3]+" "),a.slice(0,4)},CHILD:function(a){return a[1]=a[1].toLowerCase(),"nth"===a[1].slice(0,3)?(a[3]||fb.error(a[0]),a[4]=+(a[4]?a[5]+(a[6]||1):2*("even"===a[3]||"odd"===a[3])),a[5]=+(a[7]+a[8]||"odd"===a[3])):a[3]&&fb.error(a[0]),a},PSEUDO:function(a){var b,c=!a[6]&&a[2];return X.CHILD.test(a[0])?null:(a[3]?a[2]=a[4]||a[5]||"":c&&V.test(c)&&(b=g(c,!0))&&(b=c.indexOf(")",c.length-b)-c.length)&&(a[0]=a[0].slice(0,b),a[2]=c.slice(0,b)),a.slice(0,3))}},filter:{TAG:function(a){var b=a.replace(cb,db).toLowerCase();return"*"===a?function(){return!0}:function(a){return a.nodeName&&a.nodeName.toLowerCase()===b}},CLASS:function(a){var b=y[a+" "];return b||(b=new RegExp("(^|"+M+")"+a+"("+M+"|$)"))&&y(a,function(a){return b.test("string"==typeof a.className&&a.className||typeof a.getAttribute!==C&&a.getAttribute("class")||"")})},ATTR:function(a,b,c){return function(d){var e=fb.attr(d,a);return null==e?"!="===b:!b||(e+="","="===b?e===c:"!="===b?e!==c:"^="===b?c&&0===e.indexOf(c):"*="===b?c&&e.indexOf(c)>-1:"$="===b?c&&e.slice(-c.length)===c:"~="===b?(" "+e+" ").indexOf(c)>-1:"|="===b&&(e===c||e.slice(0,c.length+1)===c+"-"))}},CHILD:function(a,b,c,d,e){var f="nth"!==a.slice(0,3),g="last"!==a.slice(-4),h="of-type"===b;return 1===d&&0===e?function(a){return!!a.parentNode}:function(b,c,i){var j,k,l,m,n,o,p=f!==g?"nextSibling":"previousSibling",q=b.parentNode,r=h&&b.nodeName.toLowerCase(),s=!i&&!h;if(q){if(f){for(;p;){for(l=b;l=l[p];)if(h?l.nodeName.toLowerCase()===r:1===l.nodeType)return!1;o=p="only"===a&&!o&&"nextSibling"}return!0}if(o=[g?q.firstChild:q.lastChild],g&&s){for(k=q[u]||(q[u]={}),j=k[a]||[],n=j[0]===w&&j[1],m=j[0]===w&&j[2],l=n&&q.childNodes[n];l=++n&&l&&l[p]||(m=n=0)||o.pop();)if(1===l.nodeType&&++m&&l===b){k[a]=[w,n,m];break}}else if(s&&(j=(b[u]||(b[u]={}))[a])&&j[0]===w)m=j[1];else for(;(l=++n&&l&&l[p]||(m=n=0)||o.pop())&&((h?l.nodeName.toLowerCase()!==r:1!==l.nodeType)||!++m||(s&&((l[u]||(l[u]={}))[a]=[w,m]),l!==b)););return(m-=e)===d||m%d==0&&m/d>=0}}},PSEUDO:function(a,b){var c,e=d.pseudos[a]||d.setFilters[a.toLowerCase()]||fb.error("unsupported pseudo: "+a);return e[u]?e(b):e.length>1?(c=[a,a,"",b],d.setFilters.hasOwnProperty(a.toLowerCase())?hb(function(a,c){for(var d,f=e(a,b),g=f.length;g--;)d=K.call(a,f[g]),a[d]=!(c[d]=f[g])}):function(a){return e(a,0,c)}):e}},pseudos:{not:hb(function(a){var b=[],c=[],d=h(a.replace(R,"$1"));return d[u]?hb(function(a,b,c,e){for(var f,g=d(a,null,e,[]),h=a.length;h--;)(f=g[h])&&(a[h]=!(b[h]=f))}):function(a,e,f){return b[0]=a,d(b,null,f,c),!c.pop()}}),has:hb(function(a){return function(b){return fb(a,b).length>0}}),contains:hb(function(a){return function(b){return(b.textContent||b.innerText||e(b)).indexOf(a)>-1}}),lang:hb(function(a){return W.test(a||"")||fb.error("unsupported lang: "+a),a=a.replace(cb,db).toLowerCase(),function(b){var c;do{if(c=p?b.lang:b.getAttribute("xml:lang")||b.getAttribute("lang"))return(c=c.toLowerCase())===a||0===c.indexOf(a+"-")}while((b=b.parentNode)&&1===b.nodeType);return!1}}),target:function(b){var c=a.location&&a.location.hash;return c&&c.slice(1)===b.id},root:function(a){return a===o},focus:function(a){return a===n.activeElement&&(!n.hasFocus||n.hasFocus())&&!!(a.type||a.href||~a.tabIndex)},enabled:function(a){return!1===a.disabled},disabled:function(a){return!0===a.disabled},checked:function(a){var b=a.nodeName.toLowerCase();return"input"===b&&!!a.checked||"option"===b&&!!a.selected},selected:function(a){return a.parentNode&&a.parentNode.selectedIndex,!0===a.selected},empty:function(a){for(a=a.firstChild;a;a=a.nextSibling)if(a.nodeType<6)return!1;return!0},parent:function(a){return!d.pseudos.empty(a)},header:function(a){return Z.test(a.nodeName)},input:function(a){return Y.test(a.nodeName)},button:function(a){var b=a.nodeName.toLowerCase();return"input"===b&&"button"===a.type||"button"===b},text:function(a){var b;return"input"===a.nodeName.toLowerCase()&&"text"===a.type&&(null==(b=a.getAttribute("type"))||"text"===b.toLowerCase())},first:nb(function(){return[0]}),last:nb(function(a,b){return[b-1]}),eq:nb(function(a,b,c){return[0>c?c+b:c]}),even:nb(function(a,b){for(var c=0;b>c;c+=2)a.push(c);return a}),odd:nb(function(a,b){for(var c=1;b>c;c+=2)a.push(c);return a}),lt:nb(function(a,b,c){for(var d=0>c?c+b:c;--d>=0;)a.push(d);return a}),gt:nb(function(a,b,c){for(var d=0>c?c+b:c;++d<b;)a.push(d);return a})}},d.pseudos.nth=d.pseudos.eq;for(b in{radio:!0,checkbox:!0,file:!0,password:!0,image:!0})d.pseudos[b]=function(a){return function(b){return"input"===b.nodeName.toLowerCase()&&b.type===a}}(b);for(b in{submit:!0,reset:!0})d.pseudos[b]=function(a){return function(b){var c=b.nodeName.toLowerCase();return("input"===c||"button"===c)&&b.type===a}}(b);return pb.prototype=d.filters=d.pseudos,d.setFilters=new pb,g=fb.tokenize=function(a,b){var c,e,f,g,h,i,j,k=z[a+" "];if(k)return b?0:k.slice(0);for(h=a,i=[],j=d.preFilter;h;){(!c||(e=S.exec(h)))&&(e&&(h=h.slice(e[0].length)||h),i.push(f=[])),c=!1,(e=T.exec(h))&&(c=e.shift(),f.push({value:c,type:e[0].replace(R," ")}),h=h.slice(c.length));for(g in d.filter)!(e=X[g].exec(h))||j[g]&&!(e=j[g](e))||(c=e.shift(),f.push({value:c,type:g,matches:e}),h=h.slice(c.length));if(!c)break}return b?h.length:h?fb.error(a):z(a,i).slice(0)},h=fb.compile=function(a,b){var c,d=[],e=[],f=A[a+" "];if(!f){for(b||(b=g(a)),c=b.length;c--;)f=wb(b[c]),f[u]?d.push(f):e.push(f);f=A(a,xb(e,d)),f.selector=a}return f},i=fb.select=function(a,b,e,f){var i,j,k,l,m,n="function"==typeof a&&a,o=!f&&g(a=n.selector||a);if(e=e||[],1===o.length){if(j=o[0]=o[0].slice(0),j.length>2&&"ID"===(k=j[0]).type&&c.getById&&9===b.nodeType&&p&&d.relative[j[1].type]){if(!(b=(d.find.ID(k.matches[0].replace(cb,db),b)||[])[0]))return e;n&&(b=b.parentNode),a=a.slice(j.shift().value.length)}for(i=X.needsContext.test(a)?0:j.length;i--&&(k=j[i],!d.relative[l=k.type]);)if((m=d.find[l])&&(f=m(k.matches[0].replace(cb,db),ab.test(j[0].type)&&ob(b.parentNode)||b))){if(j.splice(i,1),!(a=f.length&&qb(j)))return I.apply(e,f),e;break}}return(n||h(a,o))(f,b,!p,e,ab.test(a)&&ob(b.parentNode)||b),e},c.sortStable=u.split("").sort(B).join("")===u,c.detectDuplicates=!!l,m(),c.sortDetached=ib(function(a){return 1&a.compareDocumentPosition(n.createElement("div"))}),ib(function(a){return a.innerHTML="<a href='#'></a>","#"===a.firstChild.getAttribute("href")})||jb("type|href|height|width",function(a,b,c){return c?void 0:a.getAttribute(b,"type"===b.toLowerCase()?1:2)}),c.attributes&&ib(function(a){return a.innerHTML="<input/>",a.firstChild.setAttribute("value",""),""===a.firstChild.getAttribute("value")})||jb("value",function(a,b,c){return c||"input"!==a.nodeName.toLowerCase()?void 0:a.defaultValue}),ib(function(a){return null==a.getAttribute("disabled")})||jb(L,function(a,b,c){var d;return c?void 0:!0===a[b]?b.toLowerCase():(d=a.getAttributeNode(b))&&d.specified?d.value:null}),fb}(a);n.find=t,n.expr=t.selectors,n.expr[":"]=n.expr.pseudos,n.unique=t.uniqueSort,n.text=t.getText,n.isXMLDoc=t.isXML,n.contains=t.contains;var u=n.expr.match.needsContext,v=/^<(\w+)\s*\/?>(?:<\/\1>|)$/,w=/^.[^:#\[\.,]*$/;n.filter=function(a,b,c){var d=b[0];return c&&(a=":not("+a+")"),1===b.length&&1===d.nodeType?n.find.matchesSelector(d,a)?[d]:[]:n.find.matches(a,n.grep(b,function(a){return 1===a.nodeType}))},n.fn.extend({find:function(a){var b,c=this.length,d=[],e=this;if("string"!=typeof a)return this.pushStack(n(a).filter(function(){for(b=0;c>b;b++)if(n.contains(e[b],this))return!0
}));for(b=0;c>b;b++)n.find(a,e[b],d);return d=this.pushStack(c>1?n.unique(d):d),d.selector=this.selector?this.selector+" "+a:a,d},filter:function(a){return this.pushStack(x(this,a||[],!1))},not:function(a){return this.pushStack(x(this,a||[],!0))},is:function(a){return!!x(this,"string"==typeof a&&u.test(a)?n(a):a||[],!1).length}});var y,z=/^(?:\s*(<[\w\W]+>)[^>]*|#([\w-]*))$/;(n.fn.init=function(a,b){var c,d;if(!a)return this;if("string"==typeof a){if(!(c="<"===a[0]&&">"===a[a.length-1]&&a.length>=3?[null,a,null]:z.exec(a))||!c[1]&&b)return!b||b.jquery?(b||y).find(a):this.constructor(b).find(a);if(c[1]){if(b=b instanceof n?b[0]:b,n.merge(this,n.parseHTML(c[1],b&&b.nodeType?b.ownerDocument||b:l,!0)),v.test(c[1])&&n.isPlainObject(b))for(c in b)n.isFunction(this[c])?this[c](b[c]):this.attr(c,b[c]);return this}return d=l.getElementById(c[2]),d&&d.parentNode&&(this.length=1,this[0]=d),this.context=l,this.selector=a,this}return a.nodeType?(this.context=this[0]=a,this.length=1,this):n.isFunction(a)?void 0!==y.ready?y.ready(a):a(n):(void 0!==a.selector&&(this.selector=a.selector,this.context=a.context),n.makeArray(a,this))}).prototype=n.fn,y=n(l);var B=/^(?:parents|prev(?:Until|All))/,C={children:!0,contents:!0,next:!0,prev:!0};n.extend({dir:function(a,b,c){for(var d=[],e=void 0!==c;(a=a[b])&&9!==a.nodeType;)if(1===a.nodeType){if(e&&n(a).is(c))break;d.push(a)}return d},sibling:function(a,b){for(var c=[];a;a=a.nextSibling)1===a.nodeType&&a!==b&&c.push(a);return c}}),n.fn.extend({has:function(a){var b=n(a,this),c=b.length;return this.filter(function(){for(var a=0;c>a;a++)if(n.contains(this,b[a]))return!0})},closest:function(a,b){for(var c,d=0,e=this.length,f=[],g=u.test(a)||"string"!=typeof a?n(a,b||this.context):0;e>d;d++)for(c=this[d];c&&c!==b;c=c.parentNode)if(c.nodeType<11&&(g?g.index(c)>-1:1===c.nodeType&&n.find.matchesSelector(c,a))){f.push(c);break}return this.pushStack(f.length>1?n.unique(f):f)},index:function(a){return a?"string"==typeof a?g.call(n(a),this[0]):g.call(this,a.jquery?a[0]:a):this[0]&&this[0].parentNode?this.first().prevAll().length:-1},add:function(a,b){return this.pushStack(n.unique(n.merge(this.get(),n(a,b))))},addBack:function(a){return this.add(null==a?this.prevObject:this.prevObject.filter(a))}}),n.each({parent:function(a){var b=a.parentNode;return b&&11!==b.nodeType?b:null},parents:function(a){return n.dir(a,"parentNode")},parentsUntil:function(a,b,c){return n.dir(a,"parentNode",c)},next:function(a){return D(a,"nextSibling")},prev:function(a){return D(a,"previousSibling")},nextAll:function(a){return n.dir(a,"nextSibling")},prevAll:function(a){return n.dir(a,"previousSibling")},nextUntil:function(a,b,c){return n.dir(a,"nextSibling",c)},prevUntil:function(a,b,c){return n.dir(a,"previousSibling",c)},siblings:function(a){return n.sibling((a.parentNode||{}).firstChild,a)},children:function(a){return n.sibling(a.firstChild)},contents:function(a){return a.contentDocument||n.merge([],a.childNodes)}},function(a,b){n.fn[a]=function(c,d){var e=n.map(this,b,c);return"Until"!==a.slice(-5)&&(d=c),d&&"string"==typeof d&&(e=n.filter(d,e)),this.length>1&&(C[a]||n.unique(e),B.test(a)&&e.reverse()),this.pushStack(e)}});var E=/\S+/g,F={};n.Callbacks=function(a){a="string"==typeof a?F[a]||G(a):n.extend({},a);var b,c,d,e,f,g,h=[],i=!a.once&&[],j=function(l){for(b=a.memory&&l,c=!0,g=e||0,e=0,f=h.length,d=!0;h&&f>g;g++)if(!1===h[g].apply(l[0],l[1])&&a.stopOnFalse){b=!1;break}d=!1,h&&(i?i.length&&j(i.shift()):b?h=[]:k.disable())},k={add:function(){if(h){var c=h.length;!function g(b){n.each(b,function(b,c){var d=n.type(c);"function"===d?a.unique&&k.has(c)||h.push(c):c&&c.length&&"string"!==d&&g(c)})}(arguments),d?f=h.length:b&&(e=c,j(b))}return this},remove:function(){return h&&n.each(arguments,function(a,b){for(var c;(c=n.inArray(b,h,c))>-1;)h.splice(c,1),d&&(f>=c&&f--,g>=c&&g--)}),this},has:function(a){return a?n.inArray(a,h)>-1:!(!h||!h.length)},empty:function(){return h=[],f=0,this},disable:function(){return h=i=b=void 0,this},disabled:function(){return!h},lock:function(){return i=void 0,b||k.disable(),this},locked:function(){return!i},fireWith:function(a,b){return!h||c&&!i||(b=b||[],b=[a,b.slice?b.slice():b],d?i.push(b):j(b)),this},fire:function(){return k.fireWith(this,arguments),this},fired:function(){return!!c}};return k},n.extend({Deferred:function(a){var b=[["resolve","done",n.Callbacks("once memory"),"resolved"],["reject","fail",n.Callbacks("once memory"),"rejected"],["notify","progress",n.Callbacks("memory")]],c="pending",d={state:function(){return c},always:function(){return e.done(arguments).fail(arguments),this},then:function(){var a=arguments;return n.Deferred(function(c){n.each(b,function(b,f){var g=n.isFunction(a[b])&&a[b];e[f[1]](function(){var a=g&&g.apply(this,arguments);a&&n.isFunction(a.promise)?a.promise().done(c.resolve).fail(c.reject).progress(c.notify):c[f[0]+"With"](this===d?c.promise():this,g?[a]:arguments)})}),a=null}).promise()},promise:function(a){return null!=a?n.extend(a,d):d}},e={};return d.pipe=d.then,n.each(b,function(a,f){var g=f[2],h=f[3];d[f[1]]=g.add,h&&g.add(function(){c=h},b[1^a][2].disable,b[2][2].lock),e[f[0]]=function(){return e[f[0]+"With"](this===e?d:this,arguments),this},e[f[0]+"With"]=g.fireWith}),d.promise(e),a&&a.call(e,e),e},when:function(a){var i,j,k,b=0,c=d.call(arguments),e=c.length,f=1!==e||a&&n.isFunction(a.promise)?e:0,g=1===f?a:n.Deferred(),h=function(a,b,c){return function(e){b[a]=this,c[a]=arguments.length>1?d.call(arguments):e,c===i?g.notifyWith(b,c):--f||g.resolveWith(b,c)}};if(e>1)for(i=new Array(e),j=new Array(e),k=new Array(e);e>b;b++)c[b]&&n.isFunction(c[b].promise)?c[b].promise().done(h(b,k,c)).fail(g.reject).progress(h(b,j,i)):--f;return f||g.resolveWith(k,c),g.promise()}});var H;n.fn.ready=function(a){return n.ready.promise().done(a),this},n.extend({isReady:!1,readyWait:1,holdReady:function(a){a?n.readyWait++:n.ready(!0)},ready:function(a){(!0===a?--n.readyWait:n.isReady)||(n.isReady=!0,!0!==a&&--n.readyWait>0||(H.resolveWith(l,[n]),n.fn.triggerHandler&&(n(l).triggerHandler("ready"),n(l).off("ready"))))}}),n.ready.promise=function(b){return H||(H=n.Deferred(),"complete"===l.readyState?setTimeout(n.ready):(l.addEventListener("DOMContentLoaded",I,!1),a.addEventListener("load",I,!1))),H.promise(b)},n.ready.promise();var J=n.access=function(a,b,c,d,e,f,g){var h=0,i=a.length,j=null==c;if("object"===n.type(c)){e=!0;for(h in c)n.access(a,b,h,c[h],!0,f,g)}else if(void 0!==d&&(e=!0,n.isFunction(d)||(g=!0),j&&(g?(b.call(a,d),b=null):(j=b,b=function(a,b,c){return j.call(n(a),c)})),b))for(;i>h;h++)b(a[h],c,g?d:d.call(a[h],h,b(a[h],c)));return e?a:j?b.call(a):i?b(a[0],c):f};n.acceptData=function(a){return 1===a.nodeType||9===a.nodeType||!+a.nodeType},K.uid=1,K.accepts=n.acceptData,K.prototype={key:function(a){if(!K.accepts(a))return 0;var b={},c=a[this.expando];if(!c){c=K.uid++;try{b[this.expando]={value:c},Object.defineProperties(a,b)}catch(d){b[this.expando]=c,n.extend(a,b)}}return this.cache[c]||(this.cache[c]={}),c},set:function(a,b,c){var d,e=this.key(a),f=this.cache[e];if("string"==typeof b)f[b]=c;else if(n.isEmptyObject(f))n.extend(this.cache[e],b);else for(d in b)f[d]=b[d];return f},get:function(a,b){var c=this.cache[this.key(a)];return void 0===b?c:c[b]},access:function(a,b,c){var d;return void 0===b||b&&"string"==typeof b&&void 0===c?(d=this.get(a,b),void 0!==d?d:this.get(a,n.camelCase(b))):(this.set(a,b,c),void 0!==c?c:b)},remove:function(a,b){var c,d,e,f=this.key(a),g=this.cache[f];if(void 0===b)this.cache[f]={};else{n.isArray(b)?d=b.concat(b.map(n.camelCase)):(e=n.camelCase(b),b in g?d=[b,e]:(d=e,d=d in g?[d]:d.match(E)||[])),c=d.length;for(;c--;)delete g[d[c]]}},hasData:function(a){return!n.isEmptyObject(this.cache[a[this.expando]]||{})},discard:function(a){a[this.expando]&&delete this.cache[a[this.expando]]}};var L=new K,M=new K,N=/^(?:\{[\w\W]*\}|\[[\w\W]*\])$/,O=/([A-Z])/g;n.extend({hasData:function(a){return M.hasData(a)||L.hasData(a)},data:function(a,b,c){return M.access(a,b,c)},removeData:function(a,b){M.remove(a,b)},_data:function(a,b,c){return L.access(a,b,c)},_removeData:function(a,b){L.remove(a,b)}}),n.fn.extend({data:function(a,b){var c,d,e,f=this[0],g=f&&f.attributes;if(void 0===a){if(this.length&&(e=M.get(f),1===f.nodeType&&!L.get(f,"hasDataAttrs"))){for(c=g.length;c--;)g[c]&&(d=g[c].name,0===d.indexOf("data-")&&(d=n.camelCase(d.slice(5)),P(f,d,e[d])));L.set(f,"hasDataAttrs",!0)}return e}return"object"==typeof a?this.each(function(){M.set(this,a)}):J(this,function(b){var c,d=n.camelCase(a);if(f&&void 0===b){if(void 0!==(c=M.get(f,a)))return c;if(void 0!==(c=M.get(f,d)))return c;if(void 0!==(c=P(f,d,void 0)))return c}else this.each(function(){var c=M.get(this,d);M.set(this,d,b),-1!==a.indexOf("-")&&void 0!==c&&M.set(this,a,b)})},null,b,arguments.length>1,null,!0)},removeData:function(a){return this.each(function(){M.remove(this,a)})}}),n.extend({queue:function(a,b,c){var d;return a?(b=(b||"fx")+"queue",d=L.get(a,b),c&&(!d||n.isArray(c)?d=L.access(a,b,n.makeArray(c)):d.push(c)),d||[]):void 0},dequeue:function(a,b){b=b||"fx";var c=n.queue(a,b),d=c.length,e=c.shift(),f=n._queueHooks(a,b),g=function(){n.dequeue(a,b)};"inprogress"===e&&(e=c.shift(),d--),e&&("fx"===b&&c.unshift("inprogress"),delete f.stop,e.call(a,g,f)),!d&&f&&f.empty.fire()},_queueHooks:function(a,b){var c=b+"queueHooks";return L.get(a,c)||L.access(a,c,{empty:n.Callbacks("once memory").add(function(){L.remove(a,[b+"queue",c])})})}}),n.fn.extend({queue:function(a,b){var c=2;return"string"!=typeof a&&(b=a,a="fx",c--),arguments.length<c?n.queue(this[0],a):void 0===b?this:this.each(function(){var c=n.queue(this,a,b);n._queueHooks(this,a),"fx"===a&&"inprogress"!==c[0]&&n.dequeue(this,a)})},dequeue:function(a){return this.each(function(){n.dequeue(this,a)})},clearQueue:function(a){return this.queue(a||"fx",[])},promise:function(a,b){var c,d=1,e=n.Deferred(),f=this,g=this.length,h=function(){--d||e.resolveWith(f,[f])};for("string"!=typeof a&&(b=a,a=void 0),a=a||"fx";g--;)(c=L.get(f[g],a+"queueHooks"))&&c.empty&&(d++,c.empty.add(h));return h(),e.promise(b)}});var Q=/[+-]?(?:\d*\.|)\d+(?:[eE][+-]?\d+|)/.source,R=["Top","Right","Bottom","Left"],S=function(a,b){return a=b||a,"none"===n.css(a,"display")||!n.contains(a.ownerDocument,a)},T=/^(?:checkbox|radio)$/i;!function(){var a=l.createDocumentFragment(),b=a.appendChild(l.createElement("div")),c=l.createElement("input");c.setAttribute("type","radio"),c.setAttribute("checked","checked"),c.setAttribute("name","t"),b.appendChild(c),k.checkClone=b.cloneNode(!0).cloneNode(!0).lastChild.checked,b.innerHTML="<textarea>x</textarea>",k.noCloneChecked=!!b.cloneNode(!0).lastChild.defaultValue}();var U="undefined";k.focusinBubbles="onfocusin"in a;var V=/^key/,W=/^(?:mouse|pointer|contextmenu)|click/,X=/^(?:focusinfocus|focusoutblur)$/,Y=/^([^.]*)(?:\.(.+)|)$/;n.event={global:{},add:function(a,b,c,d,e){var f,g,h,i,j,k,l,m,o,p,q,r=L.get(a);if(r)for(c.handler&&(f=c,c=f.handler,e=f.selector),c.guid||(c.guid=n.guid++),(i=r.events)||(i=r.events={}),(g=r.handle)||(g=r.handle=function(b){return typeof n!==U&&n.event.triggered!==b.type?n.event.dispatch.apply(a,arguments):void 0}),b=(b||"").match(E)||[""],j=b.length;j--;)h=Y.exec(b[j])||[],o=q=h[1],p=(h[2]||"").split(".").sort(),o&&(l=n.event.special[o]||{},o=(e?l.delegateType:l.bindType)||o,l=n.event.special[o]||{},k=n.extend({type:o,origType:q,data:d,handler:c,guid:c.guid,selector:e,needsContext:e&&n.expr.match.needsContext.test(e),namespace:p.join(".")},f),(m=i[o])||(m=i[o]=[],m.delegateCount=0,l.setup&&!1!==l.setup.call(a,d,p,g)||a.addEventListener&&a.addEventListener(o,g,!1)),l.add&&(l.add.call(a,k),k.handler.guid||(k.handler.guid=c.guid)),e?m.splice(m.delegateCount++,0,k):m.push(k),n.event.global[o]=!0)},remove:function(a,b,c,d,e){var f,g,h,i,j,k,l,m,o,p,q,r=L.hasData(a)&&L.get(a);if(r&&(i=r.events)){for(b=(b||"").match(E)||[""],j=b.length;j--;)if(h=Y.exec(b[j])||[],o=q=h[1],p=(h[2]||"").split(".").sort(),o){for(l=n.event.special[o]||{},o=(d?l.delegateType:l.bindType)||o,m=i[o]||[],h=h[2]&&new RegExp("(^|\\.)"+p.join("\\.(?:.*\\.|)")+"(\\.|$)"),g=f=m.length;f--;)k=m[f],!e&&q!==k.origType||c&&c.guid!==k.guid||h&&!h.test(k.namespace)||d&&d!==k.selector&&("**"!==d||!k.selector)||(m.splice(f,1),k.selector&&m.delegateCount--,l.remove&&l.remove.call(a,k));g&&!m.length&&(l.teardown&&!1!==l.teardown.call(a,p,r.handle)||n.removeEvent(a,o,r.handle),delete i[o])}else for(o in i)n.event.remove(a,o+b[j],c,d,!0);n.isEmptyObject(i)&&(delete r.handle,L.remove(a,"events"))}},trigger:function(b,c,d,e){var f,g,h,i,k,m,o,p=[d||l],q=j.call(b,"type")?b.type:b,r=j.call(b,"namespace")?b.namespace.split("."):[];if(g=h=d=d||l,3!==d.nodeType&&8!==d.nodeType&&!X.test(q+n.event.triggered)&&(q.indexOf(".")>=0&&(r=q.split("."),q=r.shift(),r.sort()),k=q.indexOf(":")<0&&"on"+q,b=b[n.expando]?b:new n.Event(q,"object"==typeof b&&b),b.isTrigger=e?2:3,b.namespace=r.join("."),b.namespace_re=b.namespace?new RegExp("(^|\\.)"+r.join("\\.(?:.*\\.|)")+"(\\.|$)"):null,b.result=void 0,b.target||(b.target=d),c=null==c?[b]:n.makeArray(c,[b]),o=n.event.special[q]||{},e||!o.trigger||!1!==o.trigger.apply(d,c))){if(!e&&!o.noBubble&&!n.isWindow(d)){for(i=o.delegateType||q,X.test(i+q)||(g=g.parentNode);g;g=g.parentNode)p.push(g),h=g;h===(d.ownerDocument||l)&&p.push(h.defaultView||h.parentWindow||a)}for(f=0;(g=p[f++])&&!b.isPropagationStopped();)b.type=f>1?i:o.bindType||q,m=(L.get(g,"events")||{})[b.type]&&L.get(g,"handle"),m&&m.apply(g,c),(m=k&&g[k])&&m.apply&&n.acceptData(g)&&(b.result=m.apply(g,c),!1===b.result&&b.preventDefault());return b.type=q,e||b.isDefaultPrevented()||o._default&&!1!==o._default.apply(p.pop(),c)||!n.acceptData(d)||k&&n.isFunction(d[q])&&!n.isWindow(d)&&(h=d[k],h&&(d[k]=null),n.event.triggered=q,d[q](),n.event.triggered=void 0,h&&(d[k]=h)),b.result}},dispatch:function(a){a=n.event.fix(a);var b,c,e,f,g,h=[],i=d.call(arguments),j=(L.get(this,"events")||{})[a.type]||[],k=n.event.special[a.type]||{};if(i[0]=a,a.delegateTarget=this,!k.preDispatch||!1!==k.preDispatch.call(this,a)){for(h=n.event.handlers.call(this,a,j),b=0;(f=h[b++])&&!a.isPropagationStopped();)for(a.currentTarget=f.elem,c=0;(g=f.handlers[c++])&&!a.isImmediatePropagationStopped();)(!a.namespace_re||a.namespace_re.test(g.namespace))&&(a.handleObj=g,a.data=g.data,void 0!==(e=((n.event.special[g.origType]||{}).handle||g.handler).apply(f.elem,i))&&!1===(a.result=e)&&(a.preventDefault(),a.stopPropagation()));return k.postDispatch&&k.postDispatch.call(this,a),a.result}},handlers:function(a,b){var c,d,e,f,g=[],h=b.delegateCount,i=a.target;if(h&&i.nodeType&&(!a.button||"click"!==a.type))for(;i!==this;i=i.parentNode||this)if(!0!==i.disabled||"click"!==a.type){for(d=[],c=0;h>c;c++)f=b[c],e=f.selector+" ",void 0===d[e]&&(d[e]=f.needsContext?n(e,this).index(i)>=0:n.find(e,this,null,[i]).length),d[e]&&d.push(f);d.length&&g.push({elem:i,handlers:d})}return h<b.length&&g.push({elem:this,handlers:b.slice(h)}),g},props:"altKey bubbles cancelable ctrlKey currentTarget eventPhase metaKey relatedTarget shiftKey target timeStamp view which".split(" "),fixHooks:{},keyHooks:{props:"char charCode key keyCode".split(" "),filter:function(a,b){return null==a.which&&(a.which=null!=b.charCode?b.charCode:b.keyCode),a}},mouseHooks:{props:"button buttons clientX clientY offsetX offsetY pageX pageY screenX screenY toElement".split(" "),filter:function(a,b){var c,d,e,f=b.button;return null==a.pageX&&null!=b.clientX&&(c=a.target.ownerDocument||l,d=c.documentElement,e=c.body,a.pageX=b.clientX+(d&&d.scrollLeft||e&&e.scrollLeft||0)-(d&&d.clientLeft||e&&e.clientLeft||0),a.pageY=b.clientY+(d&&d.scrollTop||e&&e.scrollTop||0)-(d&&d.clientTop||e&&e.clientTop||0)),a.which||void 0===f||(a.which=1&f?1:2&f?3:4&f?2:0),a}},fix:function(a){if(a[n.expando])return a;var b,c,d,e=a.type,f=a,g=this.fixHooks[e];for(g||(this.fixHooks[e]=g=W.test(e)?this.mouseHooks:V.test(e)?this.keyHooks:{}),d=g.props?this.props.concat(g.props):this.props,a=new n.Event(f),b=d.length;b--;)c=d[b],a[c]=f[c];return a.target||(a.target=l),3===a.target.nodeType&&(a.target=a.target.parentNode),g.filter?g.filter(a,f):a},special:{load:{noBubble:!0},focus:{trigger:function(){return this!==_()&&this.focus?(this.focus(),!1):void 0},delegateType:"focusin"},blur:{trigger:function(){return this===_()&&this.blur?(this.blur(),!1):void 0},delegateType:"focusout"},click:{trigger:function(){return"checkbox"===this.type&&this.click&&n.nodeName(this,"input")?(this.click(),!1):void 0},_default:function(a){return n.nodeName(a.target,"a")}},beforeunload:{postDispatch:function(a){void 0!==a.result&&a.originalEvent&&(a.originalEvent.returnValue=a.result)}}},simulate:function(a,b,c,d){var e=n.extend(new n.Event,c,{type:a,isSimulated:!0,originalEvent:{}});d?n.event.trigger(e,null,b):n.event.dispatch.call(b,e),e.isDefaultPrevented()&&c.preventDefault()}},n.removeEvent=function(a,b,c){a.removeEventListener&&a.removeEventListener(b,c,!1)},n.Event=function(a,b){return this instanceof n.Event?(a&&a.type?(this.originalEvent=a,this.type=a.type,this.isDefaultPrevented=a.defaultPrevented||void 0===a.defaultPrevented&&!1===a.returnValue?Z:$):this.type=a,b&&n.extend(this,b),this.timeStamp=a&&a.timeStamp||n.now(),void(this[n.expando]=!0)):new n.Event(a,b)},n.Event.prototype={isDefaultPrevented:$,isPropagationStopped:$,isImmediatePropagationStopped:$,preventDefault:function(){var a=this.originalEvent;this.isDefaultPrevented=Z,a&&a.preventDefault&&a.preventDefault()},stopPropagation:function(){var a=this.originalEvent;this.isPropagationStopped=Z,a&&a.stopPropagation&&a.stopPropagation()},stopImmediatePropagation:function(){var a=this.originalEvent;this.isImmediatePropagationStopped=Z,a&&a.stopImmediatePropagation&&a.stopImmediatePropagation(),this.stopPropagation()}},n.each({mouseenter:"mouseover",mouseleave:"mouseout",pointerenter:"pointerover",pointerleave:"pointerout"},function(a,b){n.event.special[a]={delegateType:b,bindType:b,handle:function(a){var c,d=this,e=a.relatedTarget,f=a.handleObj;return(!e||e!==d&&!n.contains(d,e))&&(a.type=f.origType,c=f.handler.apply(this,arguments),a.type=b),c}}}),k.focusinBubbles||n.each({focus:"focusin",blur:"focusout"},function(a,b){var c=function(a){n.event.simulate(b,a.target,n.event.fix(a),!0)};n.event.special[b]={setup:function(){var d=this.ownerDocument||this,e=L.access(d,b);e||d.addEventListener(a,c,!0),L.access(d,b,(e||0)+1)},teardown:function(){var d=this.ownerDocument||this,e=L.access(d,b)-1;e?L.access(d,b,e):(d.removeEventListener(a,c,!0),L.remove(d,b))}}}),n.fn.extend({on:function(a,b,c,d,e){var f,g;if("object"==typeof a){"string"!=typeof b&&(c=c||b,b=void 0);for(g in a)this.on(g,b,c,a[g],e);return this}if(null==c&&null==d?(d=b,c=b=void 0):null==d&&("string"==typeof b?(d=c,c=void 0):(d=c,c=b,b=void 0)),!1===d)d=$;else if(!d)return this;return 1===e&&(f=d,d=function(a){return n().off(a),f.apply(this,arguments)},d.guid=f.guid||(f.guid=n.guid++)),this.each(function(){n.event.add(this,a,d,c,b)})},one:function(a,b,c,d){return this.on(a,b,c,d,1)},off:function(a,b,c){var d,e;if(a&&a.preventDefault&&a.handleObj)return d=a.handleObj,n(a.delegateTarget).off(d.namespace?d.origType+"."+d.namespace:d.origType,d.selector,d.handler),this;if("object"==typeof a){for(e in a)this.off(e,b,a[e]);return this}return(!1===b||"function"==typeof b)&&(c=b,b=void 0),!1===c&&(c=$),this.each(function(){n.event.remove(this,a,c,b)})},trigger:function(a,b){return this.each(function(){n.event.trigger(a,b,this)})},triggerHandler:function(a,b){var c=this[0];return c?n.event.trigger(a,b,c,!0):void 0}});var ab=/<(?!area|br|col|embed|hr|img|input|link|meta|param)(([\w:]+)[^>]*)\/>/gi,bb=/<([\w:]+)/,cb=/<|&#?\w+;/,db=/<(?:script|style|link)/i,eb=/checked\s*(?:[^=]|=\s*.checked.)/i,fb=/^$|\/(?:java|ecma)script/i,gb=/^true\/(.*)/,ib={option:[1,"<select multiple='multiple'>","</select>"],thead:[1,"<table>","</table>"],col:[2,"<table><colgroup>","</colgroup></table>"],tr:[2,"<table><tbody>","</tbody></table>"],td:[3,"<table><tbody><tr>","</tr></tbody></table>"],_default:[0,"",""]};ib.optgroup=ib.option,ib.tbody=ib.tfoot=ib.colgroup=ib.caption=ib.thead,ib.th=ib.td,n.extend({clone:function(a,b,c){var d,e,f,g,h=a.cloneNode(!0),i=n.contains(a.ownerDocument,a);if(!(k.noCloneChecked||1!==a.nodeType&&11!==a.nodeType||n.isXMLDoc(a)))for(g=ob(h),f=ob(a),d=0,e=f.length;e>d;d++)pb(f[d],g[d]);if(b)if(c)for(f=f||ob(a),g=g||ob(h),d=0,e=f.length;e>d;d++)nb(f[d],g[d]);else nb(a,h);return g=ob(h,"script"),g.length>0&&mb(g,!i&&ob(a,"script")),h},buildFragment:function(a,b,c,d){for(var e,f,g,h,i,j,k=b.createDocumentFragment(),l=[],m=0,o=a.length;o>m;m++)if((e=a[m])||0===e)if("object"===n.type(e))n.merge(l,e.nodeType?[e]:e);else if(cb.test(e)){for(f=f||k.appendChild(b.createElement("div")),g=(bb.exec(e)||["",""])[1].toLowerCase(),h=ib[g]||ib._default,f.innerHTML=h[1]+e.replace(ab,"<$1></$2>")+h[2],j=h[0];j--;)f=f.lastChild;n.merge(l,f.childNodes),f=k.firstChild,f.textContent=""}else l.push(b.createTextNode(e));for(k.textContent="",m=0;e=l[m++];)if((!d||-1===n.inArray(e,d))&&(i=n.contains(e.ownerDocument,e),f=ob(k.appendChild(e),"script"),i&&mb(f),c))for(j=0;e=f[j++];)fb.test(e.type||"")&&c.push(e);return k},cleanData:function(a){for(var b,c,d,e,f=n.event.special,g=0;void 0!==(c=a[g]);g++){if(n.acceptData(c)&&(e=c[L.expando])&&(b=L.cache[e])){if(b.events)for(d in b.events)f[d]?n.event.remove(c,d):n.removeEvent(c,d,b.handle);L.cache[e]&&delete L.cache[e]}delete M.cache[c[M.expando]]}}}),n.fn.extend({text:function(a){return J(this,function(a){return void 0===a?n.text(this):this.empty().each(function(){(1===this.nodeType||11===this.nodeType||9===this.nodeType)&&(this.textContent=a)})},null,a,arguments.length)},append:function(){return this.domManip(arguments,function(a){if(1===this.nodeType||11===this.nodeType||9===this.nodeType){jb(this,a).appendChild(a)}})},prepend:function(){return this.domManip(arguments,function(a){if(1===this.nodeType||11===this.nodeType||9===this.nodeType){var b=jb(this,a);b.insertBefore(a,b.firstChild)}})},before:function(){return this.domManip(arguments,function(a){this.parentNode&&this.parentNode.insertBefore(a,this)})},after:function(){return this.domManip(arguments,function(a){this.parentNode&&this.parentNode.insertBefore(a,this.nextSibling)})},remove:function(a,b){for(var c,d=a?n.filter(a,this):this,e=0;null!=(c=d[e]);e++)b||1!==c.nodeType||n.cleanData(ob(c)),c.parentNode&&(b&&n.contains(c.ownerDocument,c)&&mb(ob(c,"script")),c.parentNode.removeChild(c));return this},empty:function(){for(var a,b=0;null!=(a=this[b]);b++)1===a.nodeType&&(n.cleanData(ob(a,!1)),a.textContent="");return this},clone:function(a,b){return a=null!=a&&a,b=null==b?a:b,this.map(function(){return n.clone(this,a,b)})},html:function(a){return J(this,function(a){var b=this[0]||{},c=0,d=this.length;if(void 0===a&&1===b.nodeType)return b.innerHTML;if("string"==typeof a&&!db.test(a)&&!ib[(bb.exec(a)||["",""])[1].toLowerCase()]){a=a.replace(ab,"<$1></$2>");try{for(;d>c;c++)b=this[c]||{},1===b.nodeType&&(n.cleanData(ob(b,!1)),b.innerHTML=a);b=0}catch(e){}}b&&this.empty().append(a)},null,a,arguments.length)},replaceWith:function(){var a=arguments[0];return this.domManip(arguments,function(b){a=this.parentNode,n.cleanData(ob(this)),a&&a.replaceChild(b,this)}),a&&(a.length||a.nodeType)?this:this.remove()},detach:function(a){return this.remove(a,!0)},domManip:function(a,b){a=e.apply([],a);var c,d,f,g,h,i,j=0,l=this.length,m=this,o=l-1,p=a[0],q=n.isFunction(p);if(q||l>1&&"string"==typeof p&&!k.checkClone&&eb.test(p))return this.each(function(c){var d=m.eq(c);q&&(a[0]=p.call(this,c,d.html())),d.domManip(a,b)});if(l&&(c=n.buildFragment(a,this[0].ownerDocument,!1,this),d=c.firstChild,1===c.childNodes.length&&(c=d),d)){for(f=n.map(ob(c,"script"),kb),g=f.length;l>j;j++)h=c,j!==o&&(h=n.clone(h,!0,!0),g&&n.merge(f,ob(h,"script"))),b.call(this[j],h,j);if(g)for(i=f[f.length-1].ownerDocument,n.map(f,lb),j=0;g>j;j++)h=f[j],fb.test(h.type||"")&&!L.access(h,"globalEval")&&n.contains(i,h)&&(h.src?n._evalUrl&&n._evalUrl(h.src):n.globalEval(h.textContent.replace(/^\s*<!(?:\[CDATA\[|--)|(?:\]\]|--)>\s*$/g,"")))}return this}}),n.each({appendTo:"append",prependTo:"prepend",insertBefore:"before",insertAfter:"after",replaceAll:"replaceWith"},function(a,b){n.fn[a]=function(a){for(var c,d=[],e=n(a),g=e.length-1,h=0;g>=h;h++)c=h===g?this:this.clone(!0),n(e[h])[b](c),f.apply(d,c.get());return this.pushStack(d)}});var qb,rb={},ub=/^margin/,vb=new RegExp("^("+Q+")(?!px)[a-z%]+$","i"),wb=function(a){return a.ownerDocument.defaultView.getComputedStyle(a,null)};!function(){function g(){f.style.cssText="-webkit-box-sizing:border-box;-moz-box-sizing:border-box;box-sizing:border-box;display:block;margin-top:1%;top:1%;border:1px;padding:1px;width:4px;position:absolute",f.innerHTML="",d.appendChild(e);var g=a.getComputedStyle(f,null);b="1%"!==g.top,c="4px"===g.width,d.removeChild(e)}var b,c,d=l.documentElement,e=l.createElement("div"),f=l.createElement("div");f.style&&(f.style.backgroundClip="content-box",f.cloneNode(!0).style.backgroundClip="",k.clearCloneStyle="content-box"===f.style.backgroundClip,e.style.cssText="border:0;width:0;height:0;top:0;left:-9999px;margin-top:1px;position:absolute",e.appendChild(f),a.getComputedStyle&&n.extend(k,{pixelPosition:function(){return g(),b},boxSizingReliable:function(){return null==c&&g(),c},reliableMarginRight:function(){var b,c=f.appendChild(l.createElement("div"));return c.style.cssText=f.style.cssText="-webkit-box-sizing:content-box;-moz-box-sizing:content-box;box-sizing:content-box;display:block;margin:0;border:0;padding:0",c.style.marginRight=c.style.width="0",f.style.width="1px",d.appendChild(e),b=!parseFloat(a.getComputedStyle(c,null).marginRight),d.removeChild(e),b}}))}(),n.swap=function(a,b,c,d){var e,f,g={};for(f in b)g[f]=a.style[f],a.style[f]=b[f];e=c.apply(a,d||[]);for(f in b)a.style[f]=g[f];return e};var zb=/^(none|table(?!-c[ea]).+)/,Ab=new RegExp("^("+Q+")(.*)$","i"),Bb=new RegExp("^([+-])=("+Q+")","i"),Cb={position:"absolute",visibility:"hidden",display:"block"},Db={letterSpacing:"0",fontWeight:"400"},Eb=["Webkit","O","Moz","ms"];n.extend({cssHooks:{opacity:{get:function(a,b){if(b){var c=xb(a,"opacity");return""===c?"1":c}}}},cssNumber:{columnCount:!0,fillOpacity:!0,flexGrow:!0,flexShrink:!0,fontWeight:!0,lineHeight:!0,opacity:!0,order:!0,orphans:!0,widows:!0,zIndex:!0,zoom:!0},cssProps:{float:"cssFloat"},style:function(a,b,c,d){if(a&&3!==a.nodeType&&8!==a.nodeType&&a.style){var e,f,g,h=n.camelCase(b),i=a.style;return b=n.cssProps[h]||(n.cssProps[h]=Fb(i,h)),g=n.cssHooks[b]||n.cssHooks[h],void 0===c?g&&"get"in g&&void 0!==(e=g.get(a,!1,d))?e:i[b]:(f=typeof c,"string"===f&&(e=Bb.exec(c))&&(c=(e[1]+1)*e[2]+parseFloat(n.css(a,b)),f="number"),void(null!=c&&c===c&&("number"!==f||n.cssNumber[h]||(c+="px"),k.clearCloneStyle||""!==c||0!==b.indexOf("background")||(i[b]="inherit"),g&&"set"in g&&void 0===(c=g.set(a,c,d))||(i[b]=c))))}},css:function(a,b,c,d){var e,f,g,h=n.camelCase(b);return b=n.cssProps[h]||(n.cssProps[h]=Fb(a.style,h)),g=n.cssHooks[b]||n.cssHooks[h],g&&"get"in g&&(e=g.get(a,!0,c)),void 0===e&&(e=xb(a,b,d)),"normal"===e&&b in Db&&(e=Db[b]),""===c||c?(f=parseFloat(e),!0===c||n.isNumeric(f)?f||0:e):e}}),n.each(["height","width"],function(a,b){n.cssHooks[b]={get:function(a,c,d){return c?zb.test(n.css(a,"display"))&&0===a.offsetWidth?n.swap(a,Cb,function(){return Ib(a,b,d)}):Ib(a,b,d):void 0},set:function(a,c,d){var e=d&&wb(a);return Gb(a,c,d?Hb(a,b,d,"border-box"===n.css(a,"boxSizing",!1,e),e):0)}}}),n.cssHooks.marginRight=yb(k.reliableMarginRight,function(a,b){return b?n.swap(a,{display:"inline-block"},xb,[a,"marginRight"]):void 0}),n.each({margin:"",padding:"",border:"Width"},function(a,b){n.cssHooks[a+b]={expand:function(c){for(var d=0,e={},f="string"==typeof c?c.split(" "):[c];4>d;d++)e[a+R[d]+b]=f[d]||f[d-2]||f[0];return e}},ub.test(a)||(n.cssHooks[a+b].set=Gb)}),n.fn.extend({css:function(a,b){return J(this,function(a,b,c){var d,e,f={},g=0;if(n.isArray(b)){for(d=wb(a),e=b.length;e>g;g++)f[b[g]]=n.css(a,b[g],!1,d);return f}return void 0!==c?n.style(a,b,c):n.css(a,b)},a,b,arguments.length>1)},show:function(){return Jb(this,!0)},hide:function(){return Jb(this)},toggle:function(a){return"boolean"==typeof a?a?this.show():this.hide():this.each(function(){S(this)?n(this).show():n(this).hide()})}}),n.Tween=Kb,Kb.prototype={constructor:Kb,init:function(a,b,c,d,e,f){this.elem=a,this.prop=c,this.easing=e||"swing",this.options=b,this.start=this.now=this.cur(),this.end=d,this.unit=f||(n.cssNumber[c]?"":"px")},cur:function(){var a=Kb.propHooks[this.prop];return a&&a.get?a.get(this):Kb.propHooks._default.get(this)},run:function(a){var b,c=Kb.propHooks[this.prop];return this.pos=b=this.options.duration?n.easing[this.easing](a,this.options.duration*a,0,1,this.options.duration):a,this.now=(this.end-this.start)*b+this.start,this.options.step&&this.options.step.call(this.elem,this.now,this),c&&c.set?c.set(this):Kb.propHooks._default.set(this),this}},Kb.prototype.init.prototype=Kb.prototype,Kb.propHooks={_default:{get:function(a){var b;return null==a.elem[a.prop]||a.elem.style&&null!=a.elem.style[a.prop]?(b=n.css(a.elem,a.prop,""),b&&"auto"!==b?b:0):a.elem[a.prop]},set:function(a){n.fx.step[a.prop]?n.fx.step[a.prop](a):a.elem.style&&(null!=a.elem.style[n.cssProps[a.prop]]||n.cssHooks[a.prop])?n.style(a.elem,a.prop,a.now+a.unit):a.elem[a.prop]=a.now}}},Kb.propHooks.scrollTop=Kb.propHooks.scrollLeft={set:function(a){a.elem.nodeType&&a.elem.parentNode&&(a.elem[a.prop]=a.now)}},n.easing={linear:function(a){return a},swing:function(a){return.5-Math.cos(a*Math.PI)/2}},n.fx=Kb.prototype.init,n.fx.step={};var Lb,Mb,Nb=/^(?:toggle|show|hide)$/,Ob=new RegExp("^(?:([+-])=|)("+Q+")([a-z%]*)$","i"),Pb=/queueHooks$/,Qb=[Vb],Rb={"*":[function(a,b){var c=this.createTween(a,b),d=c.cur(),e=Ob.exec(b),f=e&&e[3]||(n.cssNumber[a]?"":"px"),g=(n.cssNumber[a]||"px"!==f&&+d)&&Ob.exec(n.css(c.elem,a)),h=1,i=20;if(g&&g[3]!==f){f=f||g[3],e=e||[],g=+d||1;do{h=h||".5",g/=h,n.style(c.elem,a,g+f)}while(h!==(h=c.cur()/d)&&1!==h&&--i)}return e&&(g=c.start=+g||+d||0,c.unit=f,c.end=e[1]?g+(e[1]+1)*e[2]:+e[2]),c}]};n.Animation=n.extend(Xb,{tweener:function(a,b){n.isFunction(a)?(b=a,a=["*"]):a=a.split(" ");for(var c,d=0,e=a.length;e>d;d++)c=a[d],Rb[c]=Rb[c]||[],Rb[c].unshift(b)},prefilter:function(a,b){b?Qb.unshift(a):Qb.push(a)}}),n.speed=function(a,b,c){var d=a&&"object"==typeof a?n.extend({},a):{complete:c||!c&&b||n.isFunction(a)&&a,duration:a,easing:c&&b||b&&!n.isFunction(b)&&b};return d.duration=n.fx.off?0:"number"==typeof d.duration?d.duration:d.duration in n.fx.speeds?n.fx.speeds[d.duration]:n.fx.speeds._default,(null==d.queue||!0===d.queue)&&(d.queue="fx"),d.old=d.complete,d.complete=function(){n.isFunction(d.old)&&d.old.call(this),d.queue&&n.dequeue(this,d.queue)},d},n.fn.extend({fadeTo:function(a,b,c,d){return this.filter(S).css("opacity",0).show().end().animate({opacity:b},a,c,d)},animate:function(a,b,c,d){var e=n.isEmptyObject(a),f=n.speed(b,c,d),g=function(){var b=Xb(this,n.extend({},a),f);(e||L.get(this,"finish"))&&b.stop(!0)};return g.finish=g,e||!1===f.queue?this.each(g):this.queue(f.queue,g)},stop:function(a,b,c){var d=function(a){var b=a.stop;delete a.stop,b(c)};return"string"!=typeof a&&(c=b,b=a,a=void 0),b&&!1!==a&&this.queue(a||"fx",[]),this.each(function(){var b=!0,e=null!=a&&a+"queueHooks",f=n.timers,g=L.get(this);if(e)g[e]&&g[e].stop&&d(g[e]);else for(e in g)g[e]&&g[e].stop&&Pb.test(e)&&d(g[e]);for(e=f.length;e--;)f[e].elem!==this||null!=a&&f[e].queue!==a||(f[e].anim.stop(c),b=!1,f.splice(e,1));(b||!c)&&n.dequeue(this,a)})},finish:function(a){return!1!==a&&(a=a||"fx"),this.each(function(){var b,c=L.get(this),d=c[a+"queue"],e=c[a+"queueHooks"],f=n.timers,g=d?d.length:0;for(c.finish=!0,n.queue(this,a,[]),e&&e.stop&&e.stop.call(this,!0),b=f.length;b--;)f[b].elem===this&&f[b].queue===a&&(f[b].anim.stop(!0),f.splice(b,1));for(b=0;g>b;b++)d[b]&&d[b].finish&&d[b].finish.call(this);delete c.finish})}}),n.each(["toggle","show","hide"],function(a,b){var c=n.fn[b];n.fn[b]=function(a,d,e){
return null==a||"boolean"==typeof a?c.apply(this,arguments):this.animate(Tb(b,!0),a,d,e)}}),n.each({slideDown:Tb("show"),slideUp:Tb("hide"),slideToggle:Tb("toggle"),fadeIn:{opacity:"show"},fadeOut:{opacity:"hide"},fadeToggle:{opacity:"toggle"}},function(a,b){n.fn[a]=function(a,c,d){return this.animate(b,a,c,d)}}),n.timers=[],n.fx.tick=function(){var a,b=0,c=n.timers;for(Lb=n.now();b<c.length;b++)(a=c[b])()||c[b]!==a||c.splice(b--,1);c.length||n.fx.stop(),Lb=void 0},n.fx.timer=function(a){n.timers.push(a),a()?n.fx.start():n.timers.pop()},n.fx.interval=13,n.fx.start=function(){Mb||(Mb=setInterval(n.fx.tick,n.fx.interval))},n.fx.stop=function(){clearInterval(Mb),Mb=null},n.fx.speeds={slow:600,fast:200,_default:400},n.fn.delay=function(a,b){return a=n.fx?n.fx.speeds[a]||a:a,b=b||"fx",this.queue(b,function(b,c){var d=setTimeout(b,a);c.stop=function(){clearTimeout(d)}})},function(){var a=l.createElement("input"),b=l.createElement("select"),c=b.appendChild(l.createElement("option"));a.type="checkbox",k.checkOn=""!==a.value,k.optSelected=c.selected,b.disabled=!0,k.optDisabled=!c.disabled,a=l.createElement("input"),a.value="t",a.type="radio",k.radioValue="t"===a.value}();var Zb,$b=n.expr.attrHandle;n.fn.extend({attr:function(a,b){return J(this,n.attr,a,b,arguments.length>1)},removeAttr:function(a){return this.each(function(){n.removeAttr(this,a)})}}),n.extend({attr:function(a,b,c){var d,e,f=a.nodeType;if(a&&3!==f&&8!==f&&2!==f)return typeof a.getAttribute===U?n.prop(a,b,c):(1===f&&n.isXMLDoc(a)||(b=b.toLowerCase(),d=n.attrHooks[b]||(n.expr.match.bool.test(b)?Zb:void 0)),void 0===c?d&&"get"in d&&null!==(e=d.get(a,b))?e:(e=n.find.attr(a,b),null==e?void 0:e):null!==c?d&&"set"in d&&void 0!==(e=d.set(a,c,b))?e:(a.setAttribute(b,c+""),c):void n.removeAttr(a,b))},removeAttr:function(a,b){var c,d,e=0,f=b&&b.match(E);if(f&&1===a.nodeType)for(;c=f[e++];)d=n.propFix[c]||c,n.expr.match.bool.test(c)&&(a[d]=!1),a.removeAttribute(c)},attrHooks:{type:{set:function(a,b){if(!k.radioValue&&"radio"===b&&n.nodeName(a,"input")){var c=a.value;return a.setAttribute("type",b),c&&(a.value=c),b}}}}}),Zb={set:function(a,b,c){return!1===b?n.removeAttr(a,c):a.setAttribute(c,c),c}},n.each(n.expr.match.bool.source.match(/\w+/g),function(a,b){var c=$b[b]||n.find.attr;$b[b]=function(a,b,d){var e,f;return d||(f=$b[b],$b[b]=e,e=null!=c(a,b,d)?b.toLowerCase():null,$b[b]=f),e}});var _b=/^(?:input|select|textarea|button)$/i;n.fn.extend({prop:function(a,b){return J(this,n.prop,a,b,arguments.length>1)},removeProp:function(a){return this.each(function(){delete this[n.propFix[a]||a]})}}),n.extend({propFix:{for:"htmlFor",class:"className"},prop:function(a,b,c){var d,e,f,g=a.nodeType;if(a&&3!==g&&8!==g&&2!==g)return f=1!==g||!n.isXMLDoc(a),f&&(b=n.propFix[b]||b,e=n.propHooks[b]),void 0!==c?e&&"set"in e&&void 0!==(d=e.set(a,c,b))?d:a[b]=c:e&&"get"in e&&null!==(d=e.get(a,b))?d:a[b]},propHooks:{tabIndex:{get:function(a){return a.hasAttribute("tabindex")||_b.test(a.nodeName)||a.href?a.tabIndex:-1}}}}),k.optSelected||(n.propHooks.selected={get:function(a){var b=a.parentNode;return b&&b.parentNode&&b.parentNode.selectedIndex,null}}),n.each(["tabIndex","readOnly","maxLength","cellSpacing","cellPadding","rowSpan","colSpan","useMap","frameBorder","contentEditable"],function(){n.propFix[this.toLowerCase()]=this});var ac=/[\t\r\n\f]/g;n.fn.extend({addClass:function(a){var b,c,d,e,f,g,h="string"==typeof a&&a,i=0,j=this.length;if(n.isFunction(a))return this.each(function(b){n(this).addClass(a.call(this,b,this.className))});if(h)for(b=(a||"").match(E)||[];j>i;i++)if(c=this[i],d=1===c.nodeType&&(c.className?(" "+c.className+" ").replace(ac," "):" ")){for(f=0;e=b[f++];)d.indexOf(" "+e+" ")<0&&(d+=e+" ");g=n.trim(d),c.className!==g&&(c.className=g)}return this},removeClass:function(a){var b,c,d,e,f,g,h=0===arguments.length||"string"==typeof a&&a,i=0,j=this.length;if(n.isFunction(a))return this.each(function(b){n(this).removeClass(a.call(this,b,this.className))});if(h)for(b=(a||"").match(E)||[];j>i;i++)if(c=this[i],d=1===c.nodeType&&(c.className?(" "+c.className+" ").replace(ac," "):"")){for(f=0;e=b[f++];)for(;d.indexOf(" "+e+" ")>=0;)d=d.replace(" "+e+" "," ");g=a?n.trim(d):"",c.className!==g&&(c.className=g)}return this},toggleClass:function(a,b){var c=typeof a;return"boolean"==typeof b&&"string"===c?b?this.addClass(a):this.removeClass(a):this.each(n.isFunction(a)?function(c){n(this).toggleClass(a.call(this,c,this.className,b),b)}:function(){if("string"===c)for(var b,d=0,e=n(this),f=a.match(E)||[];b=f[d++];)e.hasClass(b)?e.removeClass(b):e.addClass(b);else(c===U||"boolean"===c)&&(this.className&&L.set(this,"__className__",this.className),this.className=this.className||!1===a?"":L.get(this,"__className__")||"")})},hasClass:function(a){for(var b=" "+a+" ",c=0,d=this.length;d>c;c++)if(1===this[c].nodeType&&(" "+this[c].className+" ").replace(ac," ").indexOf(b)>=0)return!0;return!1}});n.fn.extend({val:function(a){var b,c,d,e=this[0];return arguments.length?(d=n.isFunction(a),this.each(function(c){var e;1===this.nodeType&&(e=d?a.call(this,c,n(this).val()):a,null==e?e="":"number"==typeof e?e+="":n.isArray(e)&&(e=n.map(e,function(a){return null==a?"":a+""})),(b=n.valHooks[this.type]||n.valHooks[this.nodeName.toLowerCase()])&&"set"in b&&void 0!==b.set(this,e,"value")||(this.value=e))})):e?(b=n.valHooks[e.type]||n.valHooks[e.nodeName.toLowerCase()],b&&"get"in b&&void 0!==(c=b.get(e,"value"))?c:(c=e.value,"string"==typeof c?c.replace(/\r/g,""):null==c?"":c)):void 0}}),n.extend({valHooks:{option:{get:function(a){var b=n.find.attr(a,"value");return null!=b?b:n.trim(n.text(a))}},select:{get:function(a){for(var b,c,d=a.options,e=a.selectedIndex,f="select-one"===a.type||0>e,g=f?null:[],h=f?e+1:d.length,i=0>e?h:f?e:0;h>i;i++)if(c=d[i],!(!c.selected&&i!==e||(k.optDisabled?c.disabled:null!==c.getAttribute("disabled"))||c.parentNode.disabled&&n.nodeName(c.parentNode,"optgroup"))){if(b=n(c).val(),f)return b;g.push(b)}return g},set:function(a,b){for(var c,d,e=a.options,f=n.makeArray(b),g=e.length;g--;)d=e[g],(d.selected=n.inArray(d.value,f)>=0)&&(c=!0);return c||(a.selectedIndex=-1),f}}}}),n.each(["radio","checkbox"],function(){n.valHooks[this]={set:function(a,b){return n.isArray(b)?a.checked=n.inArray(n(a).val(),b)>=0:void 0}},k.checkOn||(n.valHooks[this].get=function(a){return null===a.getAttribute("value")?"on":a.value})}),n.each("blur focus focusin focusout load resize scroll unload click dblclick mousedown mouseup mousemove mouseover mouseout mouseenter mouseleave change select submit keydown keypress keyup error contextmenu".split(" "),function(a,b){n.fn[b]=function(a,c){return arguments.length>0?this.on(b,null,a,c):this.trigger(b)}}),n.fn.extend({hover:function(a,b){return this.mouseenter(a).mouseleave(b||a)},bind:function(a,b,c){return this.on(a,null,b,c)},unbind:function(a,b){return this.off(a,null,b)},delegate:function(a,b,c,d){return this.on(b,a,c,d)},undelegate:function(a,b,c){return 1===arguments.length?this.off(a,"**"):this.off(b,a||"**",c)}});var cc=n.now(),dc=/\?/;n.parseJSON=function(a){return JSON.parse(a+"")},n.parseXML=function(a){var b,c;if(!a||"string"!=typeof a)return null;try{c=new DOMParser,b=c.parseFromString(a,"text/xml")}catch(d){b=void 0}return(!b||b.getElementsByTagName("parsererror").length)&&n.error("Invalid XML: "+a),b};var ec,fc,hc=/([?&])_=[^&]*/,ic=/^(.*?):[ \t]*([^\r\n]*)$/gm,jc=/^(?:about|app|app-storage|.+-extension|file|res|widget):$/,kc=/^(?:GET|HEAD)$/,mc=/^([\w.+-]+:)(?:\/\/(?:[^\/?#]*@|)([^\/?#:]*)(?::(\d+)|)|)/,nc={},oc={},pc="*/".concat("*");try{fc=location.href}catch(qc){fc=l.createElement("a"),fc.href="",fc=fc.href}ec=mc.exec(fc.toLowerCase())||[],n.extend({active:0,lastModified:{},etag:{},ajaxSettings:{url:fc,type:"GET",isLocal:jc.test(ec[1]),global:!0,processData:!0,async:!0,contentType:"application/x-www-form-urlencoded; charset=UTF-8",accepts:{"*":pc,text:"text/plain",html:"text/html",xml:"application/xml, text/xml",json:"application/json, text/javascript"},contents:{xml:/xml/,html:/html/,json:/json/},responseFields:{xml:"responseXML",text:"responseText",json:"responseJSON"},converters:{"* text":String,"text html":!0,"text json":n.parseJSON,"text xml":n.parseXML},flatOptions:{url:!0,context:!0}},ajaxSetup:function(a,b){return b?tc(tc(a,n.ajaxSettings),b):tc(n.ajaxSettings,a)},ajaxPrefilter:rc(nc),ajaxTransport:rc(oc),ajax:function(a,b){function x(a,b,f,h){var j,r,s,u,w,x=b;2!==t&&(t=2,g&&clearTimeout(g),c=void 0,e=h||"",v.readyState=a>0?4:0,j=a>=200&&300>a||304===a,f&&(u=uc(k,v,f)),u=vc(k,u,v,j),j?(k.ifModified&&(w=v.getResponseHeader("Last-Modified"),w&&(n.lastModified[d]=w),(w=v.getResponseHeader("etag"))&&(n.etag[d]=w)),204===a||"HEAD"===k.type?x="nocontent":304===a?x="notmodified":(x=u.loadingState,r=u.data,s=u.error,j=!s)):(s=x,(a||!x)&&(x="error",0>a&&(a=0))),v.status=a,v.statusText=(b||x)+"",j?o.resolveWith(l,[r,x,v]):o.rejectWith(l,[v,x,s]),v.statusCode(q),q=void 0,i&&m.trigger(j?"ajaxSuccess":"ajaxError",[v,k,j?r:s]),p.fireWith(l,[v,x]),i&&(m.trigger("ajaxComplete",[v,k]),--n.active||n.event.trigger("ajaxStop")))}"object"==typeof a&&(b=a,a=void 0),b=b||{};var c,d,e,f,g,h,i,j,k=n.ajaxSetup({},b),l=k.context||k,m=k.context&&(l.nodeType||l.jquery)?n(l):n.event,o=n.Deferred(),p=n.Callbacks("once memory"),q=k.statusCode||{},r={},s={},t=0,u="canceled",v={readyState:0,getResponseHeader:function(a){var b;if(2===t){if(!f)for(f={};b=ic.exec(e);)f[b[1].toLowerCase()]=b[2];b=f[a.toLowerCase()]}return null==b?null:b},getAllResponseHeaders:function(){return 2===t?e:null},setRequestHeader:function(a,b){var c=a.toLowerCase();return t||(a=s[c]=s[c]||a,r[a]=b),this},overrideMimeType:function(a){return t||(k.mimeType=a),this},statusCode:function(a){var b;if(a)if(2>t)for(b in a)q[b]=[q[b],a[b]];else v.always(a[v.status]);return this},abort:function(a){var b=a||u;return c&&c.abort(b),x(0,b),this}};if(o.promise(v).complete=p.add,v.success=v.done,v.error=v.fail,k.url=((a||k.url||fc)+"").replace(/#.*$/,"").replace(/^\/\//,ec[1]+"//"),k.type=b.method||b.type||k.method||k.type,k.dataTypes=n.trim(k.dataType||"*").toLowerCase().match(E)||[""],null==k.crossDomain&&(h=mc.exec(k.url.toLowerCase()),k.crossDomain=!(!h||h[1]===ec[1]&&h[2]===ec[2]&&(h[3]||("http:"===h[1]?"80":"443"))===(ec[3]||("http:"===ec[1]?"80":"443")))),k.data&&k.processData&&"string"!=typeof k.data&&(k.data=n.param(k.data,k.traditional)),sc(nc,k,b,v),2===t)return v;i=k.global,i&&0==n.active++&&n.event.trigger("ajaxStart"),k.type=k.type.toUpperCase(),k.hasContent=!kc.test(k.type),d=k.url,k.hasContent||(k.data&&(d=k.url+=(dc.test(d)?"&":"?")+k.data,delete k.data),!1===k.cache&&(k.url=hc.test(d)?d.replace(hc,"$1_="+cc++):d+(dc.test(d)?"&":"?")+"_="+cc++)),k.ifModified&&(n.lastModified[d]&&v.setRequestHeader("If-Modified-Since",n.lastModified[d]),n.etag[d]&&v.setRequestHeader("If-None-Match",n.etag[d])),(k.data&&k.hasContent&&!1!==k.contentType||b.contentType)&&v.setRequestHeader("Content-Type",k.contentType),v.setRequestHeader("Accept",k.dataTypes[0]&&k.accepts[k.dataTypes[0]]?k.accepts[k.dataTypes[0]]+("*"!==k.dataTypes[0]?", "+pc+"; q=0.01":""):k.accepts["*"]);for(j in k.headers)v.setRequestHeader(j,k.headers[j]);if(k.beforeSend&&(!1===k.beforeSend.call(l,v,k)||2===t))return v.abort();u="abort";for(j in{success:1,error:1,complete:1})v[j](k[j]);if(c=sc(oc,k,b,v)){v.readyState=1,i&&m.trigger("ajaxSend",[v,k]),k.async&&k.timeout>0&&(g=setTimeout(function(){v.abort("timeout")},k.timeout));try{t=1,c.send(r,x)}catch(w){if(!(2>t))throw w;x(-1,w)}}else x(-1,"No Transport");return v},getJSON:function(a,b,c){return n.get(a,b,c,"json")},getScript:function(a,b){return n.get(a,void 0,b,"script")}}),n.each(["get","post"],function(a,b){n[b]=function(a,c,d,e){return n.isFunction(c)&&(e=e||d,d=c,c=void 0),n.ajax({url:a,type:b,dataType:e,data:c,success:d})}}),n.each(["ajaxStart","ajaxStop","ajaxComplete","ajaxError","ajaxSuccess","ajaxSend"],function(a,b){n.fn[b]=function(a){return this.on(b,a)}}),n._evalUrl=function(a){return n.ajax({url:a,type:"GET",dataType:"script",async:!1,global:!1,throws:!0})},n.fn.extend({wrapAll:function(a){var b;return n.isFunction(a)?this.each(function(b){n(this).wrapAll(a.call(this,b))}):(this[0]&&(b=n(a,this[0].ownerDocument).eq(0).clone(!0),this[0].parentNode&&b.insertBefore(this[0]),b.map(function(){for(var a=this;a.firstElementChild;)a=a.firstElementChild;return a}).append(this)),this)},wrapInner:function(a){return this.each(n.isFunction(a)?function(b){n(this).wrapInner(a.call(this,b))}:function(){var b=n(this),c=b.contents();c.length?c.wrapAll(a):b.append(a)})},wrap:function(a){var b=n.isFunction(a);return this.each(function(c){n(this).wrapAll(b?a.call(this,c):a)})},unwrap:function(){return this.parent().each(function(){n.nodeName(this,"body")||n(this).replaceWith(this.childNodes)}).end()}}),n.expr.filters.hidden=function(a){return a.offsetWidth<=0&&a.offsetHeight<=0},n.expr.filters.visible=function(a){return!n.expr.filters.hidden(a)};var xc=/\[\]$/,zc=/^(?:submit|button|image|reset|file)$/i,Ac=/^(?:input|select|textarea|keygen)/i;n.param=function(a,b){var c,d=[],e=function(a,b){b=n.isFunction(b)?b():null==b?"":b,d[d.length]=encodeURIComponent(a)+"="+encodeURIComponent(b)};if(void 0===b&&(b=n.ajaxSettings&&n.ajaxSettings.traditional),n.isArray(a)||a.jquery&&!n.isPlainObject(a))n.each(a,function(){e(this.name,this.value)});else for(c in a)Bc(c,a[c],b,e);return d.join("&").replace(/%20/g,"+")},n.fn.extend({serialize:function(){return n.param(this.serializeArray())},serializeArray:function(){return this.map(function(){var a=n.prop(this,"elements");return a?n.makeArray(a):this}).filter(function(){var a=this.type;return this.name&&!n(this).is(":disabled")&&Ac.test(this.nodeName)&&!zc.test(a)&&(this.checked||!T.test(a))}).map(function(a,b){var c=n(this).val();return null==c?null:n.isArray(c)?n.map(c,function(a){return{name:b.name,value:a.replace(/\r?\n/g,"\r\n")}}):{name:b.name,value:c.replace(/\r?\n/g,"\r\n")}}).get()}}),n.ajaxSettings.xhr=function(){try{return new XMLHttpRequest}catch(a){}};var Cc=0,Dc={},Ec={0:200,1223:204},Fc=n.ajaxSettings.xhr();a.ActiveXObject&&n(a).on("unload",function(){for(var a in Dc)Dc[a]()}),k.cors=!!Fc&&"withCredentials"in Fc,k.ajax=Fc=!!Fc,n.ajaxTransport(function(a){var b;return k.cors||Fc&&!a.crossDomain?{send:function(c,d){var e,f=a.xhr(),g=++Cc;if(f.open(a.type,a.url,a.async,a.username,a.password),a.xhrFields)for(e in a.xhrFields)f[e]=a.xhrFields[e];a.mimeType&&f.overrideMimeType&&f.overrideMimeType(a.mimeType),a.crossDomain||c["X-Requested-With"]||(c["X-Requested-With"]="XMLHttpRequest");for(e in c)f.setRequestHeader(e,c[e]);b=function(a){return function(){b&&(delete Dc[g],b=f.onload=f.onerror=null,"abort"===a?f.abort():"error"===a?d(f.status,f.statusText):d(Ec[f.status]||f.status,f.statusText,"string"==typeof f.responseText?{text:f.responseText}:void 0,f.getAllResponseHeaders()))}},f.onload=b(),f.onerror=b("error"),b=Dc[g]=b("abort");try{f.send(a.hasContent&&a.data||null)}catch(h){if(b)throw h}},abort:function(){b&&b()}}:void 0}),n.ajaxSetup({accepts:{script:"text/javascript, application/javascript, application/ecmascript, application/x-ecmascript"},contents:{script:/(?:java|ecma)script/},converters:{"text script":function(a){return n.globalEval(a),a}}}),n.ajaxPrefilter("script",function(a){void 0===a.cache&&(a.cache=!1),a.crossDomain&&(a.type="GET")}),n.ajaxTransport("script",function(a){if(a.crossDomain){var b,c;return{send:function(d,e){b=n("<script>").prop({async:!0,charset:a.scriptCharset,src:a.url}).on("load error",c=function(a){b.remove(),c=null,a&&e("error"===a.type?404:200,a.type)}),l.head.appendChild(b[0])},abort:function(){c&&c()}}}});var Gc=[],Hc=/(=)\?(?=&|$)|\?\?/;n.ajaxSetup({jsonp:"callback",jsonpCallback:function(){var a=Gc.pop()||n.expando+"_"+cc++;return this[a]=!0,a}}),n.ajaxPrefilter("json jsonp",function(b,c,d){var e,f,g,h=!1!==b.jsonp&&(Hc.test(b.url)?"url":"string"==typeof b.data&&!(b.contentType||"").indexOf("application/x-www-form-urlencoded")&&Hc.test(b.data)&&"data");return h||"jsonp"===b.dataTypes[0]?(e=b.jsonpCallback=n.isFunction(b.jsonpCallback)?b.jsonpCallback():b.jsonpCallback,h?b[h]=b[h].replace(Hc,"$1"+e):!1!==b.jsonp&&(b.url+=(dc.test(b.url)?"&":"?")+b.jsonp+"="+e),b.converters["script json"]=function(){return g||n.error(e+" was not called"),g[0]},b.dataTypes[0]="json",f=a[e],a[e]=function(){g=arguments},d.always(function(){a[e]=f,b[e]&&(b.jsonpCallback=c.jsonpCallback,Gc.push(e)),g&&n.isFunction(f)&&f(g[0]),g=f=void 0}),"script"):void 0}),n.parseHTML=function(a,b,c){if(!a||"string"!=typeof a)return null;"boolean"==typeof b&&(c=b,b=!1),b=b||l;var d=v.exec(a),e=!c&&[];return d?[b.createElement(d[1])]:(d=n.buildFragment([a],b,e),e&&e.length&&n(e).remove(),n.merge([],d.childNodes))};var Ic=n.fn.load;n.fn.load=function(a,b,c){if("string"!=typeof a&&Ic)return Ic.apply(this,arguments);var d,e,f,g=this,h=a.indexOf(" ");return h>=0&&(d=n.trim(a.slice(h)),a=a.slice(0,h)),n.isFunction(b)?(c=b,b=void 0):b&&"object"==typeof b&&(e="POST"),g.length>0&&n.ajax({url:a,type:e,dataType:"html",data:b}).done(function(a){f=arguments,g.html(d?n("<div>").append(n.parseHTML(a)).find(d):a)}).complete(c&&function(a,b){g.each(c,f||[a.responseText,b,a])}),this},n.expr.filters.animated=function(a){return n.grep(n.timers,function(b){return a===b.elem}).length};var Jc=a.document.documentElement;n.offset={setOffset:function(a,b,c){var d,e,f,g,h,i,j,k=n.css(a,"position"),l=n(a),m={};"static"===k&&(a.style.position="relative"),h=l.offset(),f=n.css(a,"top"),i=n.css(a,"left"),j=("absolute"===k||"fixed"===k)&&(f+i).indexOf("auto")>-1,j?(d=l.position(),g=d.top,e=d.left):(g=parseFloat(f)||0,e=parseFloat(i)||0),n.isFunction(b)&&(b=b.call(a,c,h)),null!=b.top&&(m.top=b.top-h.top+g),null!=b.left&&(m.left=b.left-h.left+e),"using"in b?b.using.call(a,m):l.css(m)}},n.fn.extend({offset:function(a){if(arguments.length)return void 0===a?this:this.each(function(b){n.offset.setOffset(this,a,b)});var b,c,d=this[0],e={top:0,left:0},f=d&&d.ownerDocument;return f?(b=f.documentElement,n.contains(b,d)?(typeof d.getBoundingClientRect!==U&&(e=d.getBoundingClientRect()),c=Kc(f),{top:e.top+c.pageYOffset-b.clientTop,left:e.left+c.pageXOffset-b.clientLeft}):e):void 0},position:function(){if(this[0]){var a,b,c=this[0],d={top:0,left:0};return"fixed"===n.css(c,"position")?b=c.getBoundingClientRect():(a=this.offsetParent(),b=this.offset(),n.nodeName(a[0],"html")||(d=a.offset()),d.top+=n.css(a[0],"borderTopWidth",!0),d.left+=n.css(a[0],"borderLeftWidth",!0)),{top:b.top-d.top-n.css(c,"marginTop",!0),left:b.left-d.left-n.css(c,"marginLeft",!0)}}},offsetParent:function(){return this.map(function(){for(var a=this.offsetParent||Jc;a&&!n.nodeName(a,"html")&&"static"===n.css(a,"position");)a=a.offsetParent;return a||Jc})}}),n.each({scrollLeft:"pageXOffset",scrollTop:"pageYOffset"},function(b,c){var d="pageYOffset"===c;n.fn[b]=function(e){return J(this,function(b,e,f){var g=Kc(b);return void 0===f?g?g[c]:b[e]:void(g?g.scrollTo(d?a.pageXOffset:f,d?f:a.pageYOffset):b[e]=f)},b,e,arguments.length,null)}}),n.each(["top","left"],function(a,b){n.cssHooks[b]=yb(k.pixelPosition,function(a,c){return c?(c=xb(a,b),vb.test(c)?n(a).position()[b]+"px":c):void 0})}),n.each({Height:"height",Width:"width"},function(a,b){n.each({padding:"inner"+a,content:b,"":"outer"+a},function(c,d){n.fn[d]=function(d,e){var f=arguments.length&&(c||"boolean"!=typeof d),g=c||(!0===d||!0===e?"margin":"border");return J(this,function(b,c,d){var e;return n.isWindow(b)?b.document.documentElement["client"+a]:9===b.nodeType?(e=b.documentElement,Math.max(b.body["scroll"+a],e["scroll"+a],b.body["offset"+a],e["offset"+a],e["client"+a])):void 0===d?n.css(b,c,g):n.style(b,c,d,g)},b,f?d:void 0,f,null)}})}),n.fn.size=function(){return this.length},n.fn.andSelf=n.fn.addBack,"function"==typeof define&&define.amd&&define("jquery",[],function(){return n});var Lc=a.jQuery,Mc=a.$;return n.noConflict=function(b){return a.$===n&&(a.$=Mc),b&&a.jQuery===n&&(a.jQuery=Lc),n},typeof b===U&&(a.jQuery=a.$=n),n}),function(){var n=this,t=n._,r={},e=Array.prototype,u=Object.prototype,i=Function.prototype,a=e.push,o=e.slice,c=e.concat,l=u.toString,f=u.hasOwnProperty,s=e.forEach,p=e.map,h=e.reduce,v=e.reduceRight,g=e.filter,d=e.every,m=e.some,y=e.indexOf,b=e.lastIndexOf,x=Array.isArray,w=Object.keys,_=i.bind,j=function(n){return n instanceof j?n:this instanceof j?void(this._wrapped=n):new j(n)};"undefined"!=typeof exports?("undefined"!=typeof module&&module.exports&&(exports=module.exports=j),exports._=j):n._=j,j.VERSION="1.6.0";var A=j.each=j.forEach=function(n,t,e){if(null==n)return n;if(s&&n.forEach===s)n.forEach(t,e);else if(n.length===+n.length){for(var u=0,i=n.length;i>u;u++)if(t.call(e,n[u],u,n)===r)return}else for(var a=j.keys(n),u=0,i=a.length;i>u;u++)if(t.call(e,n[a[u]],a[u],n)===r)return;return n};j.map=j.collect=function(n,t,r){var e=[];return null==n?e:p&&n.map===p?n.map(t,r):(A(n,function(n,u,i){e.push(t.call(r,n,u,i))}),e)};var O="Reduce of empty array with no initial value";j.reduce=j.foldl=j.inject=function(n,t,r,e){var u=arguments.length>2;if(null==n&&(n=[]),h&&n.reduce===h)return e&&(t=j.bind(t,e)),u?n.reduce(t,r):n.reduce(t);if(A(n,function(n,i,a){u?r=t.call(e,r,n,i,a):(r=n,u=!0)}),!u)throw new TypeError(O);return r},j.reduceRight=j.foldr=function(n,t,r,e){var u=arguments.length>2;if(null==n&&(n=[]),v&&n.reduceRight===v)return e&&(t=j.bind(t,e)),u?n.reduceRight(t,r):n.reduceRight(t);var i=n.length;if(i!==+i){var a=j.keys(n);i=a.length}if(A(n,function(o,c,l){c=a?a[--i]:--i,u?r=t.call(e,r,n[c],c,l):(r=n[c],u=!0)}),!u)throw new TypeError(O);return r},j.find=j.detect=function(n,t,r){var e;return k(n,function(n,u,i){return t.call(r,n,u,i)?(e=n,!0):void 0}),e},j.filter=j.select=function(n,t,r){var e=[];return null==n?e:g&&n.filter===g?n.filter(t,r):(A(n,function(n,u,i){t.call(r,n,u,i)&&e.push(n)}),e)},j.reject=function(n,t,r){return j.filter(n,function(n,e,u){return!t.call(r,n,e,u)},r)},j.every=j.all=function(n,t,e){t||(t=j.identity);var u=!0;return null==n?u:d&&n.every===d?n.every(t,e):(A(n,function(n,i,a){return(u=u&&t.call(e,n,i,a))?void 0:r}),!!u)};var k=j.some=j.any=function(n,t,e){t||(t=j.identity);var u=!1;return null==n?u:m&&n.some===m?n.some(t,e):(A(n,function(n,i,a){return u||(u=t.call(e,n,i,a))?r:void 0}),!!u)};j.contains=j.include=function(n,t){return null!=n&&(y&&n.indexOf===y?-1!=n.indexOf(t):k(n,function(n){return n===t}))},j.invoke=function(n,t){var r=o.call(arguments,2),e=j.isFunction(t);return j.map(n,function(n){return(e?t:n[t]).apply(n,r)})},j.pluck=function(n,t){return j.map(n,j.property(t))},j.where=function(n,t){return j.filter(n,j.matches(t))},j.findWhere=function(n,t){return j.find(n,j.matches(t))},j.max=function(n,t,r){if(!t&&j.isArray(n)&&n[0]===+n[0]&&n.length<65535)return Math.max.apply(Math,n);var e=-1/0,u=-1/0;return A(n,function(n,i,a){var o=t?t.call(r,n,i,a):n;o>u&&(e=n,u=o)}),e},j.min=function(n,t,r){if(!t&&j.isArray(n)&&n[0]===+n[0]&&n.length<65535)return Math.min.apply(Math,n);var e=1/0,u=1/0;return A(n,function(n,i,a){var o=t?t.call(r,n,i,a):n;u>o&&(e=n,u=o)}),e},j.shuffle=function(n){var t,r=0,e=[];return A(n,function(n){t=j.random(r++),e[r-1]=e[t],e[t]=n}),e},j.sample=function(n,t,r){return null==t||r?(n.length!==+n.length&&(n=j.values(n)),n[j.random(n.length-1)]):j.shuffle(n).slice(0,Math.max(0,t))};var E=function(n){return null==n?j.identity:j.isFunction(n)?n:j.property(n)};j.sortBy=function(n,t,r){return t=E(t),j.pluck(j.map(n,function(n,e,u){return{value:n,index:e,criteria:t.call(r,n,e,u)}}).sort(function(n,t){var r=n.criteria,e=t.criteria;if(r!==e){if(r>e||void 0===r)return 1;if(e>r||void 0===e)return-1}return n.index-t.index}),"value")};var F=function(n){return function(t,r,e){var u={};return r=E(r),A(t,function(i,a){var o=r.call(e,i,a,t);n(u,o,i)}),u}};j.groupBy=F(function(n,t,r){j.has(n,t)?n[t].push(r):n[t]=[r]}),j.indexBy=F(function(n,t,r){n[t]=r}),j.countBy=F(function(n,t){j.has(n,t)?n[t]++:n[t]=1}),j.sortedIndex=function(n,t,r,e){r=E(r);for(var u=r.call(e,t),i=0,a=n.length;a>i;){var o=i+a>>>1;r.call(e,n[o])<u?i=o+1:a=o}return i},j.toArray=function(n){return n?j.isArray(n)?o.call(n):n.length===+n.length?j.map(n,j.identity):j.values(n):[]},j.size=function(n){return null==n?0:n.length===+n.length?n.length:j.keys(n).length},j.first=j.head=j.take=function(n,t,r){return null==n?void 0:null==t||r?n[0]:0>t?[]:o.call(n,0,t)},j.initial=function(n,t,r){return o.call(n,0,n.length-(null==t||r?1:t))},j.last=function(n,t,r){return null==n?void 0:null==t||r?n[n.length-1]:o.call(n,Math.max(n.length-t,0))},j.rest=j.tail=j.drop=function(n,t,r){return o.call(n,null==t||r?1:t)},j.compact=function(n){return j.filter(n,j.identity)};var M=function(n,t,r){return t&&j.every(n,j.isArray)?c.apply(r,n):(A(n,function(n){j.isArray(n)||j.isArguments(n)?t?a.apply(r,n):M(n,t,r):r.push(n)}),r)};j.flatten=function(n,t){return M(n,t,[])},j.without=function(n){return j.difference(n,o.call(arguments,1))},j.partition=function(n,t){var r=[],e=[];return A(n,function(n){(t(n)?r:e).push(n)}),[r,e]},j.uniq=j.unique=function(n,t,r,e){j.isFunction(t)&&(e=r,r=t,t=!1);var u=r?j.map(n,r,e):n,i=[],a=[];return A(u,function(r,e){(t?e&&a[a.length-1]===r:j.contains(a,r))||(a.push(r),i.push(n[e]))}),i},j.union=function(){return j.uniq(j.flatten(arguments,!0))},j.intersection=function(n){var t=o.call(arguments,1);return j.filter(j.uniq(n),function(n){return j.every(t,function(t){return j.contains(t,n)})})},j.difference=function(n){var t=c.apply(e,o.call(arguments,1));return j.filter(n,function(n){return!j.contains(t,n)})},j.zip=function(){for(var n=j.max(j.pluck(arguments,"length").concat(0)),t=new Array(n),r=0;n>r;r++)t[r]=j.pluck(arguments,""+r);return t},j.object=function(n,t){if(null==n)return{};for(var r={},e=0,u=n.length;u>e;e++)t?r[n[e]]=t[e]:r[n[e][0]]=n[e][1];return r},j.indexOf=function(n,t,r){if(null==n)return-1;var e=0,u=n.length;if(r){if("number"!=typeof r)return e=j.sortedIndex(n,t),n[e]===t?e:-1;e=0>r?Math.max(0,u+r):r}if(y&&n.indexOf===y)return n.indexOf(t,r);for(;u>e;e++)if(n[e]===t)return e;return-1},j.lastIndexOf=function(n,t,r){if(null==n)return-1;var e=null!=r;if(b&&n.lastIndexOf===b)return e?n.lastIndexOf(t,r):n.lastIndexOf(t);for(var u=e?r:n.length;u--;)if(n[u]===t)return u;return-1},j.range=function(n,t,r){arguments.length<=1&&(t=n||0,n=0),r=arguments[2]||1;for(var e=Math.max(Math.ceil((t-n)/r),0),u=0,i=new Array(e);e>u;)i[u++]=n,n+=r;return i};var R=function(){};j.bind=function(n,t){var r,e;if(_&&n.bind===_)return _.apply(n,o.call(arguments,1));if(!j.isFunction(n))throw new TypeError;return r=o.call(arguments,2),e=function(){if(!(this instanceof e))return n.apply(t,r.concat(o.call(arguments)));R.prototype=n.prototype;var u=new R;R.prototype=null;var i=n.apply(u,r.concat(o.call(arguments)));return Object(i)===i?i:u}},j.partial=function(n){var t=o.call(arguments,1);return function(){for(var r=0,e=t.slice(),u=0,i=e.length;i>u;u++)e[u]===j&&(e[u]=arguments[r++]);for(;r<arguments.length;)e.push(arguments[r++]);return n.apply(this,e)}},j.bindAll=function(n){var t=o.call(arguments,1);if(0===t.length)throw new Error("bindAll must be passed function names");return A(t,function(t){n[t]=j.bind(n[t],n)}),n},j.memoize=function(n,t){var r={};return t||(t=j.identity),function(){var e=t.apply(this,arguments);return j.has(r,e)?r[e]:r[e]=n.apply(this,arguments)}},j.delay=function(n,t){var r=o.call(arguments,2);return setTimeout(function(){return n.apply(null,r)},t)},j.defer=function(n){return j.delay.apply(j,[n,1].concat(o.call(arguments,1)))},j.throttle=function(n,t,r){var e,u,i,a=null,o=0;r||(r={});var c=function(){o=!1===r.leading?0:j.now(),a=null,i=n.apply(e,u),e=u=null};return function(){var l=j.now();o||!1!==r.leading||(o=l);var f=t-(l-o);return e=this,u=arguments,0>=f?(clearTimeout(a),a=null,o=l,i=n.apply(e,u),e=u=null):a||!1===r.trailing||(a=setTimeout(c,f)),i}},j.debounce=function(n,t,r){var e,u,i,a,o,c=function(){var l=j.now()-a;t>l?e=setTimeout(c,t-l):(e=null,r||(o=n.apply(i,u),i=u=null))};return function(){i=this,u=arguments,a=j.now();var l=r&&!e;return e||(e=setTimeout(c,t)),l&&(o=n.apply(i,u),i=u=null),o}},j.once=function(n){var t,r=!1;return function(){return r?t:(r=!0,t=n.apply(this,arguments),n=null,t)}},j.wrap=function(n,t){return j.partial(t,n)},j.compose=function(){var n=arguments;return function(){for(var t=arguments,r=n.length-1;r>=0;r--)t=[n[r].apply(this,t)];return t[0]}},j.after=function(n,t){return function(){return--n<1?t.apply(this,arguments):void 0}},j.keys=function(n){if(!j.isObject(n))return[];if(w)return w(n);var t=[];for(var r in n)j.has(n,r)&&t.push(r);return t},j.values=function(n){for(var t=j.keys(n),r=t.length,e=new Array(r),u=0;r>u;u++)e[u]=n[t[u]];return e},j.pairs=function(n){for(var t=j.keys(n),r=t.length,e=new Array(r),u=0;r>u;u++)e[u]=[t[u],n[t[u]]];return e},j.invert=function(n){for(var t={},r=j.keys(n),e=0,u=r.length;u>e;e++)t[n[r[e]]]=r[e];return t},j.functions=j.methods=function(n){var t=[];for(var r in n)j.isFunction(n[r])&&t.push(r);return t.sort()},j.extend=function(n){return A(o.call(arguments,1),function(t){if(t)for(var r in t)n[r]=t[r]}),n},j.pick=function(n){var t={},r=c.apply(e,o.call(arguments,1));return A(r,function(r){r in n&&(t[r]=n[r])}),t},j.omit=function(n){var t={},r=c.apply(e,o.call(arguments,1));for(var u in n)j.contains(r,u)||(t[u]=n[u]);return t},j.defaults=function(n){return A(o.call(arguments,1),function(t){if(t)for(var r in t)void 0===n[r]&&(n[r]=t[r])}),n},j.clone=function(n){return j.isObject(n)?j.isArray(n)?n.slice():j.extend({},n):n},j.tap=function(n,t){return t(n),n};var S=function(n,t,r,e){if(n===t)return 0!==n||1/n==1/t;if(null==n||null==t)return n===t;n instanceof j&&(n=n._wrapped),t instanceof j&&(t=t._wrapped);var u=l.call(n);if(u!=l.call(t))return!1;switch(u){case"[object String]":return n==String(t);case"[object Number]":return n!=+n?t!=+t:0==n?1/n==1/t:n==+t;case"[object Date]":case"[object Boolean]":return+n==+t;case"[object RegExp]":return n.source==t.source&&n.global==t.global&&n.multiline==t.multiline&&n.ignoreCase==t.ignoreCase}if("object"!=typeof n||"object"!=typeof t)return!1;for(var i=r.length;i--;)if(r[i]==n)return e[i]==t;var a=n.constructor,o=t.constructor;if(a!==o&&!(j.isFunction(a)&&a instanceof a&&j.isFunction(o)&&o instanceof o)&&"constructor"in n&&"constructor"in t)return!1;r.push(n),e.push(t);var c=0,f=!0;if("[object Array]"==u){if(c=n.length,f=c==t.length)for(;c--&&(f=S(n[c],t[c],r,e)););}else{for(var s in n)if(j.has(n,s)&&(c++,!(f=j.has(t,s)&&S(n[s],t[s],r,e))))break;if(f){for(s in t)if(j.has(t,s)&&!c--)break;f=!c}}return r.pop(),e.pop(),f};j.isEqual=function(n,t){return S(n,t,[],[])},j.isEmpty=function(n){if(null==n)return!0;if(j.isArray(n)||j.isString(n))return 0===n.length;for(var t in n)if(j.has(n,t))return!1;return!0},j.isElement=function(n){return!(!n||1!==n.nodeType)},j.isArray=x||function(n){return"[object Array]"==l.call(n)},j.isObject=function(n){return n===Object(n)},A(["Arguments","Function","String","Number","Date","RegExp"],function(n){j["is"+n]=function(t){return l.call(t)=="[object "+n+"]"}}),j.isArguments(arguments)||(j.isArguments=function(n){return!(!n||!j.has(n,"callee"))}),"function"!=typeof/./&&(j.isFunction=function(n){return"function"==typeof n}),j.isFinite=function(n){return isFinite(n)&&!isNaN(parseFloat(n))},j.isNaN=function(n){return j.isNumber(n)&&n!=+n},j.isBoolean=function(n){return!0===n||!1===n||"[object Boolean]"==l.call(n)},j.isNull=function(n){return null===n},j.isUndefined=function(n){return void 0===n},j.has=function(n,t){return f.call(n,t)},j.noConflict=function(){return n._=t,this},j.identity=function(n){return n},j.constant=function(n){return function(){return n}},j.property=function(n){return function(t){return t[n]}},j.matches=function(n){return function(t){if(t===n)return!0;for(var r in n)if(n[r]!==t[r])return!1;return!0}},j.times=function(n,t,r){for(var e=Array(Math.max(0,n)),u=0;n>u;u++)e[u]=t.call(r,u);return e},j.random=function(n,t){return null==t&&(t=n,n=0),n+Math.floor(Math.random()*(t-n+1))},j.now=Date.now||function(){return(new Date).getTime()};var T={escape:{
"&":"&amp;","<":"&lt;",">":"&gt;",'"':"&quot;","'":"&#x27;"}};T.unescape=j.invert(T.escape);var I={escape:new RegExp("["+j.keys(T.escape).join("")+"]","g"),unescape:new RegExp("("+j.keys(T.unescape).join("|")+")","g")};j.each(["escape","unescape"],function(n){j[n]=function(t){return null==t?"":(""+t).replace(I[n],function(t){return T[n][t]})}}),j.result=function(n,t){if(null!=n){var r=n[t];return j.isFunction(r)?r.call(n):r}},j.mixin=function(n){A(j.functions(n),function(t){var r=j[t]=n[t];j.prototype[t]=function(){var n=[this._wrapped];return a.apply(n,arguments),z.call(this,r.apply(j,n))}})};var N=0;j.uniqueId=function(n){var t=++N+"";return n?n+t:t},j.templateSettings={evaluate:/<%([\s\S]+?)%>/g,interpolate:/<%=([\s\S]+?)%>/g,escape:/<%-([\s\S]+?)%>/g};var q=/(.)^/,B={"'":"'","\\":"\\","\r":"r","\n":"n","\t":"t","\u2028":"u2028","\u2029":"u2029"};j.template=function(n,t,r){var e;r=j.defaults({},r,j.templateSettings);var u=new RegExp([(r.escape||q).source,(r.interpolate||q).source,(r.evaluate||q).source].join("|")+"|$","g"),i=0,a="__p+='";n.replace(u,function(t,r,e,u,o){return a+=n.slice(i,o).replace(/\\|'|\r|\n|\t|\u2028|\u2029/g,function(n){return"\\"+B[n]}),r&&(a+="'+\n((__t=("+r+"))==null?'':_.escape(__t))+\n'"),e&&(a+="'+\n((__t=("+e+"))==null?'':__t)+\n'"),u&&(a+="';\n"+u+"\n__p+='"),i=o+t.length,t}),a+="';\n",r.variable||(a="with(obj||{}){\n"+a+"}\n"),a="var __t,__p='',__j=Array.prototype.join,print=function(){__p+=__j.call(arguments,'');};\n"+a+"return __p;\n";try{e=new Function(r.variable||"obj","_",a)}catch(o){throw o.source=a,o}if(t)return e(t,j);var c=function(n){return e.call(this,n,j)};return c.source="function("+(r.variable||"obj")+"){\n"+a+"}",c},j.chain=function(n){return j(n).chain()};var z=function(n){return this._chain?j(n).chain():n};j.mixin(j),A(["pop","push","reverse","shift","sort","splice","unshift"],function(n){var t=e[n];j.prototype[n]=function(){var r=this._wrapped;return t.apply(r,arguments),"shift"!=n&&"splice"!=n||0!==r.length||delete r[0],z.call(this,r)}}),A(["concat","join","slice"],function(n){var t=e[n];j.prototype[n]=function(){return z.call(this,t.apply(this._wrapped,arguments))}}),j.extend(j.prototype,{chain:function(){return this._chain=!0,this},value:function(){return this._wrapped}}),"function"==typeof define&&define.amd&&define("underscore",[],function(){return j})}.call(this),function(t,e){if("function"==typeof define&&define.amd)define(["underscore","jquery","exports"],function(i,r,s){t.Backbone=e(t,s,i,r)});else if("undefined"!=typeof exports){var i=require("underscore");e(t,exports,i)}else t.Backbone=e(t,{},t._,t.jQuery||t.Zepto||t.ender||t.$)}(this,function(t,e,i,r){var s=t.Backbone,n=[],o=n.slice;e.VERSION="1.1.2",e.$=r,e.noConflict=function(){return t.Backbone=s,this},e.emulateHTTP=!1,e.emulateJSON=!1;var u=e.Events={on:function(t,e,i){return c(this,"on",t,[e,i])&&e?(this._events||(this._events={}),(this._events[t]||(this._events[t]=[])).push({callback:e,context:i,ctx:i||this}),this):this},once:function(t,e,r){if(!c(this,"once",t,[e,r])||!e)return this;var s=this,n=i.once(function(){s.off(t,n),e.apply(this,arguments)});return n._callback=e,this.on(t,n,r)},off:function(t,e,r){var s,n,a,o,h,u,l,f;if(!this._events||!c(this,"off",t,[e,r]))return this;if(!t&&!e&&!r)return this._events=void 0,this;for(o=t?[t]:i.keys(this._events),h=0,u=o.length;h<u;h++)if(t=o[h],a=this._events[t]){if(this._events[t]=s=[],e||r)for(l=0,f=a.length;l<f;l++)n=a[l],(e&&e!==n.callback&&e!==n.callback._callback||r&&r!==n.context)&&s.push(n);s.length||delete this._events[t]}return this},trigger:function(t){if(!this._events)return this;var e=o.call(arguments,1);if(!c(this,"trigger",t,e))return this;var i=this._events[t],r=this._events.all;return i&&f(i,e),r&&f(r,arguments),this},stopListening:function(t,e,r){var s=this._listeningTo;if(!s)return this;var n=!e&&!r;r||"object"!=typeof e||(r=this),t&&((s={})[t._listenId]=t);for(var a in s)t=s[a],t.off(e,r,this),(n||i.isEmpty(t._events))&&delete this._listeningTo[a];return this}},l=/\s+/,c=function(t,e,i,r){if(!i)return!0;if("object"==typeof i){for(var s in i)t[e].apply(t,[s,i[s]].concat(r));return!1}if(l.test(i)){for(var n=i.split(l),a=0,o=n.length;a<o;a++)t[e].apply(t,[n[a]].concat(r));return!1}return!0},f=function(t,e){var i,r=-1,s=t.length,n=e[0],a=e[1],o=e[2];switch(e.length){case 0:for(;++r<s;)(i=t[r]).callback.call(i.ctx);return;case 1:for(;++r<s;)(i=t[r]).callback.call(i.ctx,n);return;case 2:for(;++r<s;)(i=t[r]).callback.call(i.ctx,n,a);return;case 3:for(;++r<s;)(i=t[r]).callback.call(i.ctx,n,a,o);return;default:for(;++r<s;)(i=t[r]).callback.apply(i.ctx,e);return}},d={listenTo:"on",listenToOnce:"once"};i.each(d,function(t,e){u[e]=function(e,r,s){return(this._listeningTo||(this._listeningTo={}))[e._listenId||(e._listenId=i.uniqueId("l"))]=e,s||"object"!=typeof r||(s=this),e[t](r,s,this),this}}),u.bind=u.on,u.unbind=u.off,i.extend(e,u);var p=e.Model=function(t,e){var r=t||{};e||(e={}),this.cid=i.uniqueId("c"),this.attributes={},e.collection&&(this.collection=e.collection),e.parse&&(r=this.parse(r,e)||{}),r=i.defaults({},r,i.result(this,"defaults")),this.set(r,e),this.changed={},this.initialize.apply(this,arguments)};i.extend(p.prototype,u,{changed:null,validationError:null,idAttribute:"id",initialize:function(){},toJSON:function(t){return i.clone(this.attributes)},sync:function(){return e.sync.apply(this,arguments)},get:function(t){return this.attributes[t]},escape:function(t){return i.escape(this.get(t))},has:function(t){return null!=this.get(t)},set:function(t,e,r){var s,n,a,o,h,u,l,c;if(null==t)return this;if("object"==typeof t?(n=t,r=e):(n={})[t]=e,r||(r={}),!this._validate(n,r))return!1;a=r.unset,h=r.silent,o=[],u=this._changing,this._changing=!0,u||(this._previousAttributes=i.clone(this.attributes),this.changed={}),c=this.attributes,l=this._previousAttributes,this.idAttribute in n&&(this.id=n[this.idAttribute]);for(s in n)e=n[s],i.isEqual(c[s],e)||o.push(s),i.isEqual(l[s],e)?delete this.changed[s]:this.changed[s]=e,a?delete c[s]:c[s]=e;if(!h){o.length&&(this._pending=r);for(var f=0,d=o.length;f<d;f++)this.trigger("change:"+o[f],this,c[o[f]],r)}if(u)return this;if(!h)for(;this._pending;)r=this._pending,this._pending=!1,this.trigger("change",this,r);return this._pending=!1,this._changing=!1,this},unset:function(t,e){return this.set(t,void 0,i.extend({},e,{unset:!0}))},clear:function(t){var e={};for(var r in this.attributes)e[r]=void 0;return this.set(e,i.extend({},t,{unset:!0}))},hasChanged:function(t){return null==t?!i.isEmpty(this.changed):i.has(this.changed,t)},changedAttributes:function(t){if(!t)return!!this.hasChanged()&&i.clone(this.changed);var e,r=!1,s=this._changing?this._previousAttributes:this.attributes;for(var n in t)i.isEqual(s[n],e=t[n])||((r||(r={}))[n]=e);return r},previous:function(t){return null!=t&&this._previousAttributes?this._previousAttributes[t]:null},previousAttributes:function(){return i.clone(this._previousAttributes)},fetch:function(t){t=t?i.clone(t):{},void 0===t.parse&&(t.parse=!0);var e=this,r=t.success;return t.success=function(i){if(!e.set(e.parse(i,t),t))return!1;r&&r(e,i,t),e.trigger("sync",e,i,t)},q(this,t),this.sync("read",this,t)},save:function(t,e,r){var s,n,a,o=this.attributes;if(null==t||"object"==typeof t?(s=t,r=e):(s={})[t]=e,r=i.extend({validate:!0},r),s&&!r.wait){if(!this.set(s,r))return!1}else if(!this._validate(s,r))return!1;s&&r.wait&&(this.attributes=i.extend({},o,s)),void 0===r.parse&&(r.parse=!0);var h=this,u=r.success;return r.success=function(t){h.attributes=o;var e=h.parse(t,r);if(r.wait&&(e=i.extend(s||{},e)),i.isObject(e)&&!h.set(e,r))return!1;u&&u(h,t,r),h.trigger("sync",h,t,r)},q(this,r),n=this.isNew()?"create":r.patch?"patch":"update","patch"===n&&(r.attrs=s),a=this.sync(n,this,r),s&&r.wait&&(this.attributes=o),a},destroy:function(t){t=t?i.clone(t):{};var e=this,r=t.success,s=function(){e.trigger("destroy",e,e.collection,t)};if(t.success=function(i){(t.wait||e.isNew())&&s(),r&&r(e,i,t),e.isNew()||e.trigger("sync",e,i,t)},this.isNew())return t.success(),!1;q(this,t);var n=this.sync("delete",this,t);return t.wait||s(),n},url:function(){var t=i.result(this,"urlRoot")||i.result(this.collection,"url")||M();return this.isNew()?t:t.replace(/([^\/])$/,"$1/")+encodeURIComponent(this.id)},parse:function(t,e){return t},clone:function(){return new this.constructor(this.attributes)},isNew:function(){return!this.has(this.idAttribute)},isValid:function(t){return this._validate({},i.extend(t||{},{validate:!0}))},_validate:function(t,e){if(!e.validate||!this.validate)return!0;t=i.extend({},this.attributes,t);var r=this.validationError=this.validate(t,e)||null;return!r||(this.trigger("invalid",this,r,i.extend(e,{validationError:r})),!1)}});var v=["keys","values","pairs","invert","pick","omit"];i.each(v,function(t){p.prototype[t]=function(){var e=o.call(arguments);return e.unshift(this.attributes),i[t].apply(i,e)}});var g=e.Collection=function(t,e){e||(e={}),e.model&&(this.model=e.model),void 0!==e.comparator&&(this.comparator=e.comparator),this._reset(),this.initialize.apply(this,arguments),t&&this.reset(t,i.extend({silent:!0},e))},m={add:!0,remove:!0,merge:!0},y={add:!0,remove:!1};i.extend(g.prototype,u,{model:p,initialize:function(){},toJSON:function(t){return this.map(function(e){return e.toJSON(t)})},sync:function(){return e.sync.apply(this,arguments)},add:function(t,e){return this.set(t,i.extend({merge:!1},e,y))},remove:function(t,e){var r=!i.isArray(t);t=r?[t]:i.clone(t),e||(e={});var s,n,a,o;for(s=0,n=t.length;s<n;s++)(o=t[s]=this.get(t[s]))&&(delete this._byId[o.id],delete this._byId[o.cid],a=this.indexOf(o),this.models.splice(a,1),this.length--,e.silent||(e.index=a,o.trigger("remove",o,this,e)),this._removeReference(o,e));return r?t[0]:t},set:function(t,e){e=i.defaults({},e,m),e.parse&&(t=this.parse(t,e));var r=!i.isArray(t);t=r?t?[t]:[]:i.clone(t);var s,n,a,o,h,u,l,c=e.at,f=this.model,d=this.comparator&&null==c&&!1!==e.sort,v=i.isString(this.comparator)?this.comparator:null,g=[],y=[],_={},b=e.add,w=e.merge,x=e.remove,E=!(d||!b||!x)&&[];for(s=0,n=t.length;s<n;s++){if(h=t[s]||{},a=h instanceof p?o=h:h[f.prototype.idAttribute||"id"],u=this.get(a))x&&(_[u.cid]=!0),w&&(h=h===o?o.attributes:h,e.parse&&(h=u.parse(h,e)),u.set(h,e),d&&!l&&u.hasChanged(v)&&(l=!0)),t[s]=u;else if(b){if(!(o=t[s]=this._prepareModel(h,e)))continue;g.push(o),this._addReference(o,e)}o=u||o,!E||!o.isNew()&&_[o.id]||E.push(o),_[o.id]=!0}if(x){for(s=0,n=this.length;s<n;++s)_[(o=this.models[s]).cid]||y.push(o);y.length&&this.remove(y,e)}if(g.length||E&&E.length)if(d&&(l=!0),this.length+=g.length,null!=c)for(s=0,n=g.length;s<n;s++)this.models.splice(c+s,0,g[s]);else{E&&(this.models.length=0);var k=E||g;for(s=0,n=k.length;s<n;s++)this.models.push(k[s])}if(l&&this.sort({silent:!0}),!e.silent){for(s=0,n=g.length;s<n;s++)(o=g[s]).trigger("add",o,this,e);(l||E&&E.length)&&this.trigger("sort",this,e)}return r?t[0]:t},reset:function(t,e){e||(e={});for(var r=0,s=this.models.length;r<s;r++)this._removeReference(this.models[r],e);return e.previousModels=this.models,this._reset(),t=this.add(t,i.extend({silent:!0},e)),e.silent||this.trigger("reset",this,e),t},push:function(t,e){return this.add(t,i.extend({at:this.length},e))},pop:function(t){var e=this.at(this.length-1);return this.remove(e,t),e},unshift:function(t,e){return this.add(t,i.extend({at:0},e))},shift:function(t){var e=this.at(0);return this.remove(e,t),e},slice:function(){return o.apply(this.models,arguments)},get:function(t){if(null!=t)return this._byId[t]||this._byId[t.id]||this._byId[t.cid]},at:function(t){return this.models[t]},where:function(t,e){return i.isEmpty(t)?e?void 0:[]:this[e?"find":"filter"](function(e){for(var i in t)if(t[i]!==e.get(i))return!1;return!0})},findWhere:function(t){return this.where(t,!0)},sort:function(t){if(!this.comparator)throw new Error("Cannot sort a set without a comparator");return t||(t={}),i.isString(this.comparator)||1===this.comparator.length?this.models=this.sortBy(this.comparator,this):this.models.sort(i.bind(this.comparator,this)),t.silent||this.trigger("sort",this,t),this},pluck:function(t){return i.invoke(this.models,"get",t)},fetch:function(t){t=t?i.clone(t):{},void 0===t.parse&&(t.parse=!0);var e=t.success,r=this;return t.success=function(i){var s=t.reset?"reset":"set";r[s](i,t),e&&e(r,i,t),r.trigger("sync",r,i,t)},q(this,t),this.sync("read",this,t)},create:function(t,e){if(e=e?i.clone(e):{},!(t=this._prepareModel(t,e)))return!1;e.wait||this.add(t,e);var r=this,s=e.success;return e.success=function(t,i){e.wait&&r.add(t,e),s&&s(t,i,e)},t.save(null,e),t},parse:function(t,e){return t},clone:function(){return new this.constructor(this.models)},_reset:function(){this.length=0,this.models=[],this._byId={}},_prepareModel:function(t,e){if(t instanceof p)return t;e=e?i.clone(e):{},e.collection=this;var r=new this.model(t,e);return r.validationError?(this.trigger("invalid",this,r.validationError,e),!1):r},_addReference:function(t,e){this._byId[t.cid]=t,null!=t.id&&(this._byId[t.id]=t),t.collection||(t.collection=this),t.on("all",this._onModelEvent,this)},_removeReference:function(t,e){this===t.collection&&delete t.collection,t.off("all",this._onModelEvent,this)},_onModelEvent:function(t,e,i,r){("add"!==t&&"remove"!==t||i===this)&&("destroy"===t&&this.remove(e,r),e&&t==="change:"+e.idAttribute&&(delete this._byId[e.previous(e.idAttribute)],null!=e.id&&(this._byId[e.id]=e)),this.trigger.apply(this,arguments))}});var _=["forEach","each","map","collect","reduce","foldl","inject","reduceRight","foldr","find","detect","filter","select","reject","every","all","some","any","include","contains","invoke","max","min","toArray","size","first","head","take","initial","rest","tail","drop","last","without","difference","indexOf","shuffle","lastIndexOf","isEmpty","chain","sample"];i.each(_,function(t){g.prototype[t]=function(){var e=o.call(arguments);return e.unshift(this.models),i[t].apply(i,e)}});var b=["groupBy","countBy","sortBy","indexBy"];i.each(b,function(t){g.prototype[t]=function(e,r){var s=i.isFunction(e)?e:function(t){return t.get(e)};return i[t](this.models,s,r)}});var w=e.View=function(t){this.cid=i.uniqueId("view"),t||(t={}),i.extend(this,i.pick(t,E)),this._ensureElement(),this.initialize.apply(this,arguments),this.delegateEvents()},E=["model","collection","el","id","attributes","className","tagName","events"];i.extend(w.prototype,u,{tagName:"div",$:function(t){return this.$el.find(t)},initialize:function(){},render:function(){return this},remove:function(){return this.$el.remove(),this.stopListening(),this},setElement:function(t,i){return this.$el&&this.undelegateEvents(),this.$el=t instanceof e.$?t:e.$(t),this.el=this.$el[0],!1!==i&&this.delegateEvents(),this},delegateEvents:function(t){if(!t&&!(t=i.result(this,"events")))return this;this.undelegateEvents();for(var e in t){var r=t[e];if(i.isFunction(r)||(r=this[t[e]]),r){var s=e.match(/^(\S+)\s*(.*)$/),n=s[1],a=s[2];r=i.bind(r,this),n+=".delegateEvents"+this.cid,""===a?this.$el.on(n,r):this.$el.on(n,a,r)}}return this},undelegateEvents:function(){return this.$el.off(".delegateEvents"+this.cid),this},_ensureElement:function(){if(this.el)this.setElement(i.result(this,"el"),!1);else{var t=i.extend({},i.result(this,"attributes"));this.id&&(t.id=i.result(this,"id")),this.className&&(t.class=i.result(this,"className"));var r=e.$("<"+i.result(this,"tagName")+">").attr(t);this.setElement(r,!1)}}}),e.sync=function(t,r,s){var n=T[t];i.defaults(s||(s={}),{emulateHTTP:e.emulateHTTP,emulateJSON:e.emulateJSON});var a={type:n,dataType:"json"};if(s.url||(a.url=i.result(r,"url")||M()),null!=s.data||!r||"create"!==t&&"update"!==t&&"patch"!==t||(a.contentType="application/json",a.data=JSON.stringify(s.attrs||r.toJSON(s))),s.emulateJSON&&(a.contentType="application/x-www-form-urlencoded",a.data=a.data?{model:a.data}:{}),s.emulateHTTP&&("PUT"===n||"DELETE"===n||"PATCH"===n)){a.type="POST",s.emulateJSON&&(a.data._method=n);var o=s.beforeSend;s.beforeSend=function(t){if(t.setRequestHeader("X-HTTP-Method-Override",n),o)return o.apply(this,arguments)}}"GET"===a.type||s.emulateJSON||(a.processData=!1),"PATCH"===a.type&&k&&(a.xhr=function(){return new ActiveXObject("Microsoft.XMLHTTP")});var h=s.xhr=e.ajax(i.extend(a,s));return r.trigger("request",r,h,s),h};var k=!("undefined"==typeof window||!window.ActiveXObject||window.XMLHttpRequest&&(new XMLHttpRequest).dispatchEvent),T={create:"POST",update:"PUT",patch:"PATCH",delete:"DELETE",read:"GET"};e.ajax=function(){return e.$.ajax.apply(e.$,arguments)};var $=e.Router=function(t){t||(t={}),t.routes&&(this.routes=t.routes),this._bindRoutes(),this.initialize.apply(this,arguments)};i.extend($.prototype,u,{initialize:function(){},route:function(t,r,s){i.isRegExp(t)||(t=this._routeToRegExp(t)),i.isFunction(r)&&(s=r,r=""),s||(s=this[r]);var n=this;return e.history.route(t,function(i){var a=n._extractParameters(t,i);n.execute(s,a),n.trigger.apply(n,["route:"+r].concat(a)),n.trigger("route",r,a),e.history.trigger("route",n,r,a)}),this},execute:function(t,e){t&&t.apply(this,e)},navigate:function(t,i){return e.history.navigate(t,i),this},_bindRoutes:function(){if(this.routes){this.routes=i.result(this,"routes");for(var t,e=i.keys(this.routes);null!=(t=e.pop());)this.route(t,this.routes[t])}},_routeToRegExp:function(t){return t=t.replace(/[\-{}\[\]+?.,\\\^$|#\s]/g,"\\$&").replace(/\((.*?)\)/g,"(?:$1)?").replace(/(\(\?)?:\w+/g,function(t,e){return e?t:"([^/?]+)"}).replace(/\*\w+/g,"([^?]*?)"),new RegExp("^"+t+"(?:\\?([\\s\\S]*))?$")},_extractParameters:function(t,e){var r=t.exec(e).slice(1);return i.map(r,function(t,e){return e===r.length-1?t||null:t?decodeURIComponent(t):null})}});var N=e.History=function(){this.handlers=[],i.bindAll(this,"checkUrl"),"undefined"!=typeof window&&(this.location=window.location,this.history=window.history)},R=/^[#\/]|\s+$/g,P=/msie [\w.]+/;N.started=!1,i.extend(N.prototype,u,{interval:50,atRoot:function(){return this.location.pathname.replace(/[^\/]$/,"$&/")===this.root},getHash:function(t){var e=(t||this).location.href.match(/#(.*)$/);return e?e[1]:""},getFragment:function(t,e){if(null==t)if(this._hasPushState||!this._wantsHashChange||e){t=decodeURI(this.location.pathname+this.location.search);var i=this.root.replace(/\/$/,"");t.indexOf(i)||(t=t.slice(i.length))}else t=this.getHash();return t.replace(R,"")},start:function(t){if(N.started)throw new Error("Backbone.history has already been started");N.started=!0,this.options=i.extend({root:"/"},this.options,t),this.root=this.options.root,this._wantsHashChange=!1!==this.options.hashChange,this._wantsPushState=!!this.options.pushState,this._hasPushState=!!(this.options.pushState&&this.history&&this.history.pushState);var r=this.getFragment(),s=document.documentMode,n=P.exec(navigator.userAgent.toLowerCase())&&(!s||s<=7);if(this.root=("/"+this.root+"/").replace(/^\/+|\/+$/g,"/"),n&&this._wantsHashChange){var a=e.$('<iframe src="javascript:0" tabindex="-1">');this.iframe=a.hide().appendTo("body")[0].contentWindow,this.navigate(r)}this._hasPushState?e.$(window).on("popstate",this.checkUrl):this._wantsHashChange&&"onhashchange"in window&&!n?e.$(window).on("hashchange",this.checkUrl):this._wantsHashChange&&(this._checkUrlInterval=setInterval(this.checkUrl,this.interval)),this.fragment=r;var o=this.location;if(this._wantsHashChange&&this._wantsPushState){if(!this._hasPushState&&!this.atRoot())return this.fragment=this.getFragment(null,!0),this.location.replace(this.root+"#"+this.fragment),!0;this._hasPushState&&this.atRoot()&&o.hash&&(this.fragment=this.getHash().replace(R,""),this.history.replaceState({},document.title,this.root+this.fragment))}if(!this.options.silent)return this.loadUrl()},stop:function(){e.$(window).off("popstate",this.checkUrl).off("hashchange",this.checkUrl),this._checkUrlInterval&&clearInterval(this._checkUrlInterval),N.started=!1},route:function(t,e){this.handlers.unshift({route:t,callback:e})},checkUrl:function(t){var e=this.getFragment();if(e===this.fragment&&this.iframe&&(e=this.getFragment(this.getHash(this.iframe))),e===this.fragment)return!1;this.iframe&&this.navigate(e),this.loadUrl()},loadUrl:function(t){return t=this.fragment=this.getFragment(t),i.any(this.handlers,function(e){if(e.route.test(t))return e.callback(t),!0})},navigate:function(t,e){if(!N.started)return!1;e&&!0!==e||(e={trigger:!!e});var i=this.root+(t=this.getFragment(t||""));if(t=t.replace(/#.*$/,""),this.fragment!==t){if(this.fragment=t,""===t&&"/"!==i&&(i=i.slice(0,-1)),this._hasPushState)this.history[e.replace?"replaceState":"pushState"]({},document.title,i);else{if(!this._wantsHashChange)return this.location.assign(i);this._updateHash(this.location,t,e.replace),this.iframe&&t!==this.getFragment(this.getHash(this.iframe))&&(e.replace||this.iframe.document.open().close(),this._updateHash(this.iframe.location,t,e.replace))}return e.trigger?this.loadUrl(t):void 0}},_updateHash:function(t,e,i){if(i){var r=t.href.replace(/(javascript:|#).*$/,"");t.replace(r+"#"+e)}else t.hash="#"+e}}),e.history=new N;var U=function(t,e){var s,r=this;s=t&&i.has(t,"constructor")?t.constructor:function(){return r.apply(this,arguments)},i.extend(s,r,e);var n=function(){this.constructor=s};return n.prototype=r.prototype,s.prototype=new n,t&&i.extend(s.prototype,t),s.__super__=r.prototype,s};p.extend=g.extend=$.extend=w.extend=N.extend=U;var M=function(){throw new Error('A "url" property or function must be specified')},q=function(t,e){var i=e.error;e.error=function(r){i&&i(t,r,e),t.trigger("error",t,r,e)}};return e}),function(){var t=function(e){var n=new t.Index;return n.pipeline.add(t.trimmer,t.stopWordFilter,t.stemmer),e&&e.call(n,n),n};t.version="0.5.3",t.utils={},t.utils.warn=function(t){return function(e){t.console&&console.warn&&console.warn(e)}}(this),t.EventEmitter=function(){this.events={}},t.EventEmitter.prototype.addListener=function(){var t=Array.prototype.slice.call(arguments),e=t.pop(),n=t;if("function"!=typeof e)throw new TypeError("last argument must be a function");n.forEach(function(t){this.hasHandler(t)||(this.events[t]=[]),this.events[t].push(e)},this)},t.EventEmitter.prototype.removeListener=function(t,e){if(this.hasHandler(t)){var n=this.events[t].indexOf(e);this.events[t].splice(n,1),this.events[t].length||delete this.events[t]}},t.EventEmitter.prototype.emit=function(t){if(this.hasHandler(t)){var e=Array.prototype.slice.call(arguments,1);this.events[t].forEach(function(t){t.apply(void 0,e)})}},t.EventEmitter.prototype.hasHandler=function(t){return t in this.events},t.tokenizer=function(t){if(!arguments.length||null==t||void 0==t)return[];if(Array.isArray(t))return t.map(function(t){return t.toLowerCase()});for(var e=t.toString().replace(/^\s+/,""),n=e.length-1;n>=0;n--)if(/\S/.test(e.charAt(n))){e=e.substring(0,n+1);break}return e.split(/\s+/).map(function(t){return t.toLowerCase()})},t.Pipeline=function(){this._stack=[]},t.Pipeline.registeredFunctions={},t.Pipeline.registerFunction=function(e,n){n in this.registeredFunctions&&t.utils.warn("Overwriting existing registered function: "+n),e.label=n,t.Pipeline.registeredFunctions[e.label]=e},t.Pipeline.warnIfFunctionNotRegistered=function(e){e.label&&e.label in this.registeredFunctions||t.utils.warn("Function is not registered with pipeline. This may cause problems when serialising the index.\n",e)},t.Pipeline.load=function(e){var n=new t.Pipeline;return e.forEach(function(e){var i=t.Pipeline.registeredFunctions[e];if(!i)throw new Error("Cannot load un-registered function: "+e);n.add(i)}),n},t.Pipeline.prototype.add=function(){Array.prototype.slice.call(arguments).forEach(function(e){t.Pipeline.warnIfFunctionNotRegistered(e),this._stack.push(e)},this)},t.Pipeline.prototype.after=function(e,n){t.Pipeline.warnIfFunctionNotRegistered(n);var i=this._stack.indexOf(e)+1;this._stack.splice(i,0,n)},t.Pipeline.prototype.before=function(e,n){t.Pipeline.warnIfFunctionNotRegistered(n);var i=this._stack.indexOf(e);this._stack.splice(i,0,n)},t.Pipeline.prototype.remove=function(t){var e=this._stack.indexOf(t);this._stack.splice(e,1)},t.Pipeline.prototype.run=function(t){for(var e=[],n=t.length,i=this._stack.length,o=0;n>o;o++){for(var r=t[o],s=0;i>s&&void 0!==(r=this._stack[s](r,o,t));s++);void 0!==r&&e.push(r)}return e},t.Pipeline.prototype.reset=function(){this._stack=[]},t.Pipeline.prototype.toJSON=function(){return this._stack.map(function(e){return t.Pipeline.warnIfFunctionNotRegistered(e),e.label})},t.Vector=function(){this._magnitude=null,this.list=void 0,this.length=0},t.Vector.Node=function(t,e,n){this.idx=t,this.val=e,this.next=n},t.Vector.prototype.insert=function(e,n){var i=this.list;if(!i)return this.list=new t.Vector.Node(e,n,i),this.length++;for(var o=i,r=i.next;void 0!=r;){if(e<r.idx)return o.next=new t.Vector.Node(e,n,r),this.length++;o=r,r=r.next}return o.next=new t.Vector.Node(e,n,r),this.length++},t.Vector.prototype.magnitude=function(){if(this._magniture)return this._magnitude;for(var t,e=this.list,n=0;e;)t=e.val,n+=t*t,e=e.next;return this._magnitude=Math.sqrt(n)},t.Vector.prototype.dot=function(t){for(var e=this.list,n=t.list,i=0;e&&n;)e.idx<n.idx?e=e.next:e.idx>n.idx?n=n.next:(i+=e.val*n.val,e=e.next,n=n.next);return i},t.Vector.prototype.similarity=function(t){return this.dot(t)/(this.magnitude()*t.magnitude())},t.SortedSet=function(){this.length=0,this.elements=[]},t.SortedSet.load=function(t){var e=new this;return e.elements=t,e.length=t.length,e},t.SortedSet.prototype.add=function(){Array.prototype.slice.call(arguments).forEach(function(t){~this.indexOf(t)||this.elements.splice(this.locationFor(t),0,t)},this),this.length=this.elements.length},t.SortedSet.prototype.toArray=function(){return this.elements.slice()},t.SortedSet.prototype.map=function(t,e){return this.elements.map(t,e)},t.SortedSet.prototype.forEach=function(t,e){return this.elements.forEach(t,e)},t.SortedSet.prototype.indexOf=function(t,e,n){var e=e||0,n=n||this.elements.length,i=n-e,o=e+Math.floor(i/2),r=this.elements[o];return 1>=i?r===t?o:-1:t>r?this.indexOf(t,o,n):r>t?this.indexOf(t,e,o):r===t?o:void 0},t.SortedSet.prototype.locationFor=function(t,e,n){var e=e||0,n=n||this.elements.length,i=n-e,o=e+Math.floor(i/2),r=this.elements[o];if(1>=i){if(r>t)return o;if(t>r)return o+1}return t>r?this.locationFor(t,o,n):r>t?this.locationFor(t,e,o):void 0},t.SortedSet.prototype.intersect=function(e){for(var n=new t.SortedSet,i=0,o=0,r=this.length,s=e.length,a=this.elements,h=e.elements;!(i>r-1||o>s-1);)a[i]!==h[o]?a[i]<h[o]?i++:a[i]>h[o]&&o++:(n.add(a[i]),i++,o++);return n},t.SortedSet.prototype.clone=function(){var e=new t.SortedSet;return e.elements=this.toArray(),e.length=e.elements.length,e},t.SortedSet.prototype.union=function(t){var e,n,i;return this.length>=t.length?(e=this,n=t):(e=t,n=this),i=e.clone(),i.add.apply(i,n.toArray()),i},t.SortedSet.prototype.toJSON=function(){return this.toArray()},t.Index=function(){this._fields=[],this._ref="id",this.pipeline=new t.Pipeline,this.documentStore=new t.Store,this.tokenStore=new t.TokenStore,this.corpusTokens=new t.SortedSet,this.eventEmitter=new t.EventEmitter,this._idfCache={},this.on("add","remove","update",function(){this._idfCache={}}.bind(this))},t.Index.prototype.on=function(){var t=Array.prototype.slice.call(arguments);return this.eventEmitter.addListener.apply(this.eventEmitter,t)},t.Index.prototype.off=function(t,e){return this.eventEmitter.removeListener(t,e)},t.Index.load=function(e){e.version!==t.version&&t.utils.warn("version mismatch: current "+t.version+" importing "+e.version);var n=new this;return n._fields=e.fields,n._ref=e.ref,n.documentStore=t.Store.load(e.documentStore),n.tokenStore=t.TokenStore.load(e.tokenStore),n.corpusTokens=t.SortedSet.load(e.corpusTokens),n.pipeline=t.Pipeline.load(e.pipeline),n},t.Index.prototype.field=function(t,e){var e=e||{},n={name:t,boost:e.boost||1};return this._fields.push(n),this},t.Index.prototype.ref=function(t){return this._ref=t,this},t.Index.prototype.add=function(e,n){var i={},o=new t.SortedSet,r=e[this._ref],n=void 0===n||n;this._fields.forEach(function(n){var r=this.pipeline.run(t.tokenizer(e[n.name]));i[n.name]=r,t.SortedSet.prototype.add.apply(o,r)},this),this.documentStore.set(r,o),t.SortedSet.prototype.add.apply(this.corpusTokens,o.toArray());for(var s=0;s<o.length;s++){var a=o.elements[s],h=this._fields.reduce(function(t,e){var n=i[e.name].length;return n?t+i[e.name].filter(function(t){return t===a}).length/n*e.boost:t},0);this.tokenStore.add(a,{ref:r,tf:h})}n&&this.eventEmitter.emit("add",e,this)},t.Index.prototype.remove=function(t,e){var n=t[this._ref],e=void 0===e||e;if(this.documentStore.has(n)){var i=this.documentStore.get(n);this.documentStore.remove(n),i.forEach(function(t){this.tokenStore.remove(t,n)},this),e&&this.eventEmitter.emit("remove",t,this)}},t.Index.prototype.update=function(t,e){var e=void 0===e||e;this.remove(t,!1),this.add(t,!1),e&&this.eventEmitter.emit("update",t,this)},t.Index.prototype.idf=function(t){var e="@"+t;if(Object.prototype.hasOwnProperty.call(this._idfCache,e))return this._idfCache[e];var n=this.tokenStore.count(t),i=1;return n>0&&(i=1+Math.log(this.tokenStore.length/n)),this._idfCache[e]=i},t.Index.prototype.search=function(e){var n=this.pipeline.run(t.tokenizer(e)),i=new t.Vector,o=[],r=this._fields.reduce(function(t,e){return t+e.boost},0);return n.some(function(t){return this.tokenStore.has(t)},this)?(n.forEach(function(e,n,s){var a=1/s.length*this._fields.length*r,h=this,l=this.tokenStore.expand(e).reduce(function(n,o){var r=h.corpusTokens.indexOf(o),s=h.idf(o),l=1,u=new t.SortedSet;if(o!==e){var c=Math.max(3,o.length-e.length);l=1/Math.log(c)}return r>-1&&i.insert(r,a*s*l),Object.keys(h.tokenStore.get(o)).forEach(function(t){u.add(t)}),n.union(u)},new t.SortedSet);o.push(l)},this),o.reduce(function(t,e){return t.intersect(e)}).map(function(t){return{ref:t,score:i.similarity(this.documentVector(t))}},this).sort(function(t,e){return e.score-t.score})):[]},t.Index.prototype.documentVector=function(e){for(var n=this.documentStore.get(e),i=n.length,o=new t.Vector,r=0;i>r;r++){var s=n.elements[r],a=this.tokenStore.get(s)[e].tf,h=this.idf(s);o.insert(this.corpusTokens.indexOf(s),a*h)}return o},t.Index.prototype.toJSON=function(){return{version:t.version,fields:this._fields,ref:this._ref,documentStore:this.documentStore.toJSON(),tokenStore:this.tokenStore.toJSON(),corpusTokens:this.corpusTokens.toJSON(),pipeline:this.pipeline.toJSON()}},t.Index.prototype.use=function(t){var e=Array.prototype.slice.call(arguments,1);e.unshift(this),t.apply(this,e)},t.Store=function(){this.store={},this.length=0},t.Store.load=function(e){var n=new this;return n.length=e.length,n.store=Object.keys(e.store).reduce(function(n,i){return n[i]=t.SortedSet.load(e.store[i]),n},{}),n},t.Store.prototype.set=function(t,e){this.store[t]=e,this.length=Object.keys(this.store).length},t.Store.prototype.get=function(t){return this.store[t]},t.Store.prototype.has=function(t){return t in this.store},t.Store.prototype.remove=function(t){this.has(t)&&(delete this.store[t],this.length--)},t.Store.prototype.toJSON=function(){return{store:this.store,length:this.length}},t.stemmer=function(){var t={ational:"ate",tional:"tion",enci:"ence",anci:"ance",izer:"ize",bli:"ble",alli:"al",entli:"ent",eli:"e",ousli:"ous",ization:"ize",ation:"ate",ator:"ate",alism:"al",iveness:"ive",fulness:"ful",ousness:"ous",aliti:"al",iviti:"ive",biliti:"ble",logi:"log"},e={icate:"ic",ative:"",alize:"al",iciti:"ic",ical:"ic",ful:"",ness:""},i="[aeiouy]",o="[^aeiou][^aeiouy]*",r=i+"[aeiou]*",s="^("+o+")?"+r+o,h="^("+o+")?"+r+o+r+o;return function(n){var r,u,c,p,f,d,v;if(n.length<3)return n;if(c=n.substr(0,1),"y"==c&&(n=c.toUpperCase()+n.substr(1)),p=/^(.+?)(ss|i)es$/,f=/^(.+?)([^s])s$/,p.test(n)?n=n.replace(p,"$1$2"):f.test(n)&&(n=n.replace(f,"$1$2")),p=/^(.+?)eed$/,f=/^(.+?)(ed|ing)$/,p.test(n)){var m=p.exec(n);p=new RegExp(s),p.test(m[1])&&(p=/.$/,n=n.replace(p,""))}else if(f.test(n)){var m=f.exec(n);r=m[1],f=new RegExp("^([^aeiou][^aeiouy]*)?[aeiouy]"),f.test(r)&&(n=r,
f=/(at|bl|iz)$/,d=new RegExp("([^aeiouylsz])\\1$"),v=new RegExp("^"+o+i+"[^aeiouwxy]$"),f.test(n)?n+="e":d.test(n)?(p=/.$/,n=n.replace(p,"")):v.test(n)&&(n+="e"))}if(p=/^(.+?[^aeiou])y$/,p.test(n)){var m=p.exec(n);r=m[1],n=r+"i"}if(p=/^(.+?)(ational|tional|enci|anci|izer|bli|alli|entli|eli|ousli|ization|ation|ator|alism|iveness|fulness|ousness|aliti|iviti|biliti|logi)$/,p.test(n)){var m=p.exec(n);r=m[1],u=m[2],p=new RegExp(s),p.test(r)&&(n=r+t[u])}if(p=/^(.+?)(icate|ative|alize|iciti|ical|ful|ness)$/,p.test(n)){var m=p.exec(n);r=m[1],u=m[2],p=new RegExp(s),p.test(r)&&(n=r+e[u])}if(p=/^(.+?)(al|ance|ence|er|ic|able|ible|ant|ement|ment|ent|ou|ism|ate|iti|ous|ive|ize)$/,f=/^(.+?)(s|t)(ion)$/,p.test(n)){var m=p.exec(n);r=m[1],p=new RegExp(h),p.test(r)&&(n=r)}else if(f.test(n)){var m=f.exec(n);r=m[1]+m[2],f=new RegExp(h),f.test(r)&&(n=r)}if(p=/^(.+?)e$/,p.test(n)){var m=p.exec(n);r=m[1],p=new RegExp(h),f=new RegExp("^([^aeiou][^aeiouy]*)?[aeiouy][aeiou]*[^aeiou][^aeiouy]*([aeiouy][aeiou]*)?$"),d=new RegExp("^"+o+i+"[^aeiouwxy]$"),(p.test(r)||f.test(r)&&!d.test(r))&&(n=r)}return p=/ll$/,f=new RegExp(h),p.test(n)&&f.test(n)&&(p=/.$/,n=n.replace(p,"")),"y"==c&&(n=c.toLowerCase()+n.substr(1)),n}}(),t.Pipeline.registerFunction(t.stemmer,"stemmer"),t.stopWordFilter=function(e){return-1===t.stopWordFilter.stopWords.indexOf(e)?e:void 0},t.stopWordFilter.stopWords=new t.SortedSet,t.stopWordFilter.stopWords.length=119,t.stopWordFilter.stopWords.elements=["","a","able","about","across","after","all","almost","also","am","among","an","and","any","are","as","at","be","because","been","but","by","can","cannot","could","dear","did","do","does","either","else","ever","every","for","from","get","got","had","has","have","he","her","hers","him","his","how","however","i","if","in","into","is","it","its","just","least","let","like","likely","may","me","might","most","must","my","neither","no","nor","not","of","off","often","on","only","or","other","our","own","rather","said","say","says","she","should","since","so","some","than","that","the","their","them","then","there","these","they","this","tis","to","too","twas","us","wants","was","we","were","what","when","where","which","while","who","whom","why","will","with","would","yet","you","your"],t.Pipeline.registerFunction(t.stopWordFilter,"stopWordFilter"),t.trimmer=function(t){return t.replace(/^\W+/,"").replace(/\W+$/,"")},t.Pipeline.registerFunction(t.trimmer,"trimmer"),t.TokenStore=function(){this.root={docs:{}},this.length=0},t.TokenStore.load=function(t){var e=new this;return e.root=t.root,e.length=t.length,e},t.TokenStore.prototype.add=function(t,e,n){var n=n||this.root,i=t[0],o=t.slice(1);return i in n||(n[i]={docs:{}}),0===o.length?(n[i].docs[e.ref]=e,void(this.length+=1)):this.add(o,e,n[i])},t.TokenStore.prototype.has=function(t){if(!t)return!1;for(var e=this.root,n=0;n<t.length;n++){if(!e[t[n]])return!1;e=e[t[n]]}return!0},t.TokenStore.prototype.getNode=function(t){if(!t)return{};for(var e=this.root,n=0;n<t.length;n++){if(!e[t[n]])return{};e=e[t[n]]}return e},t.TokenStore.prototype.get=function(t,e){return this.getNode(t,e).docs||{}},t.TokenStore.prototype.count=function(t,e){return Object.keys(this.get(t,e)).length},t.TokenStore.prototype.remove=function(t,e){if(t){for(var n=this.root,i=0;i<t.length;i++){if(!(t[i]in n))return;n=n[t[i]]}delete n.docs[e]}},t.TokenStore.prototype.expand=function(t,e){var n=this.getNode(t),i=n.docs||{},e=e||[];return Object.keys(i).length&&e.push(t),Object.keys(n).forEach(function(n){"docs"!==n&&e.concat(this.expand(t+n,e))},this),e},t.TokenStore.prototype.toJSON=function(){return{root:this.root,length:this.length}},function(t,e){"function"==typeof define&&define.amd?define(e):"object"==typeof exports?module.exports=e():t.lunr=e()}(this,function(){return t})}();var __extends=this&&this.__extends||function(){var extendStatics=Object.setPrototypeOf||{__proto__:[]}instanceof Array&&function(d,b){d.__proto__=b}||function(d,b){for(var p in b)b.hasOwnProperty(p)&&(d[p]=b[p])};return function(d,b){function __(){this.constructor=d}extendStatics(d,b),d.prototype=null===b?Object.create(b):(__.prototype=b.prototype,new __)}}(),typedoc;!function(typedoc){function registerService(constructor,name,priority){void 0===priority&&(priority=0),services.push({constructor:constructor,name:name,priority:priority,instance:null}),services.sort(function(a,b){return a.priority-b.priority})}function registerComponent(constructor,selector,priority,namespace){void 0===priority&&(priority=0),void 0===namespace&&(namespace="*"),components.push({selector:selector,constructor:constructor,priority:priority,namespace:namespace}),components.sort(function(a,b){return a.priority-b.priority})}typedoc.$html=$("html");var services=[],components=[];typedoc.$document=$(document),typedoc.$window=$(window),typedoc.$body=$("body"),typedoc.registerService=registerService,typedoc.registerComponent=registerComponent,"undefined"!=typeof Backbone&&(typedoc.Events=function(){var res=function(){};return _.extend(res.prototype,Backbone.Events),res}());var Application=function(_super){function Application(){var _this=_super.call(this)||this;return _this.createServices(),_this.createComponents(typedoc.$body),_this}return __extends(Application,_super),Application.prototype.createServices=function(){_(services).forEach(function(c){c.instance=new c.constructor,typedoc[c.name]=c.instance})},Application.prototype.createComponents=function($context,namespace){void 0===namespace&&(namespace="default");var result=[];return _(components).forEach(function(c){c.namespace!=namespace&&"*"!=c.namespace||$context.find(c.selector).each(function(m,el){var instance,$el=$(el);(instance=$el.data("component"))?-1==_(result).indexOf(instance)&&result.push(instance):(instance=new c.constructor({el:el}),$el.data("component",instance),result.push(instance))})}),result},Application}(typedoc.Events);typedoc.Application=Application}(typedoc||(typedoc={}));var typedoc;!function(typedoc){var FilterItem=function(){function FilterItem(key,value){this.key=key,this.value=value,this.defaultValue=value,this.initialize(),window.localStorage[this.key]&&this.setValue(this.fromLocalStorage(window.localStorage[this.key]))}return FilterItem.prototype.initialize=function(){},FilterItem.prototype.handleValueChange=function(oldValue,newValue){},FilterItem.prototype.fromLocalStorage=function(value){return value},FilterItem.prototype.toLocalStorage=function(value){return value},FilterItem.prototype.setValue=function(value){if(this.value!=value){var oldValue=this.value;this.value=value,window.localStorage[this.key]=this.toLocalStorage(value),this.handleValueChange(oldValue,value)}},FilterItem}(),FilterItemCheckbox=function(_super){function FilterItemCheckbox(){return null!==_super&&_super.apply(this,arguments)||this}return __extends(FilterItemCheckbox,_super),FilterItemCheckbox.prototype.initialize=function(){var _this=this;this.$checkbox=$("#tsd-filter-"+this.key),this.$checkbox.on("change",function(){_this.setValue(_this.$checkbox.prop("checked"))})},FilterItemCheckbox.prototype.handleValueChange=function(oldValue,newValue){this.$checkbox.prop("checked",this.value),typedoc.$html.toggleClass("toggle-"+this.key,this.value!=this.defaultValue)},FilterItemCheckbox.prototype.fromLocalStorage=function(value){return"true"==value},FilterItemCheckbox.prototype.toLocalStorage=function(value){return value?"true":"false"},FilterItemCheckbox}(FilterItem),FilterItemSelect=function(_super){function FilterItemSelect(){return null!==_super&&_super.apply(this,arguments)||this}return __extends(FilterItemSelect,_super),FilterItemSelect.prototype.initialize=function(){var _this=this;typedoc.$html.addClass("toggle-"+this.key+this.value),this.$select=$("#tsd-filter-"+this.key),this.$select.on(typedoc.pointerDown+" mouseover",function(){_this.$select.addClass("active")}).on("mouseleave",function(){_this.$select.removeClass("active")}).on(typedoc.pointerUp,"li",function(e){_this.$select.removeClass("active"),_this.setValue($(e.target).attr("data-value"))}),typedoc.$document.on(typedoc.pointerDown,function(e){$(e.target).parents().addBack().is(_this.$select)||_this.$select.removeClass("active")})},FilterItemSelect.prototype.handleValueChange=function(oldValue,newValue){this.$select.find("li.selected").removeClass("selected"),this.$select.find(".tsd-select-label").text(this.$select.find('li[data-value="'+newValue+'"]').addClass("selected").text()),typedoc.$html.removeClass("toggle-"+oldValue),typedoc.$html.addClass("toggle-"+newValue)},FilterItemSelect}(FilterItem),Filter=function(_super){function Filter(options){var _this=_super.call(this,options)||this;return _this.optionVisibility=new FilterItemSelect("visibility","private"),_this.optionInherited=new FilterItemCheckbox("inherited",!0),_this.optionExternals=new FilterItemCheckbox("externals",!0),_this.optionOnlyExported=new FilterItemCheckbox("only-exported",!1),_this}return __extends(Filter,_super),Filter.isSupported=function(){try{return void 0!==window.localStorage}catch(e){return!1}},Filter}(Backbone.View);Filter.isSupported()?typedoc.registerComponent(Filter,"#tsd-filter"):typedoc.$html.addClass("no-filter")}(typedoc||(typedoc={}));var typedoc;!function(typedoc){var MenuHighlight=function(_super){function MenuHighlight(options){var _this=_super.call(this,options)||this;return _this.index=0,_this.listenTo(typedoc.viewport,"resize",_this.onResize),_this.listenTo(typedoc.viewport,"scroll",_this.onScroll),_this.createAnchors(),_this}return __extends(MenuHighlight,_super),MenuHighlight.prototype.createAnchors=function(){var _this=this;this.index=0,this.anchors=[{position:0}];var base=window.location.href;-1!=base.indexOf("#")&&(base=base.substr(0,base.indexOf("#"))),this.$el.find("a").each(function(index,el){var href=el.href;if(-1!=href.indexOf("#")&&href.substr(0,base.length)==base){var hash=href.substr(href.indexOf("#")+1),$anchor=$("a.tsd-anchor[name="+hash+"]");0!=$anchor.length&&_this.anchors.push({$link:$(el.parentNode),$anchor:$anchor,position:0})}}),this.onResize()},MenuHighlight.prototype.onResize=function(){for(var anchor,index=1,count=this.anchors.length;index<count;index++)anchor=this.anchors[index],anchor.position=anchor.$anchor.offset().top;this.anchors.sort(function(a,b){return a.position-b.position}),this.onScroll(typedoc.viewport.scrollTop)},MenuHighlight.prototype.onScroll=function(scrollTop){var anchors=this.anchors,index=this.index,count=anchors.length-1;for(scrollTop+=5;index>0&&anchors[index].position>scrollTop;)index-=1;for(;index<count&&anchors[index+1].position<scrollTop;)index+=1;this.index!=index&&(this.index>0&&this.anchors[this.index].$link.removeClass("focus"),this.index=index,this.index>0&&this.anchors[this.index].$link.addClass("focus"))},MenuHighlight}(Backbone.View);typedoc.MenuHighlight=MenuHighlight,typedoc.registerComponent(MenuHighlight,".menu-highlight")}(typedoc||(typedoc={}));var typedoc;!function(typedoc){var StickyMode,hasPositionSticky=typedoc.$html.hasClass("csspositionsticky");!function(StickyMode){StickyMode[StickyMode.None=0]="None",StickyMode[StickyMode.Secondary=1]="Secondary",StickyMode[StickyMode.Current=2]="Current"}(StickyMode||(StickyMode={}));var MenuSticky=function(_super){function MenuSticky(options){var _this=_super.call(this,options)||this;return _this.state="",_this.stickyMode=StickyMode.None,_this.$current=_this.$el.find("> ul.current"),_this.$navigation=_this.$el.parents(".menu-sticky-wrap"),_this.$container=_this.$el.parents(".row"),_this.listenTo(typedoc.viewport,"resize",_this.onResize),hasPositionSticky||_this.listenTo(typedoc.viewport,"scroll",_this.onScroll),_this.onResize(typedoc.viewport.width,typedoc.viewport.height),_this}return __extends(MenuSticky,_super),MenuSticky.prototype.setState=function(state){this.state!=state&&(""!=this.state&&this.$navigation.removeClass(this.state),this.state=state,""!=this.state&&this.$navigation.addClass(this.state))},MenuSticky.prototype.onResize=function(width,height){this.stickyMode=StickyMode.None,this.setState("");var containerTop=this.$container.offset().top,containerHeight=this.$container.height(),bottom=containerTop+containerHeight;if(this.$navigation.height()<containerHeight){var elHeight=this.$el.height(),elTop=this.$el.offset().top;if(this.$current.length){var currentHeight=this.$current.height(),currentTop=this.$current.offset().top;this.$navigation.css("top",containerTop-currentTop+20),currentHeight<height&&(this.stickyMode=StickyMode.Current,this.stickyTop=currentTop,this.stickyBottom=bottom-elHeight+(currentTop-elTop)-20)}elHeight<height&&(this.$navigation.css("top",containerTop-elTop+20),this.stickyMode=StickyMode.Secondary,this.stickyTop=elTop,this.stickyBottom=bottom-elHeight-20)}hasPositionSticky?this.stickyMode==StickyMode.Current?this.setState("sticky-current"):this.stickyMode==StickyMode.Secondary?this.setState("sticky"):this.setState(""):(this.$navigation.css("left",this.$navigation.offset().left),this.onScroll(typedoc.viewport.scrollTop))},MenuSticky.prototype.onScroll=function(scrollTop){this.stickyMode==StickyMode.Current?scrollTop>this.stickyBottom?this.setState("sticky-bottom"):this.setState(scrollTop+20>this.stickyTop?"sticky-current":""):this.stickyMode==StickyMode.Secondary&&(scrollTop>this.stickyBottom?this.setState("sticky-bottom"):this.setState(scrollTop+20>this.stickyTop?"sticky":""))},MenuSticky}(Backbone.View);typedoc.MenuSticky=MenuSticky,typedoc.registerComponent(MenuSticky,".menu-sticky")}(typedoc||(typedoc={}));var typedoc;!function(typedoc){var search;!function(search){function createIndex(){function batch(){for(var cycles=0;cycles++<100;)if(index.add(rows[pos]),++pos==length)return setLoadingState(SearchLoadingState.Ready);setTimeout(batch,10)}index=new lunr.Index,index.pipeline.add(lunr.trimmer),index.field("name",{boost:10}),index.field("parent"),index.ref("id");var rows=search.data.rows,pos=0,length=rows.length;batch()}function loadIndex(){loadingState==SearchLoadingState.Idle&&(setTimeout(function(){loadingState==SearchLoadingState.Idle&&setLoadingState(SearchLoadingState.Loading)},500),void 0!==search.data?createIndex():$.get($el.attr("data-index")).done(function(source){eval(source),createIndex()}).fail(function(){setLoadingState(SearchLoadingState.Failure)}))}function updateResults(){if(loadingState==SearchLoadingState.Ready){$results.empty();for(var res=index.search(query),i=0,c=Math.min(10,res.length);i<c;i++){var row=search.data.rows[res[i].ref],name=row.name;row.parent&&(name='<span class="parent">'+row.parent+".</span>"+name),$results.append('<li class="'+row.classes+'"><a href="'+base+row.url+'" class="tsd-kind-icon">'+name+"</li>")}}}function setLoadingState(value){loadingState!=value&&($el.removeClass(SearchLoadingState[loadingState].toLowerCase()),loadingState=value,$el.addClass(SearchLoadingState[loadingState].toLowerCase()),value==SearchLoadingState.Ready&&updateResults())}function setHasFocus(value){hasFocus!=value&&(hasFocus=value,$el.toggleClass("has-focus"),value?(setQuery(""),$field.val("")):$field.val(query))}function setQuery(value){query=$.trim(value),updateResults()}function setCurrentResult(dir){var $current=$results.find(".current");if(0==$current.length)$results.find(1==dir?"li:first-child":"li:last-child").addClass("current");else{var $rel=1==dir?$current.next("li"):$current.prev("li");$rel.length>0&&($current.removeClass("current"),$rel.addClass("current"))}}function gotoCurrentResult(){var $current=$results.find(".current");0==$current.length&&($current=$results.find("li:first-child")),$current.length>0&&(window.location.href=$current.find("a").prop("href"),$field.blur())}var SearchLoadingState;!function(SearchLoadingState){SearchLoadingState[SearchLoadingState.Idle=0]="Idle",SearchLoadingState[SearchLoadingState.Loading=1]="Loading",SearchLoadingState[SearchLoadingState.Ready=2]="Ready",SearchLoadingState[SearchLoadingState.Failure=3]="Failure"}(SearchLoadingState||(SearchLoadingState={}));var $el=$("#tsd-search"),$field=$("#tsd-search-field"),$results=$(".results"),base=$el.attr("data-base")+"/",query="",loadingState=SearchLoadingState.Idle,hasFocus=!1,preventPress=!1,index;$field.on("focusin",function(){setHasFocus(!0),loadIndex()}).on("focusout",function(){setTimeout(function(){return setHasFocus(!1)},100)}).on("input",function(){setQuery($.trim($field.val()))}).on("keydown",function(e){13==e.keyCode||27==e.keyCode||38==e.keyCode||40==e.keyCode?(preventPress=!0,e.preventDefault(),13==e.keyCode?gotoCurrentResult():27==e.keyCode?$field.blur():38==e.keyCode?setCurrentResult(-1):40==e.keyCode&&setCurrentResult(1)):preventPress=!1}).on("keypress",function(e){preventPress&&e.preventDefault()}),$("body").on("keydown",function(e){e.altKey||e.ctrlKey||e.metaKey||!hasFocus&&e.keyCode>47&&e.keyCode<112&&$field.focus()})}(search=typedoc.search||(typedoc.search={}))}(typedoc||(typedoc={}));var typedoc;!function(typedoc){var SignatureGroup=function(){function SignatureGroup($signature,$description){this.$signature=$signature,this.$description=$description}return SignatureGroup.prototype.addClass=function(className){return this.$signature.addClass(className),this.$description.addClass(className),this},SignatureGroup.prototype.removeClass=function(className){return this.$signature.removeClass(className),this.$description.removeClass(className),this},SignatureGroup}(),Signature=function(_super){function Signature(options){var _this=_super.call(this,options)||this;return _this.index=-1,_this.createGroups(),_this.groups&&(_this.$el.addClass("active").on("touchstart",".tsd-signature",function(event){return _this.onClick(event)}).on("click",".tsd-signature",function(event){return _this.onClick(event)}),_this.$container.addClass("active"),_this.setIndex(0)),_this}return __extends(Signature,_super),Signature.prototype.setIndex=function(index){if(index<0&&(index=0),index>this.groups.length-1&&(index=this.groups.length-1),this.index!=index){var to=this.groups[index];if(this.index>-1){var from=this.groups[this.index];typedoc.animateHeight(this.$container,function(){from.removeClass("current").addClass("fade-out"),to.addClass("current fade-in"),typedoc.viewport.triggerResize()}),setTimeout(function(){from.removeClass("fade-out"),to.removeClass("fade-in")},300)}else to.addClass("current"),typedoc.viewport.triggerResize();this.index=index}},Signature.prototype.createGroups=function(){var _this=this,$signatures=this.$el.find("> .tsd-signature");if(!($signatures.length<2)){this.$container=this.$el.siblings(".tsd-descriptions");var $descriptions=this.$container.find("> .tsd-description");this.groups=[],$signatures.each(function(index,el){_this.groups.push(new SignatureGroup($(el),$descriptions.eq(index)))})}},Signature.prototype.onClick=function(e){var _this=this;e.preventDefault(),_(this.groups).forEach(function(group,index){group.$signature.is(e.currentTarget)&&_this.setIndex(index)})},Signature}(Backbone.View);typedoc.registerComponent(Signature,".tsd-signatures")}(typedoc||(typedoc={}));var typedoc;!function(typedoc){var Toggle=function(_super){function Toggle(options){var _this=_super.call(this,options)||this;return _this.className=_this.$el.attr("data-toggle"),_this.$el.on(typedoc.pointerUp,function(e){return _this.onPointerUp(e)}),_this.$el.on("click",function(e){return e.preventDefault()}),typedoc.$document.on(typedoc.pointerDown,function(e){return _this.onDocumentPointerDown(e)}),typedoc.$document.on(typedoc.pointerUp,function(e){return _this.onDocumentPointerUp(e)}),_this}return __extends(Toggle,_super),Toggle.prototype.setActive=function(value){if(this.active!=value){this.active=value,typedoc.$html.toggleClass("has-"+this.className,value),this.$el.toggleClass("active",value);var transition=(this.active?"to-has-":"from-has-")+this.className;typedoc.$html.addClass(transition),setTimeout(function(){return typedoc.$html.removeClass(transition)},500)}},Toggle.prototype.onPointerUp=function(event){typedoc.hasPointerMoved||(this.setActive(!0),event.preventDefault())},Toggle.prototype.onDocumentPointerDown=function(e){if(this.active){var $path=$(e.target).parents().addBack();if($path.hasClass("col-menu"))return;if($path.hasClass("tsd-filter-group"))return;this.setActive(!1)}},Toggle.prototype.onDocumentPointerUp=function(e){var _this=this;if(!typedoc.hasPointerMoved&&this.active){var $path=$(e.target).parents().addBack();if($path.hasClass("col-menu")){var $link=$path.filter("a");if($link.length){var href=window.location.href;-1!=href.indexOf("#")&&(href=href.substr(0,href.indexOf("#"))),$link.prop("href").substr(0,href.length)==href&&setTimeout(function(){return _this.setActive(!1)},250)}}}},Toggle}(Backbone.View);typedoc.registerComponent(Toggle,"a[data-toggle]")}(typedoc||(typedoc={}));var typedoc;!function(typedoc){var Viewport=function(_super){function Viewport(){var _this=_super.call(this)||this;return _this.scrollTop=0,_this.width=0,_this.height=0,typedoc.$window.on("scroll",_(function(){return _this.onScroll()}).throttle(10)),typedoc.$window.on("resize",_(function(){return _this.onResize()}).throttle(10)),_this.onResize(),_this.onScroll(),_this}return __extends(Viewport,_super),Viewport.prototype.triggerResize=function(){this.trigger("resize",this.width,this.height)},Viewport.prototype.onResize=function(){this.width=typedoc.$window.width(),this.height=typedoc.$window.height(),this.trigger("resize",this.width,this.height)},Viewport.prototype.onScroll=function(){this.scrollTop=typedoc.$window.scrollTop(),this.trigger("scroll",this.scrollTop)},Viewport}(typedoc.Events);typedoc.Viewport=Viewport,typedoc.registerService(Viewport,"viewport")}(typedoc||(typedoc={}));var typedoc;!function(typedoc){typedoc.pointerDown="mousedown",typedoc.pointerMove="mousemove",typedoc.pointerUp="mouseup",typedoc.pointerDownPosition={x:0,y:0},typedoc.preventNextClick=!1,typedoc.isPointerDown=!1,typedoc.isPointerTouch=!1,typedoc.hasPointerMoved=!1,typedoc.isMobile=/Android|webOS|iPhone|iPad|iPod|BlackBerry|IEMobile|Opera Mini/i.test(navigator.userAgent),typedoc.$html.addClass(typedoc.isMobile?"is-mobile":"not-mobile"),typedoc.isMobile&&"ontouchstart"in document.documentElement&&(typedoc.isPointerTouch=!0,typedoc.pointerDown="touchstart",typedoc.pointerMove="touchmove",typedoc.pointerUp="touchend"),typedoc.$document.on(typedoc.pointerDown,function(e){typedoc.isPointerDown=!0,typedoc.hasPointerMoved=!1;var t="touchstart"==typedoc.pointerDown?e.originalEvent.targetTouches[0]:e;typedoc.pointerDownPosition.x=t.pageX,typedoc.pointerDownPosition.y=t.pageY}).on(typedoc.pointerMove,function(e){if(typedoc.isPointerDown&&!typedoc.hasPointerMoved){var t="touchstart"==typedoc.pointerDown?e.originalEvent.targetTouches[0]:e,x=typedoc.pointerDownPosition.x-t.pageX,y=typedoc.pointerDownPosition.y-t.pageY;typedoc.hasPointerMoved=Math.sqrt(x*x+y*y)>10}}).on(typedoc.pointerUp,function(e){typedoc.isPointerDown=!1}).on("click",function(e){typedoc.preventNextClick&&(e.preventDefault(),e.stopImmediatePropagation(),typedoc.preventNextClick=!1)})}(typedoc||(typedoc={}));var typedoc;!function(typedoc){function noTransition($el,callback){$el.addClass("no-transition"),callback(),$el.offset(),$el.removeClass("no-transition")}function animateHeight($el,callback,success){var to,from=$el.height();noTransition($el,function(){callback(),$el.css("height",""),to=$el.height(),from!=to&&typedoc.transition&&$el.css("height",from)}),from!=to&&typedoc.transition?($el.css("height",to),$el.on(typedoc.transition.endEvent,function(){noTransition($el,function(){$el.off(typedoc.transition.endEvent).css("height",""),success&&success()})})):success&&success()}typedoc.transition=function(tuples){for(var name in tuples)if(tuples.hasOwnProperty(name)&&void 0!==document.body.style[name])return{name:name,endEvent:tuples[name]};return null}({transition:"transitionend",OTransition:"oTransitionEnd",msTransition:"msTransitionEnd",MozTransition:"transitionend",WebkitTransition:"webkitTransitionEnd"}),typedoc.noTransition=noTransition,typedoc.animateHeight=animateHeight}(typedoc||(typedoc={}));var typedoc;!function(typedoc){typedoc.app=new typedoc.Application}(typedoc||(typedoc={}));
</script>
<!-- Global site tag (gtag.js) - Google Analytics -->
<script async src="https://www.googletagmanager.com/gtag/js?id=UA-115615468-1"></script>
<script>
  window.dataLayer = window.dataLayer || [];
  function gtag(){dataLayer.push(arguments);}
  gtag('js', new Date());

  gtag('config', 'UA-115615468-1');
</script>
</body>
</html><|MERGE_RESOLUTION|>--- conflicted
+++ resolved
@@ -1156,11 +1156,7 @@
 					<aside class="tsd-sources">
 						<p>Inherited from <a href="internalauthclass.html">InternalAuthClass</a>.<a href="internalauthclass.html#constructor">constructor</a></p>
 						<ul>
-<<<<<<< HEAD
-							<li>Defined in <a href="https://github.com/aws-amplify/amplify-js/blob/346091cd8/packages/auth/src/Auth.ts#L113">packages/auth/src/Auth.ts:113</a></li>
-=======
 							<li>Defined in <a href="https://github.com/aws-amplify/amplify-js/blob/d35fc7e10/packages/auth/src/internals/InternalAuth.ts#L120">packages/auth/src/internals/InternalAuth.ts:120</a></li>
->>>>>>> 471cf2a8
 						</ul>
 					</aside>
 					<div class="tsd-comment tsd-typography">
@@ -1193,11 +1189,7 @@
 			<aside class="tsd-sources">
 				<p>Inherited from <a href="internalauthclass.html">InternalAuthClass</a>.<a href="internalauthclass.html#credentials">Credentials</a></p>
 				<ul>
-<<<<<<< HEAD
-					<li>Defined in <a href="https://github.com/aws-amplify/amplify-js/blob/346091cd8/packages/auth/src/Auth.ts#L113">packages/auth/src/Auth.ts:113</a></li>
-=======
 					<li>Defined in <a href="https://github.com/aws-amplify/amplify-js/blob/d35fc7e10/packages/auth/src/internals/InternalAuth.ts#L120">packages/auth/src/internals/InternalAuth.ts:120</a></li>
->>>>>>> 471cf2a8
 				</ul>
 			</aside>
 		</section>
@@ -1215,11 +1207,7 @@
 					<aside class="tsd-sources">
 						<p>Overrides <a href="internalauthclass.html">InternalAuthClass</a>.<a href="internalauthclass.html#changepassword">changePassword</a></p>
 						<ul>
-<<<<<<< HEAD
-							<li>Defined in <a href="https://github.com/aws-amplify/amplify-js/blob/346091cd8/packages/auth/src/Auth.ts#L2197">packages/auth/src/Auth.ts:2197</a></li>
-=======
 							<li>Defined in <a href="https://github.com/aws-amplify/amplify-js/blob/d35fc7e10/packages/auth/src/Auth.ts#L381">packages/auth/src/Auth.ts:381</a></li>
->>>>>>> 471cf2a8
 						</ul>
 					</aside>
 					<div class="tsd-comment tsd-typography">
@@ -1269,11 +1257,7 @@
 					<aside class="tsd-sources">
 						<p>Overrides <a href="internalauthclass.html">InternalAuthClass</a>.<a href="internalauthclass.html#completenewpassword">completeNewPassword</a></p>
 						<ul>
-<<<<<<< HEAD
-							<li>Defined in <a href="https://github.com/aws-amplify/amplify-js/blob/346091cd8/packages/auth/src/Auth.ts#L1236">packages/auth/src/Auth.ts:1236</a></li>
-=======
 							<li>Defined in <a href="https://github.com/aws-amplify/amplify-js/blob/d35fc7e10/packages/auth/src/Auth.ts#L189">packages/auth/src/Auth.ts:189</a></li>
->>>>>>> 471cf2a8
 						</ul>
 					</aside>
 					<h4 class="tsd-parameters-title">Parameters</h4>
@@ -1306,11 +1290,7 @@
 					<aside class="tsd-sources">
 						<p>Inherited from <a href="internalauthclass.html">InternalAuthClass</a>.<a href="internalauthclass.html#configure">configure</a></p>
 						<ul>
-<<<<<<< HEAD
-							<li>Defined in <a href="https://github.com/aws-amplify/amplify-js/blob/346091cd8/packages/auth/src/Auth.ts#L151">packages/auth/src/Auth.ts:151</a></li>
-=======
 							<li>Defined in <a href="https://github.com/aws-amplify/amplify-js/blob/d35fc7e10/packages/auth/src/internals/InternalAuth.ts#L158">packages/auth/src/internals/InternalAuth.ts:158</a></li>
->>>>>>> 471cf2a8
 						</ul>
 					</aside>
 					<h4 class="tsd-parameters-title">Parameters</h4>
@@ -1334,11 +1314,7 @@
 					<aside class="tsd-sources">
 						<p>Overrides <a href="internalauthclass.html">InternalAuthClass</a>.<a href="internalauthclass.html#confirmsignin">confirmSignIn</a></p>
 						<ul>
-<<<<<<< HEAD
-							<li>Defined in <a href="https://github.com/aws-amplify/amplify-js/blob/346091cd8/packages/auth/src/Auth.ts#L1186">packages/auth/src/Auth.ts:1186</a></li>
-=======
 							<li>Defined in <a href="https://github.com/aws-amplify/amplify-js/blob/d35fc7e10/packages/auth/src/Auth.ts#L180">packages/auth/src/Auth.ts:180</a></li>
->>>>>>> 471cf2a8
 						</ul>
 					</aside>
 					<div class="tsd-comment tsd-typography">
@@ -1382,11 +1358,7 @@
 					<aside class="tsd-sources">
 						<p>Overrides <a href="internalauthclass.html">InternalAuthClass</a>.<a href="internalauthclass.html#confirmsignup">confirmSignUp</a></p>
 						<ul>
-<<<<<<< HEAD
-							<li>Defined in <a href="https://github.com/aws-amplify/amplify-js/blob/346091cd8/packages/auth/src/Auth.ts#L536">packages/auth/src/Auth.ts:536</a></li>
-=======
 							<li>Defined in <a href="https://github.com/aws-amplify/amplify-js/blob/d35fc7e10/packages/auth/src/Auth.ts#L60">packages/auth/src/Auth.ts:60</a></li>
->>>>>>> 471cf2a8
 						</ul>
 					</aside>
 					<div class="tsd-comment tsd-typography">
@@ -1433,11 +1405,7 @@
 					<aside class="tsd-sources">
 						<p>Overrides <a href="internalauthclass.html">InternalAuthClass</a>.<a href="internalauthclass.html#currentauthenticateduser">currentAuthenticatedUser</a></p>
 						<ul>
-<<<<<<< HEAD
-							<li>Defined in <a href="https://github.com/aws-amplify/amplify-js/blob/346091cd8/packages/auth/src/Auth.ts#L1784">packages/auth/src/Auth.ts:1784</a></li>
-=======
 							<li>Defined in <a href="https://github.com/aws-amplify/amplify-js/blob/d35fc7e10/packages/auth/src/Auth.ts#L284">packages/auth/src/Auth.ts:284</a></li>
->>>>>>> 471cf2a8
 						</ul>
 					</aside>
 					<div class="tsd-comment tsd-typography">
@@ -1469,11 +1437,7 @@
 					<aside class="tsd-sources">
 						<p>Overrides <a href="internalauthclass.html">InternalAuthClass</a>.<a href="internalauthclass.html#currentcredentials">currentCredentials</a></p>
 						<ul>
-<<<<<<< HEAD
-							<li>Defined in <a href="https://github.com/aws-amplify/amplify-js/blob/346091cd8/packages/auth/src/Auth.ts#L1972">packages/auth/src/Auth.ts:1972</a></li>
-=======
 							<li>Defined in <a href="https://github.com/aws-amplify/amplify-js/blob/d35fc7e10/packages/auth/src/Auth.ts#L315">packages/auth/src/Auth.ts:315</a></li>
->>>>>>> 471cf2a8
 						</ul>
 					</aside>
 					<h4 class="tsd-returns-title">Returns <a href="asyncitem.html#promise" class="tsd-signature-type">Promise</a><span class="tsd-signature-symbol">&lt;</span><span class="tsd-signature-type">ICredentials</span><span class="tsd-signature-symbol">&gt;</span></h4>
@@ -1491,11 +1455,7 @@
 					<aside class="tsd-sources">
 						<p>Overrides <a href="internalauthclass.html">InternalAuthClass</a>.<a href="internalauthclass.html#currentsession">currentSession</a></p>
 						<ul>
-<<<<<<< HEAD
-							<li>Defined in <a href="https://github.com/aws-amplify/amplify-js/blob/346091cd8/packages/auth/src/Auth.ts#L1838">packages/auth/src/Auth.ts:1838</a></li>
-=======
 							<li>Defined in <a href="https://github.com/aws-amplify/amplify-js/blob/d35fc7e10/packages/auth/src/Auth.ts#L294">packages/auth/src/Auth.ts:294</a></li>
->>>>>>> 471cf2a8
 						</ul>
 					</aside>
 					<div class="tsd-comment tsd-typography">
@@ -1521,11 +1481,7 @@
 					<aside class="tsd-sources">
 						<p>Overrides <a href="internalauthclass.html">InternalAuthClass</a>.<a href="internalauthclass.html#currentusercredentials">currentUserCredentials</a></p>
 						<ul>
-<<<<<<< HEAD
-							<li>Defined in <a href="https://github.com/aws-amplify/amplify-js/blob/346091cd8/packages/auth/src/Auth.ts#L1936">packages/auth/src/Auth.ts:1936</a></li>
-=======
 							<li>Defined in <a href="https://github.com/aws-amplify/amplify-js/blob/d35fc7e10/packages/auth/src/Auth.ts#L311">packages/auth/src/Auth.ts:311</a></li>
->>>>>>> 471cf2a8
 						</ul>
 					</aside>
 					<div class="tsd-comment tsd-typography">
@@ -1551,11 +1507,7 @@
 					<aside class="tsd-sources">
 						<p>Overrides <a href="internalauthclass.html">InternalAuthClass</a>.<a href="internalauthclass.html#currentuserinfo">currentUserInfo</a></p>
 						<ul>
-<<<<<<< HEAD
-							<li>Defined in <a href="https://github.com/aws-amplify/amplify-js/blob/346091cd8/packages/auth/src/Auth.ts#L2332">packages/auth/src/Auth.ts:2332</a></li>
-=======
 							<li>Defined in <a href="https://github.com/aws-amplify/amplify-js/blob/d35fc7e10/packages/auth/src/Auth.ts#L423">packages/auth/src/Auth.ts:423</a></li>
->>>>>>> 471cf2a8
 						</ul>
 					</aside>
 					<div class="tsd-comment tsd-typography">
@@ -1585,11 +1537,7 @@
 					<aside class="tsd-sources">
 						<p>Overrides <a href="internalauthclass.html">InternalAuthClass</a>.<a href="internalauthclass.html#currentuserpooluser">currentUserPoolUser</a></p>
 						<ul>
-<<<<<<< HEAD
-							<li>Defined in <a href="https://github.com/aws-amplify/amplify-js/blob/346091cd8/packages/auth/src/Auth.ts#L1652">packages/auth/src/Auth.ts:1652</a></li>
-=======
 							<li>Defined in <a href="https://github.com/aws-amplify/amplify-js/blob/d35fc7e10/packages/auth/src/Auth.ts#L273">packages/auth/src/Auth.ts:273</a></li>
->>>>>>> 471cf2a8
 						</ul>
 					</aside>
 					<div class="tsd-comment tsd-typography">
@@ -1621,11 +1569,7 @@
 					<aside class="tsd-sources">
 						<p>Overrides <a href="internalauthclass.html">InternalAuthClass</a>.<a href="internalauthclass.html#deleteuser">deleteUser</a></p>
 						<ul>
-<<<<<<< HEAD
-							<li>Defined in <a href="https://github.com/aws-amplify/amplify-js/blob/346091cd8/packages/auth/src/Auth.ts#L1358">packages/auth/src/Auth.ts:1358</a></li>
-=======
 							<li>Defined in <a href="https://github.com/aws-amplify/amplify-js/blob/d35fc7e10/packages/auth/src/Auth.ts#L237">packages/auth/src/Auth.ts:237</a></li>
->>>>>>> 471cf2a8
 						</ul>
 					</aside>
 					<div class="tsd-comment tsd-typography">
@@ -1648,11 +1592,7 @@
 					<aside class="tsd-sources">
 						<p>Overrides <a href="internalauthclass.html">InternalAuthClass</a>.<a href="internalauthclass.html#deleteuserattributes">deleteUserAttributes</a></p>
 						<ul>
-<<<<<<< HEAD
-							<li>Defined in <a href="https://github.com/aws-amplify/amplify-js/blob/346091cd8/packages/auth/src/Auth.ts#L1335">packages/auth/src/Auth.ts:1335</a></li>
-=======
 							<li>Defined in <a href="https://github.com/aws-amplify/amplify-js/blob/d35fc7e10/packages/auth/src/Auth.ts#L225">packages/auth/src/Auth.ts:225</a></li>
->>>>>>> 471cf2a8
 						</ul>
 					</aside>
 					<div class="tsd-comment tsd-typography">
@@ -1684,11 +1624,7 @@
 					<aside class="tsd-sources">
 						<p>Overrides <a href="internalauthclass.html">InternalAuthClass</a>.<a href="internalauthclass.html#disablesms">disableSMS</a></p>
 						<ul>
-<<<<<<< HEAD
-							<li>Defined in <a href="https://github.com/aws-amplify/amplify-js/blob/346091cd8/packages/auth/src/Auth.ts#L1077">packages/auth/src/Auth.ts:1077</a></li>
-=======
 							<li>Defined in <a href="https://github.com/aws-amplify/amplify-js/blob/d35fc7e10/packages/auth/src/Auth.ts#L139">packages/auth/src/Auth.ts:139</a></li>
->>>>>>> 471cf2a8
 						</ul>
 					</aside>
 					<div class="tsd-comment tsd-typography">
@@ -1727,11 +1663,7 @@
 					<aside class="tsd-sources">
 						<p>Overrides <a href="internalauthclass.html">InternalAuthClass</a>.<a href="internalauthclass.html#enablesms">enableSMS</a></p>
 						<ul>
-<<<<<<< HEAD
-							<li>Defined in <a href="https://github.com/aws-amplify/amplify-js/blob/346091cd8/packages/auth/src/Auth.ts#L1098">packages/auth/src/Auth.ts:1098</a></li>
-=======
 							<li>Defined in <a href="https://github.com/aws-amplify/amplify-js/blob/d35fc7e10/packages/auth/src/Auth.ts#L149">packages/auth/src/Auth.ts:149</a></li>
->>>>>>> 471cf2a8
 						</ul>
 					</aside>
 					<div class="tsd-comment tsd-typography">
@@ -1770,11 +1702,7 @@
 					<aside class="tsd-sources">
 						<p>Overrides <a href="internalauthclass.html">InternalAuthClass</a>.<a href="internalauthclass.html#essentialcredentials">essentialCredentials</a></p>
 						<ul>
-<<<<<<< HEAD
-							<li>Defined in <a href="https://github.com/aws-amplify/amplify-js/blob/346091cd8/packages/auth/src/Auth.ts#L2624">packages/auth/src/Auth.ts:2624</a></li>
-=======
 							<li>Defined in <a href="https://github.com/aws-amplify/amplify-js/blob/d35fc7e10/packages/auth/src/Auth.ts#L454">packages/auth/src/Auth.ts:454</a></li>
->>>>>>> 471cf2a8
 						</ul>
 					</aside>
 					<div class="tsd-comment tsd-typography">
@@ -1808,11 +1736,7 @@
 					<aside class="tsd-sources">
 						<p>Overrides <a href="internalauthclass.html">InternalAuthClass</a>.<a href="internalauthclass.html#federatedsignin">federatedSignIn</a></p>
 						<ul>
-<<<<<<< HEAD
-							<li>Defined in <a href="https://github.com/aws-amplify/amplify-js/blob/346091cd8/packages/auth/src/Auth.ts#L2374">packages/auth/src/Auth.ts:2374</a></li>
-=======
 							<li>Defined in <a href="https://github.com/aws-amplify/amplify-js/blob/d35fc7e10/packages/auth/src/Auth.ts#L427">packages/auth/src/Auth.ts:427</a></li>
->>>>>>> 471cf2a8
 						</ul>
 					</aside>
 					<h4 class="tsd-parameters-title">Parameters</h4>
@@ -1827,11 +1751,7 @@
 					<aside class="tsd-sources">
 						<p>Overrides <a href="internalauthclass.html">InternalAuthClass</a>.<a href="internalauthclass.html#federatedsignin">federatedSignIn</a></p>
 						<ul>
-<<<<<<< HEAD
-							<li>Defined in <a href="https://github.com/aws-amplify/amplify-js/blob/346091cd8/packages/auth/src/Auth.ts#L2377">packages/auth/src/Auth.ts:2377</a></li>
-=======
 							<li>Defined in <a href="https://github.com/aws-amplify/amplify-js/blob/d35fc7e10/packages/auth/src/Auth.ts#L430">packages/auth/src/Auth.ts:430</a></li>
->>>>>>> 471cf2a8
 						</ul>
 					</aside>
 					<h4 class="tsd-parameters-title">Parameters</h4>
@@ -1852,11 +1772,7 @@
 					<aside class="tsd-sources">
 						<p>Overrides <a href="internalauthclass.html">InternalAuthClass</a>.<a href="internalauthclass.html#federatedsignin">federatedSignIn</a></p>
 						<ul>
-<<<<<<< HEAD
-							<li>Defined in <a href="https://github.com/aws-amplify/amplify-js/blob/346091cd8/packages/auth/src/Auth.ts#L2382">packages/auth/src/Auth.ts:2382</a></li>
-=======
 							<li>Defined in <a href="https://github.com/aws-amplify/amplify-js/blob/d35fc7e10/packages/auth/src/Auth.ts#L435">packages/auth/src/Auth.ts:435</a></li>
->>>>>>> 471cf2a8
 						</ul>
 					</aside>
 					<h4 class="tsd-parameters-title">Parameters</h4>
@@ -1880,11 +1796,7 @@
 					<aside class="tsd-sources">
 						<p>Overrides <a href="internalauthclass.html">InternalAuthClass</a>.<a href="internalauthclass.html#fetchdevices">fetchDevices</a></p>
 						<ul>
-<<<<<<< HEAD
-							<li>Defined in <a href="https://github.com/aws-amplify/amplify-js/blob/346091cd8/packages/auth/src/Auth.ts#L2761">packages/auth/src/Auth.ts:2761</a></li>
-=======
 							<li>Defined in <a href="https://github.com/aws-amplify/amplify-js/blob/d35fc7e10/packages/auth/src/Auth.ts#L466">packages/auth/src/Auth.ts:466</a></li>
->>>>>>> 471cf2a8
 						</ul>
 					</aside>
 					<h4 class="tsd-returns-title">Returns <a href="asyncitem.html#promise" class="tsd-signature-type">Promise</a><span class="tsd-signature-symbol">&lt;</span><a href="../interfaces/iauthdevice.html" class="tsd-signature-type">IAuthDevice</a><span class="tsd-signature-symbol">[]</span><span class="tsd-signature-symbol">&gt;</span></h4>
@@ -1902,11 +1814,7 @@
 					<aside class="tsd-sources">
 						<p>Overrides <a href="internalauthclass.html">InternalAuthClass</a>.<a href="internalauthclass.html#forgetdevice">forgetDevice</a></p>
 						<ul>
-<<<<<<< HEAD
-							<li>Defined in <a href="https://github.com/aws-amplify/amplify-js/blob/346091cd8/packages/auth/src/Auth.ts#L2732">packages/auth/src/Auth.ts:2732</a></li>
-=======
 							<li>Defined in <a href="https://github.com/aws-amplify/amplify-js/blob/d35fc7e10/packages/auth/src/Auth.ts#L462">packages/auth/src/Auth.ts:462</a></li>
->>>>>>> 471cf2a8
 						</ul>
 					</aside>
 					<h4 class="tsd-returns-title">Returns <a href="asyncitem.html#promise" class="tsd-signature-type">Promise</a><span class="tsd-signature-symbol">&lt;</span><span class="tsd-signature-type">void</span><span class="tsd-signature-symbol">&gt;</span></h4>
@@ -1924,11 +1832,7 @@
 					<aside class="tsd-sources">
 						<p>Overrides <a href="internalauthclass.html">InternalAuthClass</a>.<a href="internalauthclass.html#forgotpassword">forgotPassword</a></p>
 						<ul>
-<<<<<<< HEAD
-							<li>Defined in <a href="https://github.com/aws-amplify/amplify-js/blob/346091cd8/packages/auth/src/Auth.ts#L2227">packages/auth/src/Auth.ts:2227</a></li>
-=======
 							<li>Defined in <a href="https://github.com/aws-amplify/amplify-js/blob/d35fc7e10/packages/auth/src/Auth.ts#L395">packages/auth/src/Auth.ts:395</a></li>
->>>>>>> 471cf2a8
 						</ul>
 					</aside>
 					<div class="tsd-comment tsd-typography">
@@ -1966,11 +1870,7 @@
 					<aside class="tsd-sources">
 						<p>Overrides <a href="internalauthclass.html">InternalAuthClass</a>.<a href="internalauthclass.html#forgotpasswordsubmit">forgotPasswordSubmit</a></p>
 						<ul>
-<<<<<<< HEAD
-							<li>Defined in <a href="https://github.com/aws-amplify/amplify-js/blob/346091cd8/packages/auth/src/Auth.ts#L2278">packages/auth/src/Auth.ts:2278</a></li>
-=======
 							<li>Defined in <a href="https://github.com/aws-amplify/amplify-js/blob/d35fc7e10/packages/auth/src/Auth.ts#L409">packages/auth/src/Auth.ts:409</a></li>
->>>>>>> 471cf2a8
 						</ul>
 					</aside>
 					<div class="tsd-comment tsd-typography">
@@ -2020,11 +1920,7 @@
 					<aside class="tsd-sources">
 						<p>Overrides <a href="internalauthclass.html">InternalAuthClass</a>.<a href="internalauthclass.html#getmfaoptions">getMFAOptions</a></p>
 						<ul>
-<<<<<<< HEAD
-							<li>Defined in <a href="https://github.com/aws-amplify/amplify-js/blob/346091cd8/packages/auth/src/Auth.ts#L832">packages/auth/src/Auth.ts:832</a></li>
-=======
 							<li>Defined in <a href="https://github.com/aws-amplify/amplify-js/blob/d35fc7e10/packages/auth/src/Auth.ts#L104">packages/auth/src/Auth.ts:104</a></li>
->>>>>>> 471cf2a8
 						</ul>
 					</aside>
 					<div class="tsd-comment tsd-typography">
@@ -2065,11 +1961,7 @@
 					<aside class="tsd-sources">
 						<p>Overrides <a href="internalauthclass.html">InternalAuthClass</a>.<a href="internalauthclass.html#getmodulename">getModuleName</a></p>
 						<ul>
-<<<<<<< HEAD
-							<li>Defined in <a href="https://github.com/aws-amplify/amplify-js/blob/346091cd8/packages/auth/src/Auth.ts#L147">packages/auth/src/Auth.ts:147</a></li>
-=======
 							<li>Defined in <a href="https://github.com/aws-amplify/amplify-js/blob/d35fc7e10/packages/auth/src/Auth.ts#L36">packages/auth/src/Auth.ts:36</a></li>
->>>>>>> 471cf2a8
 						</ul>
 					</aside>
 					<h4 class="tsd-returns-title">Returns <span class="tsd-signature-type">string</span></h4>
@@ -2087,11 +1979,7 @@
 					<aside class="tsd-sources">
 						<p>Overrides <a href="internalauthclass.html">InternalAuthClass</a>.<a href="internalauthclass.html#getpreferredmfa">getPreferredMFA</a></p>
 						<ul>
-<<<<<<< HEAD
-							<li>Defined in <a href="https://github.com/aws-amplify/amplify-js/blob/346091cd8/packages/auth/src/Auth.ts#L852">packages/auth/src/Auth.ts:852</a></li>
-=======
 							<li>Defined in <a href="https://github.com/aws-amplify/amplify-js/blob/d35fc7e10/packages/auth/src/Auth.ts#L113">packages/auth/src/Auth.ts:113</a></li>
->>>>>>> 471cf2a8
 						</ul>
 					</aside>
 					<div class="tsd-comment tsd-typography">
@@ -2129,11 +2017,7 @@
 					<aside class="tsd-sources">
 						<p>Overrides <a href="internalauthclass.html">InternalAuthClass</a>.<a href="internalauthclass.html#rememberdevice">rememberDevice</a></p>
 						<ul>
-<<<<<<< HEAD
-							<li>Defined in <a href="https://github.com/aws-amplify/amplify-js/blob/346091cd8/packages/auth/src/Auth.ts#L2703">packages/auth/src/Auth.ts:2703</a></li>
-=======
 							<li>Defined in <a href="https://github.com/aws-amplify/amplify-js/blob/d35fc7e10/packages/auth/src/Auth.ts#L458">packages/auth/src/Auth.ts:458</a></li>
->>>>>>> 471cf2a8
 						</ul>
 					</aside>
 					<h4 class="tsd-returns-title">Returns <a href="asyncitem.html#promise" class="tsd-signature-type">Promise</a><span class="tsd-signature-symbol">&lt;</span><span class="tsd-signature-type">string</span><span class="tsd-signature-symbol"> | </span><a href="autherror.html" class="tsd-signature-type">AuthError</a><span class="tsd-signature-symbol">&gt;</span></h4>
@@ -2151,11 +2035,7 @@
 					<aside class="tsd-sources">
 						<p>Overrides <a href="internalauthclass.html">InternalAuthClass</a>.<a href="internalauthclass.html#resendsignup">resendSignUp</a></p>
 						<ul>
-<<<<<<< HEAD
-							<li>Defined in <a href="https://github.com/aws-amplify/amplify-js/blob/346091cd8/packages/auth/src/Auth.ts#L604">packages/auth/src/Auth.ts:604</a></li>
-=======
 							<li>Defined in <a href="https://github.com/aws-amplify/amplify-js/blob/d35fc7e10/packages/auth/src/Auth.ts#L74">packages/auth/src/Auth.ts:74</a></li>
->>>>>>> 471cf2a8
 						</ul>
 					</aside>
 					<div class="tsd-comment tsd-typography">
@@ -2196,11 +2076,7 @@
 					<aside class="tsd-sources">
 						<p>Overrides <a href="internalauthclass.html">InternalAuthClass</a>.<a href="internalauthclass.html#sendcustomchallengeanswer">sendCustomChallengeAnswer</a></p>
 						<ul>
-<<<<<<< HEAD
-							<li>Defined in <a href="https://github.com/aws-amplify/amplify-js/blob/346091cd8/packages/auth/src/Auth.ts#L1308">packages/auth/src/Auth.ts:1308</a></li>
-=======
 							<li>Defined in <a href="https://github.com/aws-amplify/amplify-js/blob/d35fc7e10/packages/auth/src/Auth.ts#L208">packages/auth/src/Auth.ts:208</a></li>
->>>>>>> 471cf2a8
 						</ul>
 					</aside>
 					<div class="tsd-comment tsd-typography">
@@ -2241,11 +2117,7 @@
 					<aside class="tsd-sources">
 						<p>Overrides <a href="internalauthclass.html">InternalAuthClass</a>.<a href="internalauthclass.html#setpreferredmfa">setPreferredMFA</a></p>
 						<ul>
-<<<<<<< HEAD
-							<li>Defined in <a href="https://github.com/aws-amplify/amplify-js/blob/346091cd8/packages/auth/src/Auth.ts#L957">packages/auth/src/Auth.ts:957</a></li>
-=======
 							<li>Defined in <a href="https://github.com/aws-amplify/amplify-js/blob/d35fc7e10/packages/auth/src/Auth.ts#L126">packages/auth/src/Auth.ts:126</a></li>
->>>>>>> 471cf2a8
 						</ul>
 					</aside>
 					<div class="tsd-comment tsd-typography">
@@ -2286,11 +2158,7 @@
 					<aside class="tsd-sources">
 						<p>Overrides <a href="internalauthclass.html">InternalAuthClass</a>.<a href="internalauthclass.html#setuptotp">setupTOTP</a></p>
 						<ul>
-<<<<<<< HEAD
-							<li>Defined in <a href="https://github.com/aws-amplify/amplify-js/blob/346091cd8/packages/auth/src/Auth.ts#L1118">packages/auth/src/Auth.ts:1118</a></li>
-=======
 							<li>Defined in <a href="https://github.com/aws-amplify/amplify-js/blob/d35fc7e10/packages/auth/src/Auth.ts#L158">packages/auth/src/Auth.ts:158</a></li>
->>>>>>> 471cf2a8
 						</ul>
 					</aside>
 					<div class="tsd-comment tsd-typography">
@@ -2325,11 +2193,7 @@
 					<aside class="tsd-sources">
 						<p>Overrides <a href="internalauthclass.html">InternalAuthClass</a>.<a href="internalauthclass.html#signin">signIn</a></p>
 						<ul>
-<<<<<<< HEAD
-							<li>Defined in <a href="https://github.com/aws-amplify/amplify-js/blob/346091cd8/packages/auth/src/Auth.ts#L634">packages/auth/src/Auth.ts:634</a></li>
-=======
 							<li>Defined in <a href="https://github.com/aws-amplify/amplify-js/blob/d35fc7e10/packages/auth/src/Auth.ts#L88">packages/auth/src/Auth.ts:88</a></li>
->>>>>>> 471cf2a8
 						</ul>
 					</aside>
 					<div class="tsd-comment tsd-typography">
@@ -2376,11 +2240,7 @@
 					<aside class="tsd-sources">
 						<p>Overrides <a href="internalauthclass.html">InternalAuthClass</a>.<a href="internalauthclass.html#signout">signOut</a></p>
 						<ul>
-<<<<<<< HEAD
-							<li>Defined in <a href="https://github.com/aws-amplify/amplify-js/blob/346091cd8/packages/auth/src/Auth.ts#L2157">packages/auth/src/Auth.ts:2157</a></li>
-=======
 							<li>Defined in <a href="https://github.com/aws-amplify/amplify-js/blob/d35fc7e10/packages/auth/src/Auth.ts#L370">packages/auth/src/Auth.ts:370</a></li>
->>>>>>> 471cf2a8
 						</ul>
 					</aside>
 					<div class="tsd-comment tsd-typography">
@@ -2413,11 +2273,7 @@
 					<aside class="tsd-sources">
 						<p>Overrides <a href="internalauthclass.html">InternalAuthClass</a>.<a href="internalauthclass.html#signup">signUp</a></p>
 						<ul>
-<<<<<<< HEAD
-							<li>Defined in <a href="https://github.com/aws-amplify/amplify-js/blob/346091cd8/packages/auth/src/Auth.ts#L314">packages/auth/src/Auth.ts:314</a></li>
-=======
 							<li>Defined in <a href="https://github.com/aws-amplify/amplify-js/blob/d35fc7e10/packages/auth/src/Auth.ts#L46">packages/auth/src/Auth.ts:46</a></li>
->>>>>>> 471cf2a8
 						</ul>
 					</aside>
 					<div class="tsd-comment tsd-typography">
@@ -2458,11 +2314,7 @@
 					<aside class="tsd-sources">
 						<p>Overrides <a href="internalauthclass.html">InternalAuthClass</a>.<a href="internalauthclass.html#updateuserattributes">updateUserAttributes</a></p>
 						<ul>
-<<<<<<< HEAD
-							<li>Defined in <a href="https://github.com/aws-amplify/amplify-js/blob/346091cd8/packages/auth/src/Auth.ts#L1440">packages/auth/src/Auth.ts:1440</a></li>
-=======
 							<li>Defined in <a href="https://github.com/aws-amplify/amplify-js/blob/d35fc7e10/packages/auth/src/Auth.ts#L246">packages/auth/src/Auth.ts:246</a></li>
->>>>>>> 471cf2a8
 						</ul>
 					</aside>
 					<div class="tsd-comment tsd-typography">
@@ -2497,11 +2349,7 @@
 					<aside class="tsd-sources">
 						<p>Overrides <a href="internalauthclass.html">InternalAuthClass</a>.<a href="internalauthclass.html#userattributes">userAttributes</a></p>
 						<ul>
-<<<<<<< HEAD
-							<li>Defined in <a href="https://github.com/aws-amplify/amplify-js/blob/346091cd8/packages/auth/src/Auth.ts#L1512">packages/auth/src/Auth.ts:1512</a></li>
-=======
 							<li>Defined in <a href="https://github.com/aws-amplify/amplify-js/blob/d35fc7e10/packages/auth/src/Auth.ts#L259">packages/auth/src/Auth.ts:259</a></li>
->>>>>>> 471cf2a8
 						</ul>
 					</aside>
 					<div class="tsd-comment tsd-typography">
@@ -2536,11 +2384,7 @@
 					<aside class="tsd-sources">
 						<p>Overrides <a href="internalauthclass.html">InternalAuthClass</a>.<a href="internalauthclass.html#usersession">userSession</a></p>
 						<ul>
-<<<<<<< HEAD
-							<li>Defined in <a href="https://github.com/aws-amplify/amplify-js/blob/346091cd8/packages/auth/src/Auth.ts#L1928">packages/auth/src/Auth.ts:1928</a></li>
-=======
 							<li>Defined in <a href="https://github.com/aws-amplify/amplify-js/blob/d35fc7e10/packages/auth/src/Auth.ts#L303">packages/auth/src/Auth.ts:303</a></li>
->>>>>>> 471cf2a8
 						</ul>
 					</aside>
 					<div class="tsd-comment tsd-typography">
@@ -2575,11 +2419,7 @@
 					<aside class="tsd-sources">
 						<p>Overrides <a href="internalauthclass.html">InternalAuthClass</a>.<a href="internalauthclass.html#verifiedcontact">verifiedContact</a></p>
 						<ul>
-<<<<<<< HEAD
-							<li>Defined in <a href="https://github.com/aws-amplify/amplify-js/blob/346091cd8/packages/auth/src/Auth.ts#L1528">packages/auth/src/Auth.ts:1528</a></li>
-=======
 							<li>Defined in <a href="https://github.com/aws-amplify/amplify-js/blob/d35fc7e10/packages/auth/src/Auth.ts#L265">packages/auth/src/Auth.ts:265</a></li>
->>>>>>> 471cf2a8
 						</ul>
 					</aside>
 					<h4 class="tsd-parameters-title">Parameters</h4>
@@ -2603,11 +2443,7 @@
 					<aside class="tsd-sources">
 						<p>Overrides <a href="internalauthclass.html">InternalAuthClass</a>.<a href="internalauthclass.html#verifycurrentuserattribute">verifyCurrentUserAttribute</a></p>
 						<ul>
-<<<<<<< HEAD
-							<li>Defined in <a href="https://github.com/aws-amplify/amplify-js/blob/346091cd8/packages/auth/src/Auth.ts#L2034">packages/auth/src/Auth.ts:2034</a></li>
-=======
 							<li>Defined in <a href="https://github.com/aws-amplify/amplify-js/blob/d35fc7e10/packages/auth/src/Auth.ts#L348">packages/auth/src/Auth.ts:348</a></li>
->>>>>>> 471cf2a8
 						</ul>
 					</aside>
 					<h4 class="tsd-parameters-title">Parameters</h4>
@@ -2631,11 +2467,7 @@
 					<aside class="tsd-sources">
 						<p>Overrides <a href="internalauthclass.html">InternalAuthClass</a>.<a href="internalauthclass.html#verifycurrentuserattributesubmit">verifyCurrentUserAttributeSubmit</a></p>
 						<ul>
-<<<<<<< HEAD
-							<li>Defined in <a href="https://github.com/aws-amplify/amplify-js/blob/346091cd8/packages/auth/src/Auth.ts#L2047">packages/auth/src/Auth.ts:2047</a></li>
-=======
 							<li>Defined in <a href="https://github.com/aws-amplify/amplify-js/blob/d35fc7e10/packages/auth/src/Auth.ts#L358">packages/auth/src/Auth.ts:358</a></li>
->>>>>>> 471cf2a8
 						</ul>
 					</aside>
 					<div class="tsd-comment tsd-typography">
@@ -2676,11 +2508,7 @@
 					<aside class="tsd-sources">
 						<p>Overrides <a href="internalauthclass.html">InternalAuthClass</a>.<a href="internalauthclass.html#verifytotptoken">verifyTotpToken</a></p>
 						<ul>
-<<<<<<< HEAD
-							<li>Defined in <a href="https://github.com/aws-amplify/amplify-js/blob/346091cd8/packages/auth/src/Auth.ts#L1141">packages/auth/src/Auth.ts:1141</a></li>
-=======
 							<li>Defined in <a href="https://github.com/aws-amplify/amplify-js/blob/d35fc7e10/packages/auth/src/Auth.ts#L168">packages/auth/src/Auth.ts:168</a></li>
->>>>>>> 471cf2a8
 						</ul>
 					</aside>
 					<div class="tsd-comment tsd-typography">
@@ -2721,11 +2549,7 @@
 					<aside class="tsd-sources">
 						<p>Overrides <a href="internalauthclass.html">InternalAuthClass</a>.<a href="internalauthclass.html#verifyuserattribute">verifyUserAttribute</a></p>
 						<ul>
-<<<<<<< HEAD
-							<li>Defined in <a href="https://github.com/aws-amplify/amplify-js/blob/346091cd8/packages/auth/src/Auth.ts#L1983">packages/auth/src/Auth.ts:1983</a></li>
-=======
 							<li>Defined in <a href="https://github.com/aws-amplify/amplify-js/blob/d35fc7e10/packages/auth/src/Auth.ts#L325">packages/auth/src/Auth.ts:325</a></li>
->>>>>>> 471cf2a8
 						</ul>
 					</aside>
 					<div class="tsd-comment tsd-typography">
@@ -2769,11 +2593,7 @@
 					<aside class="tsd-sources">
 						<p>Overrides <a href="internalauthclass.html">InternalAuthClass</a>.<a href="internalauthclass.html#verifyuserattributesubmit">verifyUserAttributeSubmit</a></p>
 						<ul>
-<<<<<<< HEAD
-							<li>Defined in <a href="https://github.com/aws-amplify/amplify-js/blob/346091cd8/packages/auth/src/Auth.ts#L2011">packages/auth/src/Auth.ts:2011</a></li>
-=======
 							<li>Defined in <a href="https://github.com/aws-amplify/amplify-js/blob/d35fc7e10/packages/auth/src/Auth.ts#L340">packages/auth/src/Auth.ts:340</a></li>
->>>>>>> 471cf2a8
 						</ul>
 					</aside>
 					<div class="tsd-comment tsd-typography">
@@ -2820,11 +2640,7 @@
 					<aside class="tsd-sources">
 						<p>Inherited from <a href="internalauthclass.html">InternalAuthClass</a>.<a href="internalauthclass.html#wraprefreshsessioncallback">wrapRefreshSessionCallback</a></p>
 						<ul>
-<<<<<<< HEAD
-							<li>Defined in <a href="https://github.com/aws-amplify/amplify-js/blob/346091cd8/packages/auth/src/Auth.ts#L292">packages/auth/src/Auth.ts:292</a></li>
-=======
 							<li>Defined in <a href="https://github.com/aws-amplify/amplify-js/blob/d35fc7e10/packages/auth/src/internals/InternalAuth.ts#L302">packages/auth/src/internals/InternalAuth.ts:302</a></li>
->>>>>>> 471cf2a8
 						</ul>
 					</aside>
 					<h4 class="tsd-parameters-title">Parameters</h4>
