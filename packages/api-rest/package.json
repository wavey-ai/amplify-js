{
	"name": "@aws-amplify/api-rest",
	"private": false,
<<<<<<< HEAD
	"version": "4.0.52",
=======
	"version": "4.0.55",
>>>>>>> caf00e28
	"description": "Api-rest category of aws-amplify",
	"main": "./dist/cjs/index.js",
	"module": "./dist/esm/index.mjs",
	"typings": "./dist/esm/index.d.ts",
	"react-native": "./src/index.ts",
	"publishConfig": {
		"access": "public"
	},
	"scripts": {
		"test": "npm run lint && jest -w 1 --coverage --logHeapUsage",
		"test:watch": "jest -w 1 --watch",
		"build-with-test": "npm test && npm build",
		"build:umd": "webpack && webpack --config ./webpack.config.dev.js",
		"build:esm-cjs": "rollup --forceExit -c rollup.config.mjs",
		"build:watch": "npm run build:esm-cjs -- --watch",
		"build": "npm run clean && npm run build:esm-cjs && npm run build:umd",
		"clean": "npm run clean:size && rimraf dist lib lib-esm",
		"clean:size": "rimraf dual-publish-tmp tmp*",
		"format": "echo \"Not implemented\"",
		"lint": "eslint '**/*.{ts,tsx}' && npm run ts-coverage",
		"lint:fix": "eslint '**/*.{ts,tsx}' --fix",
		"ts-coverage": "typescript-coverage-report -p ./tsconfig.build.json -t 70.0"
	},
	"exports": {
		".": {
			"types": "./dist/esm/index.d.ts",
			"import": "./dist/esm/index.mjs",
			"require": "./dist/cjs/index.js",
			"react-native": "./src/index.ts"
		},
		"./server": {
			"types": "./dist/esm/server.d.ts",
			"import": "./dist/esm/server.mjs",
			"require": "./dist/cjs/server.js"
		},
		"./internals": {
			"types": "./dist/esm/internals/index.d.ts",
			"import": "./dist/esm/internals/index.mjs",
			"require": "./dist/cjs/internals/index.js",
			"react-native": "./src/internals/index.ts"
		},
		"./internals/server": {
			"types": "./dist/esm/internals/server.d.ts",
			"import": "./dist/esm/internals/server.mjs",
			"require": "./dist/cjs/internals/server.js"
		},
		"./package.json": "./package.json"
	},
	"typesVersions": {
		">=4.2": {
			"server": [
				"./dist/esm/server.d.ts"
			],
			"internals": [
				"./dist/esm/internals/index.d.ts"
			],
			"internals/server": [
				"./dist/esm/internals/server.d.ts"
			]
		}
	},
	"repository": {
		"type": "git",
		"url": "https://github.com/aws-amplify/amplify-js.git"
	},
	"author": "Amazon Web Services",
	"license": "Apache-2.0",
	"bugs": {
		"url": "https://github.com/aws/aws-amplify/issues"
	},
	"homepage": "https://aws-amplify.github.io/",
	"files": [
		"dist/cjs",
		"dist/esm",
		"src",
		"internals",
		"server"
	],
	"dependencies": {
		"tslib": "^2.5.0"
	},
	"peerDependencies": {
		"@aws-amplify/core": "^6.1.0"
	},
	"devDependencies": {
<<<<<<< HEAD
		"@aws-amplify/core": "6.4.5",
=======
		"@aws-amplify/core": "6.5.0",
>>>>>>> caf00e28
		"@aws-amplify/react-native": "1.1.6",
		"typescript": "5.0.2"
	},
	"size-limit": [
		{
			"name": "API (rest client)",
			"path": "./dist/esm/index.mjs",
			"import": "{ Amplify, RestAPI }",
			"limit": "31.5 kB"
		}
	]
}<|MERGE_RESOLUTION|>--- conflicted
+++ resolved
@@ -1,11 +1,7 @@
 {
 	"name": "@aws-amplify/api-rest",
 	"private": false,
-<<<<<<< HEAD
-	"version": "4.0.52",
-=======
 	"version": "4.0.55",
->>>>>>> caf00e28
 	"description": "Api-rest category of aws-amplify",
 	"main": "./dist/cjs/index.js",
 	"module": "./dist/esm/index.mjs",
@@ -91,11 +87,7 @@
 		"@aws-amplify/core": "^6.1.0"
 	},
 	"devDependencies": {
-<<<<<<< HEAD
-		"@aws-amplify/core": "6.4.5",
-=======
 		"@aws-amplify/core": "6.5.0",
->>>>>>> caf00e28
 		"@aws-amplify/react-native": "1.1.6",
 		"typescript": "5.0.2"
 	},
