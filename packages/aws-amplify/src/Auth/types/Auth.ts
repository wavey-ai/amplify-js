--- conflicted
+++ resolved
@@ -74,9 +74,6 @@
     options?: object
 }
 
-<<<<<<< HEAD
-=======
 export interface ConfirmSignUpOptions {
     forceAliasCreation?: boolean
-}
->>>>>>> 7f905f60
+}