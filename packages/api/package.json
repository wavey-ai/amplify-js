{
	"name": "@aws-amplify/api",
	"version": "5.4.5",
	"description": "Api category of aws-amplify",
	"main": "./lib/index.js",
	"module": "./lib-esm/index.js",
	"typings": "./lib-esm/index.d.ts",
	"typesVersions": {
		"<3.8": {
			"lib-esm/index.d.ts": [
				"index.v37.d.ts"
			]
		}
	},
	"react-native": {
		"./lib/index": "./lib-esm/index.js"
	},
	"sideEffects": [
		"./lib/API.js",
		"./lib-esm/API.js"
	],
	"publishConfig": {
		"access": "public"
	},
	"scripts": {
		"test": "npm run lint && jest -w 1 --coverage",
		"test:size": "size-limit",
		"build-with-test": "npm test && npm run build",
		"build:cjs": "node ./build es5 && webpack && webpack --config ./webpack.config.dev.js",
		"build:esm": "node ./build es6",
		"build:cjs:watch": "node ./build es5 --watch",
		"build:esm:watch": "node ./build es6 --watch",
		"build": "npm run clean && npm run build:esm && npm run build:cjs",
		"clean": "npm run clean:size && rimraf lib-esm lib dist",
		"clean:size": "rimraf dual-publish-tmp tmp*",
		"format": "echo \"Not implemented\"",
		"lint": "tslint 'src/**/*.ts' && npm run ts-coverage",
		"ts-coverage": "typescript-coverage-report -p ./tsconfig.build.json -t 88"
	},
	"repository": {
		"type": "git",
		"url": "https://github.com/aws-amplify/amplify-js.git"
	},
	"author": "Amazon Web Services",
	"license": "Apache-2.0",
	"bugs": {
		"url": "https://github.com/aws/aws-amplify/issues"
	},
	"homepage": "https://aws-amplify.github.io/",
	"devDependencies": {
		"@types/zen-observable": "^0.8.0",
		"typescript": "5.1.6"
	},
	"files": [
		"lib",
		"lib-esm",
		"src",
		"index.*.d.ts",
		"internals"
	],
	"dependencies": {
<<<<<<< HEAD
		"@aws-amplify/api-graphql": "3.4.10",
		"@aws-amplify/api-rest": "3.5.4",
		"@aws-amplify/types-package-alpha": "0.0.0",
		"tslib": "^2.6.1"
=======
		"@aws-amplify/api-graphql": "3.4.11",
		"@aws-amplify/api-rest": "3.5.5",
		"tslib": "^1.8.0"
>>>>>>> a61e0779
	},
	"size-limit": [
		{
			"name": "API (top-level class)",
			"path": "./lib-esm/index.js",
			"import": "{ Amplify, API }",
			"limit": "93.82 kB"
		}
	],
	"jest": {
		"globals": {
			"ts-jest": {
				"diagnostics": false,
				"tsConfig": {
					"lib": [
						"es5",
						"es2015",
						"dom",
						"esnext.asynciterable",
						"es2017.object"
					],
					"allowJs": true
				}
			}
		},
		"transform": {
			"^.+\\.(js|jsx|ts|tsx)$": "ts-jest"
		},
		"testRegex": "(/__tests__/.*|\\.(test|spec))\\.(tsx?|jsx?)$",
		"moduleFileExtensions": [
			"ts",
			"tsx",
			"js",
			"json",
			"jsx"
		],
		"testEnvironment": "jsdom",
		"testURL": "http://localhost/",
		"coverageThreshold": {
			"global": {
				"branches": 0,
				"functions": 0,
				"lines": 0,
				"statements": 0
			}
		},
		"coveragePathIgnorePatterns": [
			"/node_modules/",
			"dist",
			"lib",
			"lib-esm"
		]
	}
}<|MERGE_RESOLUTION|>--- conflicted
+++ resolved
@@ -59,16 +59,10 @@
 		"internals"
 	],
 	"dependencies": {
-<<<<<<< HEAD
-		"@aws-amplify/api-graphql": "3.4.10",
-		"@aws-amplify/api-rest": "3.5.4",
+		"@aws-amplify/api-graphql": "3.4.11",
+		"@aws-amplify/api-rest": "3.5.5",
 		"@aws-amplify/types-package-alpha": "0.0.0",
 		"tslib": "^2.6.1"
-=======
-		"@aws-amplify/api-graphql": "3.4.11",
-		"@aws-amplify/api-rest": "3.5.5",
-		"tslib": "^1.8.0"
->>>>>>> a61e0779
 	},
 	"size-limit": [
 		{
