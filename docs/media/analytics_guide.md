--- conflicted
+++ resolved
@@ -1,554 +1 @@
-<<<<<<< HEAD
----
----
-
-# Analytics
-
-The Analytics category enables you to collect analytics data for your app. The Analytics category comes with built-in support for [Amazon Pinpoint](#using-amazon-pinpoint) and [Amazon Kinesis](#using-amazon-kinesis).
-
-Ensure you have [installed and configured the Amplify CLI and library]({%if jekyll.environment == 'production'%}{{site.amplify.docs_baseurl}}{%endif%}/media/quick_start).
-{: .callout .callout--info}
-
-#### Automated Setup
-
-Run the following command in your project's root folder:
-
-```bash
-$ amplify add analytics
-```
-
-The CLI will prompt configuration options for the Analytics category such as Amazon Pinpoint resource name and analytics event settings.
-
-{The Analytics category utilizes the Authentication category behind the scenes to authorize your app to send analytics events.}
-{: .callout .callout--info}
-
-The `add` command automatically creates a backend configuration locally. To update your backend run:
-
-```bash
-$ amplify push
-```
-
-A configuration file called `aws-exports.js` will be copied to your configured source directory, for example `./src`. The CLI will also print the URL for Amazon Pinpoint console to track your app events.  
-
-##### Configure Your App
-
-Import and load the configuration file in your app. It's recommended you add the Amplify configuration step to your app's root entry point. For example `App.js` in React or `main.ts` in Angular.
-
-```js
-import Amplify, { Analytics } from 'aws-amplify';
-import aws_exports from './aws-exports';
-
-Amplify.configure(aws_exports);
-```
-
-#### Manual Setup
-
-The manual setup enables you to use your existing Amazon Pinpoint resource in your app.
-
-```js
-import Amplify from 'aws-amplify';
-
-Amplify.configure({
-    // To get the aws credentials, you need to configure 
-    // the Auth module with your Cognito Federated Identity Pool
-    Auth: {
-        identityPoolId: 'us-east-1:xxx-xxx-xxx-xxx-xxx',
-        region: 'us-east-1'
-    },
-    Analytics: {
-        // OPTIONAL - disable Analytics if true
-        disabled: false,
-        // OPTIONAL - Allow recording session events. Default is true.
-        autoSessionRecord: true,
-
-        AWSPinpoint: {
-            // OPTIONAL -  Amazon Pinpoint App Client ID
-            appId: 'XXXXXXXXXXabcdefghij1234567890ab',
-            // OPTIONAL -  Amazon service region
-            region: 'XX-XXXX-X',
-            // OPTIONAL -  Customized endpoint
-            endpointId: 'XXXXXXXXXXXX',
-            // OPTIONAL - Default Endpoint Information
-            endpoint: {
-                address: 'xxxxxxx', // The unique identifier for the recipient. For example, an address could be a device token, email address, or mobile phone number.
-                attributes: {
-                    // Custom attributes that your app reports to Amazon Pinpoint. You can use these attributes as selection criteria when you create a segment.
-                    hobbies: ['piano', 'hiking'],
-                },
-                channelType: 'APNS', // The channel type. Valid values: APNS, GCM
-                demographic: {
-                    appVersion: 'xxxxxxx', // The version of the application associated with the endpoint.
-                    locale: 'xxxxxx', // The endpoint locale in the following format: The ISO 639-1 alpha-2 code, followed by an underscore, followed by an ISO 3166-1 alpha-2 value
-                    make: 'xxxxxx', // The manufacturer of the endpoint device, such as Apple or Samsung.
-                    model: 'xxxxxx', // The model name or number of the endpoint device, such as iPhone.
-                    modelVersion: 'xxxxxx', // The model version of the endpoint device.
-                    platform: 'xxxxxx', // The platform of the endpoint device, such as iOS or Android.
-                    platformVersion: 'xxxxxx', // The platform version of the endpoint device.
-                    timezone: 'xxxxxx' // The timezone of the endpoint. Specified as a tz database value, such as Americas/Los_Angeles.
-                },
-                location: {
-                    city: 'xxxxxx', // The city where the endpoint is located.
-                    country: 'xxxxxx', // The two-letter code for the country or region of the endpoint. Specified as an ISO 3166-1 alpha-2 code, such as "US" for the United States.
-                    latitude: 0, // The latitude of the endpoint location, rounded to one decimal place.
-                    longitude: 0, // The longitude of the endpoint location, rounded to one decimal place.
-                    postalCode: 'xxxxxx', // The postal code or zip code of the endpoint.
-                    region: 'xxxxxx' // The region of the endpoint location. For example, in the United States, this corresponds to a state.
-                },
-                metrics: {
-                    // Custom metrics that your app reports to Amazon Pinpoint.
-                },
-                /** Indicates whether a user has opted out of receiving messages with one of the following values:
-                 * ALL - User has opted out of all messages.
-                 * NONE - Users has not opted out and receives all messages.
-                 */
-                optOut: 'ALL',
-                // Customized userId
-                userId: 'XXXXXXXXXXXX',
-                // User attributes
-                userAttributes: {
-                    interests: ['football', 'basketball', 'AWS']
-                    // ...
-                }
-            },
-            // Buffer settings used for reporting analytics events.
-            // OPTIONAL - The buffer size for events in number of items.
-            bufferSize: 1000,
-
-            // OPTIONAL - The interval in milliseconds to perform a buffer check and flush if necessary.
-            flushInterval: 5000, // 5s 
-
-            // OPTIONAL - The number of events to be deleted from the buffer when flushed.
-            flushSize: 100,
-
-            // OPTIONAL - The limit for failed recording retries.
-            resendLimit: 5
-        } 
-});
-```
-
-User session data is automatically collected unless you disabled analytics. To see the results visit the [Amazon Pinpoint console](https://console.aws.amazon.com/pinpoint/home/).
-{: .callout .callout--info}
-
-#### Update your IAM Policy:
-
-Note: need to be done in '@aws-amplify/analytics: ^1.2.x' or higher
-
-AWS Pinpoint has updated their service and so you need to update your IAM policy in order to continue using the `record` API.
-The Updated IAM policy for Pinpoint would be like:
-```json
-{
-    "Version": "2012-10-17",
-    "Statement": [
-        {
-            "Effect": "Allow",
-            "Action": [
-                "mobiletargeting:UpdateEndpoint",
-                // to use the updated Pinpoint API
-                "mobiletargeting:PutEvents"
-            ],
-            "Resource": [
-                "arn:aws:mobiletargeting:*:${accountID}:apps/${appId}*"
-            ]
-        }
-    ]
-}
-```
-
-### Working with the API 
-
-#### Recording Custom Events
-
-To record custom events call the `record` method:
-
-```js
-Analytics.record({ name: 'albumVisit' });
-```
-
-#### Record a Custom Event with Attributes
-
-The `record` method lets you add additional attributes to an event. For example, to record *artist* information with an *albumVisit* event:
-
-```js
-Analytics.record({
-    name: 'albumVisit', 
-    attributes: { genre: '', artist: '' }
-});
-```
-
-#### Record Engagement Metrics
-
-Metrics data can also be added to an event:
-
-```js
-Analytics.record({
-    name: 'albumVisit', 
-    attributes: {}, 
-    metrics: { minutesListened: 30 }
-});
-```
-
-#### Disable Analytics
-
-You can also completely disable or re-enable Analytics:
-```js
-// to disable Analytics
-Analytics.disable();
-
-// to enable Analytics
-Analytics.enable();
-```
-
-#### Update User Attributes
-
-An endpoint uniquely identifies your app within Pinpoint. In order to update your <a href="https://docs.aws.amazon.com/pinpoint/latest/apireference/rest-api-endpoints.html" target="_blank">endpoint</a> use the `updateEndpoint()` method:
-
-```js
-Analytics.updateEndpoint({
-    address: 'xxxxxxx', // The unique identifier for the recipient. For example, an address could be a device token, email address, or mobile phone number.
-    attributes: {
-        // Custom attributes that your app reports to Amazon Pinpoint. You can use these attributes as selection criteria when you create a segment.
-        hobbies: ['piano', 'hiking'],
-    },
-    channelType: 'APNS', // The channel type. Valid values: APNS, GCM
-    demographic: {
-        appVersion: 'xxxxxxx', // The version of the application associated with the endpoint.
-        locale: 'xxxxxx', // The endpoint locale in the following format: The ISO 639-1 alpha-2 code, followed by an underscore, followed by an ISO 3166-1 alpha-2 value
-        make: 'xxxxxx', // The manufacturer of the endpoint device, such as Apple or Samsung.
-        model: 'xxxxxx', // The model name or number of the endpoint device, such as iPhone.
-        modelVersion: 'xxxxxx', // The model version of the endpoint device.
-        platform: 'xxxxxx', // The platform of the endpoint device, such as iOS or Android.
-        platformVersion: 'xxxxxx', // The platform version of the endpoint device.
-        timezone: 'xxxxxx' // The timezone of the endpoint. Specified as a tz database value, such as Americas/Los_Angeles.
-    },
-    location: {
-        city: 'xxxxxx', // The city where the endpoint is located.
-        country: 'xxxxxx', // The two-letter code for the country or region of the endpoint. Specified as an ISO 3166-1 alpha-2 code, such as "US" for the United States.
-        latitude: 0, // The latitude of the endpoint location, rounded to one decimal place.
-        longitude: 0, // The longitude of the endpoint location, rounded to one decimal place.
-        postalCode: 'xxxxxx', // The postal code or zip code of the endpoint.
-        region: 'xxxxxx' // The region of the endpoint location. For example, in the United States, this corresponds to a state.
-    },
-    metrics: {
-        // Custom metrics that your app reports to Amazon Pinpoint.
-    },
-    /** Indicates whether a user has opted out of receiving messages with one of the following values:
-        * ALL - User has opted out of all messages.
-        * NONE - Users has not opted out and receives all messages.
-        */
-    optOut: 'ALL',
-    // Customized userId
-    userId: 'XXXXXXXXXXXX',
-    // User attributes
-    userAttributes: {
-        interests: ['football', 'basketball', 'AWS']
-        // ...
-    }
-})
-```
-
-<a href="https://docs.aws.amazon.com/pinpoint/latest/developerguide/audience-define-user.html" target="_blank">Learn more</a> about Amazon Pinpoint and Endpoints.
-
-#### API Reference
-
-For a complete API reference visit the [API Reference]({%if jekyll.environment == 'production'%}{{site.amplify.docs_baseurl}}{%endif%}/api/classes/analyticsclass.html)
-{: .callout .callout--info}
-
-
-## Using Amazon Kinesis
-
-The Amazon Kinesis analytics provider allows you to send analytics data to an [Amazon Kinesis](https://aws.amazon.com/kinesis) stream for real-time processing.
-
-### Installation and Configuration
-
-Register the *AWSKinesisProvider* with the Analytics category: 
-
-```js
-import { Analytics, AWSKinesisProvider } from 'aws-amplify';
-Analytics.addPluggable(new AWSKinesisProvider());
-
-```
-
-If you did not use the CLI, ensure you have <a href="https://docs.aws.amazon.com/streams/latest/dev/learning-kinesis-module-one-iam.html" target="_blank">setup IAM permissions</a> for `PutRecords`.
-
-Example IAM policy for Amazon Kinesis:
-```json
-{
-    "Version": "2012-10-17",
-    "Statement": [
-        {
-            "Effect": "Allow",
-            "Action": [
-                "kinesis:PutRecord",
-                "kinesis:PutRecords"
-            ],
-            "Resource": "*"
-        }
-    ]
-}
-```
-
-For more information visit [Amazon Kinesis Developer Documentation](https://docs.aws.amazon.com/streams/latest/dev/learning-kinesis-module-one-iam.html).
-
-Configure Kinesis:
-
-```js
-
-// Configure the plugin after adding it to the Analytics module
-Analytics.configure({
-    AWSKinesis: {
-
-        // OPTIONAL -  Amazon Kinesis service region
-        region: 'XX-XXXX-X',
-        
-        // OPTIONAL - The buffer size for events in number of items.
-        bufferSize: 1000,
-        
-        // OPTIONAL - The number of events to be deleted from the buffer when flushed.
-        flushSize: 100,
-        
-        // OPTIONAL - The interval in milliseconds to perform a buffer check and flush if necessary.
-        flushInterval: 5000, // 5s
-        
-        // OPTIONAL - The limit for failed recording retries.
-        resendLimit: 5
-    } 
-});
-
-```
-
-### Working with the API
-
-You can send a data to a Kinesis stream with the standard *record()* method:
-
-```js
-Analytics.record({
-    data: { 
-        // The data blob to put into the record
-    },
-    // OPTIONAL
-    partitionKey: 'myPartitionKey', 
-    streamName: 'myKinesisStream'
-}, 'AWSKinesis');
-```
-
-## Using a Custom Plugin
-
-You can create your custom pluggable for Analytics. This may be helpful if you want to integrate your app with a custom analytics backend.
-
-To create a plugin implement the `AnalyticsProvider` interface:
-
-```typescript
-import { Analytics, AnalyticsProvider } from 'aws-amplify';
-
-export default class MyAnalyticsProvider implements AnalyticsProvider {
-    // category and provider name
-    static category = 'Analytics';
-    static providerName = 'MyAnalytics';
-
-    // you need to implement these four methods
-    // configure your provider
-    configure(config: object): object;
-
-    // record events and returns true if succeeds
-    record(params: object): Promise<boolean>;
-
-    // return 'Analytics';
-    getCategory(): string;
-
-    // return the name of you provider
-    getProviderName(): string;
-}
-```
-
-You can now register your pluggable:
-
-```js
-// add the plugin
-Analytics.addPluggable(new MyAnalyticsProvider());
-
-// get the plugin
-Analytics.getPluggable(MyAnalyticsProvider.providerName);
-
-// remove the plulgin
-Analytics.removePluggable(MyAnalyticsProvider.providerName);
-
-// send configuration into Amplify
-Analytics.configure({
-    MyAnalyticsProvider: { 
-        // My Analytics provider configuration 
-    }
-});
-
-```
-
-The default provider (Amazon Pinpoint) is in use when you call `Analytics.record()` unelss you specify a different provider: `Analytics.record({..},'MyAnalyticsProvider')`. 
-{: .callout .callout--info}
-
-## Using Modular Imports
-
-You can import only specific categories into your app if you are only using specific features, analytics for example: `npm install @aws-amplify/analytics` which will only install the Analytics category. For working with AWS services you will also need to install and configure `@aws-amplify/auth`.
-
-Import only Analytics:
-
-```js
-import Analytics from '@aws-amplify/analytics';
-
-Analytics.configure();
-
-```
-
-## Using Analytics Auto Tracking
-
-Analytics Auto Tracking helps you to automatically track user behaviors like sessions start/stop, page view change and web events like clicking, mouseover.
-
-### Session Tracking
-
-You can track the session both in a web app or a React Native app by using Analytics.
-A web session can be defined in different ways. To keep it simple we define that the web session is active when the page is not hidden and inactive when the page is hidden. 
-A session in the React Native app is active when the app is in the foreground and inactive when the app is in the background.
-
-For example: 
-```js
-Analytics.autoTrack('session', {
-    // REQUIRED, turn on/off the auto tracking
-    enable: true,
-    // OPTIONAL, the attributes of the event, you can either pass an object or a function 
-    // which allows you to define dynamic attributes
-    attributes: {
-        attr: 'attr'
-    },
-    // when using function
-    // attributes: () => {
-    //    const attr = somewhere();
-    //    return {
-    //        myAttr: attr
-    //    }
-    // },
-    // OPTIONAL, the service provider, by default is the AWS Pinpoint
-    provider: 'AWSPinpoint'
-});
-```
-
-When the page is loaded, the Analytics module will send an event with:
-```js
-{ 
-    eventType: '_session_start', 
-    attributes: { 
-        attr: 'attr' 
-    }
-}
-```
-to the AWS Pinpoint Service. 
-
-To keep backward compatibility, the auto tracking of the session is enabled by default. You can turn it off by:
-```js
-Analytics.configure({
-    // OPTIONAL - Allow recording session events. Default is true.
-    autoSessionRecord: false,
-});
-```
-or 
-```js
-Analytics.autoTrack('session', {
-    enable: false
-});
-
-// Note: this must be called before Amplify.configure() or Analytics.configure() to cancel the session_start event
-```
-
-### Page View Tracking
-
-If you want to track which page/url in your webapp is the most frequently viewed one, you can use this feature. It will automatically send events containing url information when the page is visited.
-
-To turn it on:
-```js
-Analytics.autoTrack('pageView', {
-    // REQUIRED, turn on/off the auto tracking
-    enable: true,
-    // OPTIONAL, the event name, by default is 'pageView'
-    eventName: 'pageView',
-    // OPTIONAL, the attributes of the event, you can either pass an object or a function 
-    // which allows you to define dynamic attributes
-    attributes: {
-        attr: 'attr'
-    },
-    // when using function
-    // attributes: () => {
-    //    const attr = somewhere();
-    //    return {
-    //        myAttr: attr
-    //    }
-    // },
-    // OPTIONAL, by default is 'multiPageApp'
-    // you need to change it to 'SPA' if your app is a single-page app like React
-    type: 'multiPageApp',
-    // OPTIONAL, the service provider, by default is the AWS Pinpoint
-    provider: 'AWSPinpoint',
-    // OPTIONAL, to get the current page url
-    getUrl: () => {
-        // the default function
-        return window.location.origin + window.location.pathname;
-    }
-});
-```
-Note: This is not supported in React Native.
-
-### Page Event Tracking
-
-If you want to track user interactions with elements on the page, you can use this feature. All you need to do is attach the specified selectors to your dom element and turn on the auto tracking.
-
-To turn it on:
-```js
-Analytics.autoTrack('event', {
-    // REQUIRED, turn on/off the auto tracking
-    enable: true,
-    // OPTIONAL, events you want to track, by default is 'click'
-    events: ['click'],
-    // OPTIONAL, the prefix of the selectors, by default is 'data-amplify-analytics-'
-    // in order to avoid collision with the user agent, according to https://www.w3schools.com/tags/att_global_data.asp
-    // always put 'data' as the first prefix
-    selectorPrefix: 'data-amplify-analytics-',
-    // OPTIONAL, the service provider, by default is the AWS Pinpoint
-    provider: 'AWSPinpoint',
-    // OPTIONAL, the default attributes of the event, you can either pass an object or a function 
-    // which allows you to define dynamic attributes
-    attributes: {
-        attr: 'attr'
-    }
-    // when using function
-    // attributes: () => {
-    //    const attr = somewhere();
-    //    return {
-    //        myAttr: attr
-    //    }
-    // }
-```
-
-For example:
-```html
-<!-- you want to track this button and send an event when it is clicked -->
-<button
-    data-amplify-analytics-on='click'
-    data-amplify-analytics-name='click'
-    data-amplify-analytics-attrs='attr1:attr1_value,attr2:attr2_value'
-/>
-```
-When the button above is clicked, an event will be sent automatically and this is equivalent to do:
-```html
-<script>
-    var sendEvent = function() {
-        Analytics.record({
-            name: 'click',
-            attributes: {
-                attr: 'attr', // the default ones
-                attr1: attr1_value, // defined in the button component
-                attr2: attr2_value, // defined in the button component
-            }
-        });
-    }
-</script>
-<button onclick="sendEvent()"/>
-```
-=======
-<meta http-equiv="refresh" content="0; URL='https://aws-amplify.github.io/docs/js/analytics'" />
->>>>>>> f47e9533
+<meta http-equiv="refresh" content="0; URL='https://aws-amplify.github.io/docs/js/analytics'" />