{
  "name": "@aws-amplify/pubsub",
<<<<<<< HEAD
  "version": "5.5.0",
=======
  "version": "5.5.2",
>>>>>>> 471cf2a8
  "description": "Pubsub category of aws-amplify",
  "main": "./lib/index.js",
  "module": "./lib-esm/index.js",
  "typings": "./lib-esm/index.d.ts",
  "react-native": {
    "./lib/index": "./lib-esm/index.js"
  },
  "sideEffects": [
    "./lib/PubSub.js",
    "./lib-esm/PubSub.js"
  ],
  "publishConfig": {
    "access": "public"
  },
  "scripts": {
    "test": "npm run lint && jest -w 1 --coverage",
    "test:size": "size-limit",
    "build-with-test": "npm run clean && npm test && tsc && webpack",
    "build:cjs": "node ./build es5 && cp src/vendor/* lib/vendor && webpack && webpack --config ./webpack.config.dev.js",
    "build:esm": "node ./build es6 && cp src/vendor/* lib-esm/vendor",
    "build:cjs:watch": "node ./build es5 --watch",
    "build:esm:watch": "node ./build es6 --watch",
    "build": "npm run clean && npm run build:esm && npm run build:cjs",
    "clean": "npm run clean:size && rimraf lib-esm lib dist",
    "clean:size": "rimraf dual-publish-tmp tmp*",
    "format": "echo \"Not implemented\"",
    "lint": "tslint 'src/**/*.ts' && npm run ts-coverage",
    "ts-coverage": "typescript-coverage-report -p ./tsconfig.build.json -t 93.0 -i src/vendor/paho-mqtt.js"
  },
  "repository": {
    "type": "git",
    "url": "https://github.com/aws-amplify/amplify-js.git"
  },
  "author": "Amazon Web Services",
  "license": "Apache-2.0",
  "bugs": {
    "url": "https://github.com/aws/aws-amplify/issues"
  },
  "homepage": "https://aws-amplify.github.io/",
  "devDependencies": {
    "@types/zen-observable": "^0.8.0"
  },
  "files": [
    "lib",
    "lib-esm",
    "src",
    "internals"
  ],
  "dependencies": {
<<<<<<< HEAD
    "@aws-amplify/auth": "5.6.0",
    "@aws-amplify/cache": "5.1.6",
    "@aws-amplify/core": "5.8.0",
=======
    "@aws-amplify/auth": "5.6.2",
    "@aws-amplify/cache": "5.1.8",
    "@aws-amplify/core": "5.8.2",
>>>>>>> 471cf2a8
    "buffer": "4.9.2",
    "graphql": "15.8.0",
    "tslib": "^1.8.0",
    "url": "0.11.0",
    "uuid": "^3.2.1",
    "zen-observable-ts": "0.8.19"
  },
  "size-limit": [
    {
      "name": "PubSub (IoT provider)",
      "path": "./lib-esm/index.js",
      "import": "{ Amplify, PubSub, AWSIoTProvider }",
<<<<<<< HEAD
      "limit": "82.1 kB"
=======
      "limit": "82.2 kB"
>>>>>>> 471cf2a8
    },
    {
      "name": "PubSub (Mqtt provider)",
      "path": "./lib-esm/index.js",
      "import": "{ Amplify, PubSub, MqttOverWSProvider }",
<<<<<<< HEAD
      "limit": "82.0 kB"
=======
      "limit": "82.07 kB"
>>>>>>> 471cf2a8
    }
  ],
  "jest": {
    "globals": {
      "ts-jest": {
        "diagnostics": false,
        "tsConfig": {
          "lib": [
            "es5",
            "es2015",
            "dom",
            "esnext.asynciterable",
            "es2017.object"
          ],
          "allowJs": true
        }
      },
      "testRegex": "(/__tests__/.*|\\.(test|spec))\\.(tsx?|jsx?)$",
      "testPathIgnorePatterns": [
        "__tests__/helpers.ts"
      ]
    },
    "transform": {
      "^.+\\.(js|jsx|ts|tsx)$": "ts-jest"
    },
    "testPathIgnorePatterns": [
      "__tests__/helpers.ts"
    ],
    "moduleFileExtensions": [
      "ts",
      "tsx",
      "js",
      "json",
      "jsx"
    ],
    "testEnvironment": "jsdom",
    "testURL": "http://localhost/",
    "coverageThreshold": {
      "global": {
        "branches": 0,
        "functions": 0,
        "lines": 0,
        "statements": 0
      }
    },
    "coveragePathIgnorePatterns": [
      "/node_modules/",
      "dist",
      "lib",
      "lib-esm"
    ]
  }
}<|MERGE_RESOLUTION|>--- conflicted
+++ resolved
@@ -1,10 +1,6 @@
 {
   "name": "@aws-amplify/pubsub",
-<<<<<<< HEAD
-  "version": "5.5.0",
-=======
   "version": "5.5.2",
->>>>>>> 471cf2a8
   "description": "Pubsub category of aws-amplify",
   "main": "./lib/index.js",
   "module": "./lib-esm/index.js",
@@ -54,15 +50,9 @@
     "internals"
   ],
   "dependencies": {
-<<<<<<< HEAD
-    "@aws-amplify/auth": "5.6.0",
-    "@aws-amplify/cache": "5.1.6",
-    "@aws-amplify/core": "5.8.0",
-=======
     "@aws-amplify/auth": "5.6.2",
     "@aws-amplify/cache": "5.1.8",
     "@aws-amplify/core": "5.8.2",
->>>>>>> 471cf2a8
     "buffer": "4.9.2",
     "graphql": "15.8.0",
     "tslib": "^1.8.0",
@@ -75,21 +65,13 @@
       "name": "PubSub (IoT provider)",
       "path": "./lib-esm/index.js",
       "import": "{ Amplify, PubSub, AWSIoTProvider }",
-<<<<<<< HEAD
-      "limit": "82.1 kB"
-=======
       "limit": "82.2 kB"
->>>>>>> 471cf2a8
     },
     {
       "name": "PubSub (Mqtt provider)",
       "path": "./lib-esm/index.js",
       "import": "{ Amplify, PubSub, MqttOverWSProvider }",
-<<<<<<< HEAD
-      "limit": "82.0 kB"
-=======
       "limit": "82.07 kB"
->>>>>>> 471cf2a8
     }
   ],
   "jest": {
