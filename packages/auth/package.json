{
<<<<<<< HEAD
	"name": "@aws-amplify/auth",
	"version": "6.0.0",
	"description": "Auth category of aws-amplify",
	"main": "./lib/index.js",
	"module": "./lib-esm/index.js",
	"typings": "./lib-esm/index.d.ts",
	"react-native": "./lib-esm/index.js",
	"sideEffects": [
		"./lib/Auth.js",
		"./lib-esm/Auth.js"
	],
	"publishConfig": {
		"access": "public"
	},
	"scripts": {
		"test": "yarn lint --fix && jest -w 1 --coverage",
		"test:size": "size-limit",
		"build-with-test": "npm test && npm run build",
		"build:cjs": "rimraf lib && tsc -m commonjs --outDir lib && webpack && webpack --config ./webpack.config.dev.js",
		"build:esm": "rimraf lib-esm && tsc -m esnext --outDir lib-esm",
		"build:cjs:watch": "tsc -m commonjs --outDir lib --watch",
		"build:esm:watch": "tsc -m esnext --outDir lib-esm --watch",
		"build": "npm run clean && npm run build:esm && npm run build:cjs",
		"clean": "npm run clean:size && rimraf lib-esm lib dist",
		"clean:size": "rimraf dual-publish-tmp tmp*",
		"format": "echo \"Not implemented\"",
		"lint": "tslint '{__tests__,src}/**/*.ts' && npm run ts-coverage",
		"ts-coverage": "typescript-coverage-report -p ./tsconfig.build.json -t 77.44"
	},
	"typesVersions": {
		">=3.8": {
			"*": [
				"./lib-esm/index.d.ts"
			],
			"cognito": [
				"./lib-esm/providers/cognito/index.d.ts"
			]
		}
	},
	"exports": {
		".": {
			"types": "./lib-esm/index.d.ts",
			"import": "./lib-esm/index.js",
			"require": "./lib/index.js"
		},
		"./cognito": {
			"types": "./lib-esm/providers/cognito/index.d.ts",
			"import": "./lib-esm/providers/cognito/index.js",
			"require": "./lib/providers/cognito/index.js"
		},
		"./package.json": "./package.json"
	},
	"repository": {
		"type": "git",
		"url": "https://github.com/aws-amplify/amplify-js.git"
	},
	"author": "Amazon Web Services",
	"license": "Apache-2.0",
	"bugs": {
		"url": "https://github.com/aws/aws-amplify/issues"
	},
	"homepage": "https://aws-amplify.github.io/",
	"files": [
		"lib",
		"lib-esm",
		"src",
		"**/package.json"
	],
	"dependencies": {
		"amazon-cognito-identity-js": "6.4.0",
		"tslib": "^2.5.0",
		"url": "0.11.0",
		"typescript": "5.0.2"
	},
	"peerDependencies": {
		"@aws-amplify/core": "^6.0.0"
	},
	"devDependencies": {
		"@aws-amplify/core": "6.0.0",
		"@aws-sdk/client-cognito-identity": "3.54.0",
		"@aws-sdk/client-cognito-identity-provider": "3.54.0",
		"@jest/test-sequencer": "^24.9.0"
	},
	"size-limit": [
		{
			"name": "Auth (top-level class)",
			"path": "./lib-esm/index.js",
			"import": "{ Amplify, Auth }",
			"limit": "55.1 kB"
		}
	],
	"jest": {
		"globals": {
			"ts-jest": {
				"diagnostics": false,
				"tsConfig": {
					"allowJs": true,
					"noEmitOnError": false
				}
			}
		},
		"transform": {
			"^.+\\.(js|jsx|ts|tsx)$": "ts-jest"
		},
		"preset": "ts-jest",
		"testRegex": [
			"(/__tests__/.*|\\.(test|spec))\\.(tsx?|jsx?)$"
		],
		"moduleFileExtensions": [
			"ts",
			"tsx",
			"js",
			"json",
			"jsx"
		],
		"testEnvironment": "jsdom",
		"testURL": "http://localhost/",
		"coverageThreshold": {
			"global": {
				"branches": 0,
				"functions": 0,
				"lines": 0,
				"statements": 0
			}
		},
		"coveragePathIgnorePatterns": [
			"node_modules",
			"dist",
			"lib",
			"lib-esm"
		],
		"testSequencer": "./testSequencer.js",
		"testPathIgnorePatterns": [
			"__tests__/utils/*",
			"__tests__/providers/cognito/testUtils/*",
			"__tests__/hosted-ui"
		],
		"setupFilesAfterEnv": [
			"<rootDir>/jest.setup.js"
		],
		"clearMocks": true,
		"collectCoverage": true
	}
=======
  "name": "@aws-amplify/auth",
  "version": "5.6.1",
  "description": "Auth category of aws-amplify",
  "main": "./lib/index.js",
  "module": "./lib-esm/index.js",
  "typings": "./lib-esm/index.d.ts",
  "react-native": {
    "./lib/index": "./lib-esm/index.js"
  },
  "sideEffects": [
    "./lib/Auth.js",
    "./lib-esm/Auth.js"
  ],
  "publishConfig": {
    "access": "public"
  },
  "scripts": {
    "test": "yarn lint --fix && jest -w 1 --coverage",
    "test:size": "size-limit",
    "build-with-test": "npm test && npm run build",
    "build:cjs": "node ./build es5 && webpack && webpack --config ./webpack.config.dev.js",
    "build:esm": "node ./build es6",
    "build:cjs:watch": "node ./build es5 --watch",
    "build:esm:watch": "node ./build es6 --watch",
    "build": "npm run clean && npm run build:esm && npm run build:cjs",
    "clean": "npm run clean:size && rimraf lib-esm lib dist",
    "clean:size": "rimraf dual-publish-tmp tmp*",
    "format": "echo \"Not implemented\"",
    "lint": "tslint '{__tests__,src}/**/*.ts' && npm run ts-coverage",
    "ts-coverage": "typescript-coverage-report -p ./tsconfig.build.json -t 77.44"
  },
  "repository": {
    "type": "git",
    "url": "https://github.com/aws-amplify/amplify-js.git"
  },
  "author": "Amazon Web Services",
  "license": "Apache-2.0",
  "bugs": {
    "url": "https://github.com/aws/aws-amplify/issues"
  },
  "homepage": "https://aws-amplify.github.io/",
  "files": [
    "lib",
    "lib-esm",
    "src",
    "internals"
  ],
  "dependencies": {
    "@aws-amplify/core": "5.8.1",
    "amazon-cognito-identity-js": "6.3.2",
    "buffer": "4.9.2",
    "tslib": "^1.8.0",
    "url": "0.11.0"
  },
  "devDependencies": {
    "@jest/test-sequencer": "^24.9.0"
  },
  "size-limit": [
    {
      "name": "Auth (top-level class)",
      "path": "./lib-esm/index.js",
      "import": "{ Amplify, Auth }",
      "limit": "56.38 kB"
    }
  ],
  "jest": {
    "globals": {
      "ts-jest": {
        "diagnostics": true,
        "tsConfig": {
          "lib": [
            "es5",
            "es2015",
            "dom",
            "esnext.asynciterable",
            "es2017.object"
          ],
          "allowJs": true
        }
      }
    },
    "transform": {
      "^.+\\.(js|jsx|ts|tsx)$": "ts-jest"
    },
    "preset": "ts-jest",
    "testRegex": "(/__tests__/.*|\\.(test|spec))\\.(tsx?|jsx?)$",
    "moduleFileExtensions": [
      "ts",
      "tsx",
      "js",
      "json",
      "jsx"
    ],
    "testEnvironment": "jsdom",
    "testURL": "http://localhost/",
    "coverageThreshold": {
      "global": {
        "branches": 0,
        "functions": 0,
        "lines": 0,
        "statements": 0
      }
    },
    "coveragePathIgnorePatterns": [
      "/node_modules/",
      "dist",
      "lib",
      "lib-esm"
    ],
    "testSequencer": "./testSequencer.js"
  }
>>>>>>> a1664b47
}<|MERGE_RESOLUTION|>--- conflicted
+++ resolved
@@ -1,158 +1,11 @@
 {
-<<<<<<< HEAD
-	"name": "@aws-amplify/auth",
-	"version": "6.0.0",
-	"description": "Auth category of aws-amplify",
-	"main": "./lib/index.js",
-	"module": "./lib-esm/index.js",
-	"typings": "./lib-esm/index.d.ts",
-	"react-native": "./lib-esm/index.js",
-	"sideEffects": [
-		"./lib/Auth.js",
-		"./lib-esm/Auth.js"
-	],
-	"publishConfig": {
-		"access": "public"
-	},
-	"scripts": {
-		"test": "yarn lint --fix && jest -w 1 --coverage",
-		"test:size": "size-limit",
-		"build-with-test": "npm test && npm run build",
-		"build:cjs": "rimraf lib && tsc -m commonjs --outDir lib && webpack && webpack --config ./webpack.config.dev.js",
-		"build:esm": "rimraf lib-esm && tsc -m esnext --outDir lib-esm",
-		"build:cjs:watch": "tsc -m commonjs --outDir lib --watch",
-		"build:esm:watch": "tsc -m esnext --outDir lib-esm --watch",
-		"build": "npm run clean && npm run build:esm && npm run build:cjs",
-		"clean": "npm run clean:size && rimraf lib-esm lib dist",
-		"clean:size": "rimraf dual-publish-tmp tmp*",
-		"format": "echo \"Not implemented\"",
-		"lint": "tslint '{__tests__,src}/**/*.ts' && npm run ts-coverage",
-		"ts-coverage": "typescript-coverage-report -p ./tsconfig.build.json -t 77.44"
-	},
-	"typesVersions": {
-		">=3.8": {
-			"*": [
-				"./lib-esm/index.d.ts"
-			],
-			"cognito": [
-				"./lib-esm/providers/cognito/index.d.ts"
-			]
-		}
-	},
-	"exports": {
-		".": {
-			"types": "./lib-esm/index.d.ts",
-			"import": "./lib-esm/index.js",
-			"require": "./lib/index.js"
-		},
-		"./cognito": {
-			"types": "./lib-esm/providers/cognito/index.d.ts",
-			"import": "./lib-esm/providers/cognito/index.js",
-			"require": "./lib/providers/cognito/index.js"
-		},
-		"./package.json": "./package.json"
-	},
-	"repository": {
-		"type": "git",
-		"url": "https://github.com/aws-amplify/amplify-js.git"
-	},
-	"author": "Amazon Web Services",
-	"license": "Apache-2.0",
-	"bugs": {
-		"url": "https://github.com/aws/aws-amplify/issues"
-	},
-	"homepage": "https://aws-amplify.github.io/",
-	"files": [
-		"lib",
-		"lib-esm",
-		"src",
-		"**/package.json"
-	],
-	"dependencies": {
-		"amazon-cognito-identity-js": "6.4.0",
-		"tslib": "^2.5.0",
-		"url": "0.11.0",
-		"typescript": "5.0.2"
-	},
-	"peerDependencies": {
-		"@aws-amplify/core": "^6.0.0"
-	},
-	"devDependencies": {
-		"@aws-amplify/core": "6.0.0",
-		"@aws-sdk/client-cognito-identity": "3.54.0",
-		"@aws-sdk/client-cognito-identity-provider": "3.54.0",
-		"@jest/test-sequencer": "^24.9.0"
-	},
-	"size-limit": [
-		{
-			"name": "Auth (top-level class)",
-			"path": "./lib-esm/index.js",
-			"import": "{ Amplify, Auth }",
-			"limit": "55.1 kB"
-		}
-	],
-	"jest": {
-		"globals": {
-			"ts-jest": {
-				"diagnostics": false,
-				"tsConfig": {
-					"allowJs": true,
-					"noEmitOnError": false
-				}
-			}
-		},
-		"transform": {
-			"^.+\\.(js|jsx|ts|tsx)$": "ts-jest"
-		},
-		"preset": "ts-jest",
-		"testRegex": [
-			"(/__tests__/.*|\\.(test|spec))\\.(tsx?|jsx?)$"
-		],
-		"moduleFileExtensions": [
-			"ts",
-			"tsx",
-			"js",
-			"json",
-			"jsx"
-		],
-		"testEnvironment": "jsdom",
-		"testURL": "http://localhost/",
-		"coverageThreshold": {
-			"global": {
-				"branches": 0,
-				"functions": 0,
-				"lines": 0,
-				"statements": 0
-			}
-		},
-		"coveragePathIgnorePatterns": [
-			"node_modules",
-			"dist",
-			"lib",
-			"lib-esm"
-		],
-		"testSequencer": "./testSequencer.js",
-		"testPathIgnorePatterns": [
-			"__tests__/utils/*",
-			"__tests__/providers/cognito/testUtils/*",
-			"__tests__/hosted-ui"
-		],
-		"setupFilesAfterEnv": [
-			"<rootDir>/jest.setup.js"
-		],
-		"clearMocks": true,
-		"collectCoverage": true
-	}
-=======
   "name": "@aws-amplify/auth",
-  "version": "5.6.1",
+  "version": "6.0.0",
   "description": "Auth category of aws-amplify",
   "main": "./lib/index.js",
   "module": "./lib-esm/index.js",
   "typings": "./lib-esm/index.d.ts",
-  "react-native": {
-    "./lib/index": "./lib-esm/index.js"
-  },
+  "react-native": "./lib-esm/index.js",
   "sideEffects": [
     "./lib/Auth.js",
     "./lib-esm/Auth.js"
@@ -164,16 +17,39 @@
     "test": "yarn lint --fix && jest -w 1 --coverage",
     "test:size": "size-limit",
     "build-with-test": "npm test && npm run build",
-    "build:cjs": "node ./build es5 && webpack && webpack --config ./webpack.config.dev.js",
-    "build:esm": "node ./build es6",
-    "build:cjs:watch": "node ./build es5 --watch",
-    "build:esm:watch": "node ./build es6 --watch",
+    "build:cjs": "rimraf lib && tsc -m commonjs --outDir lib && webpack && webpack --config ./webpack.config.dev.js",
+    "build:esm": "rimraf lib-esm && tsc -m esnext --outDir lib-esm",
+    "build:cjs:watch": "tsc -m commonjs --outDir lib --watch",
+    "build:esm:watch": "tsc -m esnext --outDir lib-esm --watch",
     "build": "npm run clean && npm run build:esm && npm run build:cjs",
     "clean": "npm run clean:size && rimraf lib-esm lib dist",
     "clean:size": "rimraf dual-publish-tmp tmp*",
     "format": "echo \"Not implemented\"",
     "lint": "tslint '{__tests__,src}/**/*.ts' && npm run ts-coverage",
     "ts-coverage": "typescript-coverage-report -p ./tsconfig.build.json -t 77.44"
+  },
+  "typesVersions": {
+    ">=3.8": {
+      "*": [
+        "./lib-esm/index.d.ts"
+      ],
+      "cognito": [
+        "./lib-esm/providers/cognito/index.d.ts"
+      ]
+    }
+  },
+  "exports": {
+    ".": {
+      "types": "./lib-esm/index.d.ts",
+      "import": "./lib-esm/index.js",
+      "require": "./lib/index.js"
+    },
+    "./cognito": {
+      "types": "./lib-esm/providers/cognito/index.d.ts",
+      "import": "./lib-esm/providers/cognito/index.js",
+      "require": "./lib/providers/cognito/index.js"
+    },
+    "./package.json": "./package.json"
   },
   "repository": {
     "type": "git",
@@ -189,16 +65,22 @@
     "lib",
     "lib-esm",
     "src",
-    "internals"
+    "**/package.json"
   ],
   "dependencies": {
-    "@aws-amplify/core": "5.8.1",
-    "amazon-cognito-identity-js": "6.3.2",
+    "amazon-cognito-identity-js": "6.4.0",
     "buffer": "4.9.2",
-    "tslib": "^1.8.0",
-    "url": "0.11.0"
+    "tslib": "^2.5.0",
+    "url": "0.11.0",
+    "typescript": "5.0.2"
+  },
+  "peerDependencies": {
+    "@aws-amplify/core": "^6.0.0"
   },
   "devDependencies": {
+    "@aws-amplify/core": "6.0.0",
+    "@aws-sdk/client-cognito-identity": "3.54.0",
+    "@aws-sdk/client-cognito-identity-provider": "3.54.0",
     "@jest/test-sequencer": "^24.9.0"
   },
   "size-limit": [
@@ -206,7 +88,7 @@
       "name": "Auth (top-level class)",
       "path": "./lib-esm/index.js",
       "import": "{ Amplify, Auth }",
-      "limit": "56.38 kB"
+      "limit": "55.1 kB"
     }
   ],
   "jest": {
@@ -255,5 +137,4 @@
     ],
     "testSequencer": "./testSequencer.js"
   }
->>>>>>> a1664b47
 }