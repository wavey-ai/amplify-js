--- conflicted
+++ resolved
@@ -33,34 +33,6 @@
 } from './types';
 import { WordArray } from 'amazon-cognito-identity-js';
 import { ModelSortPredicateCreator } from './predicates';
-
-export const ID = 'id';
-
-/**
- * Used by the Async Storage Adapter to concatenate key values
- * for a record. For instance, if a model has the following keys:
- * `customId: ID! @primaryKey(sortKeyFields: ["createdAt"])`,
- * we concatenate the `customId` and `createdAt` as:
- * `12-234-5#2022-09-28T00:00:00.000Z`
- */
-export const DEFAULT_PRIMARY_KEY_VALUE_SEPARATOR = '#';
-
-/**
- * Used for generating spinal-cased index name from an array of
- * key field names.
- * E.g. for keys `[id, title]` => 'id-title'
- */
-export const IDENTIFIER_KEY_SEPARATOR = '-';
-
-export const errorMessages = {
-	idEmptyString: 'An index field cannot contain an empty string value',
-	queryByPkWithCompositeKeyPresent:
-		'Models with composite primary keys cannot be queried by a single key value. Use object literal syntax for composite keys instead: https://docs.amplify.aws/lib/datastore/advanced-workflows/q/platform/js/#querying-records-with-custom-primary-keys',
-	deleteByPkWithCompositeKeyPresent:
-		'Models with composite primary keys cannot be deleted by a single key value, unless using a predicate. Use object literal syntax for composite keys instead: https://docs.amplify.aws/lib/datastore/advanced-workflows/q/platform/js/#querying-records-with-custom-primary-keys',
-	observeWithObjectLiteral:
-		'Object literal syntax cannot be used with observe. Use a predicate instead: https://docs.amplify.aws/lib/datastore/data-access/q/platform/js/#predicates',
-};
 
 export const ID = 'id';
 
@@ -234,161 +206,18 @@
 		modelName: string
 	) => PersistentModelConstructor<any>
 ) => {
-<<<<<<< HEAD
-	const relationships = namespace.relationships;
-
-=======
->>>>>>> 80da5f14
 	const modelConstructor = getModelConstructorByModelName(
 		namespace.name as NAMESPACES,
 		srcModelName
 	);
 
-<<<<<<< HEAD
-	const relation = relationships[srcModelName];
-
-=======
->>>>>>> 80da5f14
 	const result: {
 		modelName: string;
 		item: T;
 		instance: T;
 	}[] = [];
 
-<<<<<<< HEAD
-	const newInstance = modelConstructor.copyOf(instance, draftInstance => {
-		relation.relationTypes.forEach((rItem: RelationType) => {
-			const modelConstructor = getModelConstructorByModelName(
-				namespace.name,
-				rItem.modelName
-			);
-
-			switch (rItem.relationType) {
-				case 'HAS_ONE':
-					if (instance[rItem.fieldName]) {
-						let modelInstance: T;
-						try {
-							modelInstance = modelInstanceCreator(
-								modelConstructor,
-								instance[rItem.fieldName]
-							);
-						} catch (error) {
-							// Do nothing
-							console.log(error);
-						}
-
-						result.push({
-							modelName: rItem.modelName,
-							item: instance[rItem.fieldName],
-							instance: modelInstance,
-						});
-
-						const targetNames: string[] | undefined =
-							extractTargetNamesFromSrc(rItem);
-
-						// `targetName` will be defined for Has One if feature flag
-						// https://docs.amplify.aws/cli/reference/feature-flags/#useAppsyncModelgenPlugin
-						// is true (default as of 5/7/21)
-						// Making this conditional for backward-compatibility
-						if (targetNames) {
-							targetNames.forEach((targetName, idx) => {
-								// Get the connected record
-								const relatedRecordInProxy = <PersistentModel>(
-									draftInstance[rItem.fieldName]
-								);
-
-								// Previously, we used the hardcoded 'id' as they key,
-								// now we need the value of the key to get the PK (and SK)
-								// values from the related record
-
-								const { primaryKey } = namespace.keys[modelConstructor.name];
-								const keyField = primaryKey && primaryKey[idx];
-
-								// Get the value
-								const relatedRecordInProxyPkValue =
-									relatedRecordInProxy[keyField];
-
-								// Set the targetName value
-								(<any>draftInstance)[targetName] = relatedRecordInProxyPkValue;
-							});
-							// Delete the instance from the proxy
-							delete (<any>draftInstance)[rItem.fieldName];
-						} else {
-							(<any>draftInstance)[rItem.fieldName] = (<PersistentModel>(
-								draftInstance[rItem.fieldName]
-							)).id;
-						}
-					}
-
-					break;
-				case 'BELONGS_TO':
-					if (instance[rItem.fieldName]) {
-						let modelInstance: T;
-						try {
-							modelInstance = modelInstanceCreator(
-								modelConstructor,
-								instance[rItem.fieldName]
-							);
-						} catch (error) {
-							// Do nothing
-						}
-
-						const isDeleted = (<ModelInstanceMetadata>(
-							draftInstance[rItem.fieldName]
-						))._deleted;
-
-						if (!isDeleted) {
-							result.push({
-								modelName: rItem.modelName,
-								item: instance[rItem.fieldName],
-								instance: modelInstance,
-							});
-						}
-					}
-
-					if (draftInstance[rItem.fieldName]) {
-						const targetNames: string[] | undefined =
-							extractTargetNamesFromSrc(rItem);
-
-						if (targetNames) {
-							targetNames.forEach((targetName, idx) => {
-								// Get the connected record
-								const relatedRecordInProxy = <PersistentModel>(
-									draftInstance[rItem.fieldName]
-								);
-								// Previously, we used the hardcoded `id` for the key.
-								// Now, we need the value of the key to get the PK (and SK)
-								// values from the related record
-								const { primaryKey } = namespace.keys[modelConstructor.name];
-
-								// fall back to ID if
-								const keyField = primaryKey && primaryKey[idx];
-
-								// Get the value
-								const relatedRecordInProxyPkValue =
-									relatedRecordInProxy[keyField];
-
-								// Set the targetName value
-								(<any>draftInstance)[targetName] = relatedRecordInProxyPkValue;
-							});
-							// Delete the instance from the proxy
-							delete (<any>draftInstance)[rItem.fieldName];
-						}
-					}
-
-					break;
-				case 'HAS_MANY':
-					// Intentionally blank
-					break;
-				default:
-					exhaustiveCheck(rItem.relationType);
-					break;
-			}
-		});
-	});
-=======
 	const newInstance = modelConstructor.copyOf(instance, () => {});
->>>>>>> 80da5f14
 
 	result.unshift({
 		modelName: srcModelName,
@@ -940,11 +769,7 @@
 			patches = p;
 		}
 	);
-<<<<<<< HEAD
-	return patches;
-=======
 	return patches!;
->>>>>>> 80da5f14
 }
 
 export const getStorename = (namespace: string, modelName: string) => {
@@ -1120,24 +945,14 @@
 				typeof fieldAttribute.type === 'object' &&
 				'model' in fieldAttribute.type
 			) {
-<<<<<<< HEAD
-				const connectionType = fieldAttribute.association.connectionType;
-=======
 				const connectionType = fieldAttribute.association!.connectionType;
->>>>>>> 80da5f14
 				relationship[mKey].relationTypes.push({
 					fieldName: fieldAttribute.name,
 					modelName: fieldAttribute.type.model,
 					relationType: connectionType,
-<<<<<<< HEAD
-					targetName: fieldAttribute.association['targetName'],
-					targetNames: fieldAttribute.association['targetNames'],
-					associatedWith: fieldAttribute.association['associatedWith'],
-=======
 					targetName: fieldAttribute.association!['targetName'],
 					targetNames: fieldAttribute.association!['targetNames'],
 					associatedWith: fieldAttribute.association!['associatedWith'],
->>>>>>> 80da5f14
 				});
 
 				if (connectionType === 'BELONGS_TO') {
@@ -1273,11 +1088,7 @@
 	namespace: SchemaNamespace,
 	modelName: string
 ): string[] => {
-<<<<<<< HEAD
-	const keyPath = namespace?.keys[modelName]?.primaryKey;
-=======
 	const keyPath = namespace?.keys?.[modelName]?.primaryKey;
->>>>>>> 80da5f14
 
 	if (keyPath) {
 		return keyPath;
