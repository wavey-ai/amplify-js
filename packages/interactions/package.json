--- conflicted
+++ resolved
@@ -35,13 +35,8 @@
   },
   "homepage": "https://aws-amplify.github.io/",
   "dependencies": {
-<<<<<<< HEAD
     "@aws-amplify/core": "^2.2.4",
-    "@aws-sdk/client-lex-runtime-service": "^1.0.0-alpha.14",
-=======
-    "@aws-amplify/core": "^2.2.0",
     "@aws-sdk/client-lex-runtime-service": "^1.0.0-alpha.16",
->>>>>>> fa8ccc5a
     "@aws-sdk/url-parser-node": "^1.0.0-alpha.4"
   },
   "jest": {
