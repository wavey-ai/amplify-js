--- conflicted
+++ resolved
@@ -1,10 +1,6 @@
 {
 	"name": "@aws-amplify/api",
-<<<<<<< HEAD
-	"version": "6.0.37",
-=======
 	"version": "6.0.40",
->>>>>>> 60a559f6
 	"description": "Api category of aws-amplify",
 	"main": "./dist/cjs/index.js",
 	"module": "./dist/esm/index.mjs",
@@ -83,13 +79,8 @@
 		"server"
 	],
 	"dependencies": {
-<<<<<<< HEAD
-		"@aws-amplify/api-graphql": "4.1.6",
-		"@aws-amplify/api-rest": "4.0.35",
-=======
 		"@aws-amplify/api-graphql": "4.1.9",
 		"@aws-amplify/api-rest": "4.0.38",
->>>>>>> 60a559f6
 		"tslib": "^2.5.0"
 	}
 }