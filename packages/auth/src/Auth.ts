--- conflicted
+++ resolved
@@ -55,14 +55,11 @@
 import { default as urlListener } from './urlListener';
 
 const logger = new Logger('AuthClass');
-<<<<<<< HEAD
+const USER_ADMIN_SCOPE = 'aws.cognito.signin.user.admin';
+
 const dispatchAuthEvent = (event:string, data:any, message:string) => {
     Hub.dispatch('auth', { event, data, message }, 'Auth', Symbol.for('amplify_default'));
-=======
-const USER_ADMIN_SCOPE = 'aws.cognito.signin.user.admin';
-const dispatchAuthEvent = (event, data) => {
-    Hub.dispatch('auth', { event, data }, 'Auth');
->>>>>>> 1a48f1db
+
 };
 
 export enum CognitoHostedUIIdentityProvider {
@@ -440,26 +437,21 @@
                 } catch (e) {
                     logger.debug('cannot get cognito credentials', e);
                 } finally {
-<<<<<<< HEAD
-                    that.user = user;
-                    dispatchAuthEvent(
-                        'signIn', 
-                        user,
-                        `A user ${user.getUsername()} has been signed in`
-                    );
-                    resolve(user);
-=======
-                    try {
+                try {
                         // In order to get user attributes and MFA methods
                         // We need to trigger currentUserPoolUser again
                         const currentUser = await this.currentUserPoolUser();
-                        dispatchAuthEvent('signIn', user);
+                        that.user = currentUser;
+                        dispatchAuthEvent(
+                        'signIn', 
+                        currentUser,
+                        `A user ${user.getUsername()} has been signed in`
+                    );
                         resolve(currentUser);
                     } catch (e) {
                         logger.error('Failed to get the signed in user', e);
                         reject(e);
                     }
->>>>>>> 1a48f1db
                 }
             },
             onFailure: (err) => {
