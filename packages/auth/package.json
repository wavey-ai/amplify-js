--- conflicted
+++ resolved
@@ -1,10 +1,6 @@
 {
   "name": "@aws-amplify/auth",
-<<<<<<< HEAD
-  "version": "5.6.0",
-=======
   "version": "5.6.2",
->>>>>>> 471cf2a8
   "description": "Auth category of aws-amplify",
   "main": "./lib/index.js",
   "module": "./lib-esm/index.js",
@@ -51,13 +47,8 @@
     "internals"
   ],
   "dependencies": {
-<<<<<<< HEAD
-    "@aws-amplify/core": "5.8.0",
-    "amazon-cognito-identity-js": "6.3.1",
-=======
     "@aws-amplify/core": "5.8.2",
     "amazon-cognito-identity-js": "6.3.3",
->>>>>>> 471cf2a8
     "buffer": "4.9.2",
     "tslib": "^1.8.0",
     "url": "0.11.0"
@@ -70,11 +61,7 @@
       "name": "Auth (top-level class)",
       "path": "./lib-esm/index.js",
       "import": "{ Amplify, Auth }",
-<<<<<<< HEAD
       "limit": "57.2 kB"
-=======
-      "limit": "57.19 kB"
->>>>>>> 471cf2a8
     }
   ],
   "jest": {
