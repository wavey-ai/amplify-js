// Copyright Amazon.com, Inc. or its affiliates. All Rights Reserved.
// SPDX-License-Identifier: Apache-2.0

import { ResponseBodyMixin } from '@aws-amplify/core/internals/aws-client-utils';

/**
 * Base type for a storage item.
 */
export interface StorageItemBase {
	/**
	 * Creation date of the object.
	 */
	lastModified?: Date;
	/**
	 * Size of the body in bytes.
	 */
	size?: number;
	/**
	 * An entity tag (ETag) is an opaque identifier assigned by a web server to a specific version of a resource found at
	 * a URL.
	 */
	eTag?: string;
	/**
	 * The user-defined metadata for the object uploaded to S3.
	 * @see https://docs.aws.amazon.com/AmazonS3/latest/userguide/UsingMetadata.html#UserMetadata
	 */
	metadata?: Record<string, string>;
}

/** @deprecated Use {@link StorageItemWithPath} instead. */
export type StorageItemWithKey = StorageItemBase & {
	/**
	 * @deprecated This may be removed in next major version.
	 * Key of the object.
	 */
	key: string;
};

export type StorageItemWithPath = StorageItemBase & {
	/**
	 * Path of the object.
	 */
	path: string;
};

/**
 * A storage item can be identified either by a key or a path.
 */
export type StorageItem = StorageItemWithKey | StorageItemWithPath;

export type StorageDownloadDataOutput<Item extends StorageItem> = Item & {
	body: ResponseBodyMixin;
};

export interface StorageGetUrlOutput {
	/**
	 * presigned URL of the given object.
	 */
	url: URL;
	/**
	 * expiresAt is date in which generated URL expires.
	 */
	expiresAt: Date;
}

export type StorageUploadOutput<Item extends StorageItem> = Item;

export interface StorageListOutput<Item extends StorageItem> {
	/**
	 * List of items returned by the list API.
	 */
	items: Item[];
	/**
<<<<<<< HEAD
	 * List of subpaths returned by the list API when a delimiter option is passed
	 * in the request of the list API.
	 */
	subpaths?: string[];
=======
	 * List of excluded subpaths when `exclude` is passed as part of the `subpathStrategy` of the input options.
	 */
	excludedSubpaths?: string[];
>>>>>>> 60a559f6
}<|MERGE_RESOLUTION|>--- conflicted
+++ resolved
@@ -71,14 +71,7 @@
 	 */
 	items: Item[];
 	/**
-<<<<<<< HEAD
-	 * List of subpaths returned by the list API when a delimiter option is passed
-	 * in the request of the list API.
-	 */
-	subpaths?: string[];
-=======
 	 * List of excluded subpaths when `exclude` is passed as part of the `subpathStrategy` of the input options.
 	 */
 	excludedSubpaths?: string[];
->>>>>>> 60a559f6
 }