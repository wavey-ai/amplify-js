// Copyright Amazon.com, Inc. or its affiliates. All Rights Reserved.
// SPDX-License-Identifier: Apache-2.0

import {
	Amplify,
	CognitoUserPoolConfig,
	ConsoleLogger,
	Hub,
	clearCredentials,
	defaultStorage,
} from '@aws-amplify/core';
import {
	AMPLIFY_SYMBOL,
	AuthAction,
	JWT,
	assertOAuthConfig,
	assertTokenProviderConfig,
} from '@aws-amplify/core/internals/utils';

import { getAuthUserAgentValue } from '../../../utils';
import { SignOutInput } from '../types';
import { tokenOrchestrator } from '../tokenProvider';
import {
	globalSignOut as globalSignOutClient,
	revokeToken,
} from '../utils/clients/CognitoIdentityProvider';
import { getRegion } from '../utils/clients/CognitoIdentityProvider/utils';
import {
	assertAuthTokens,
	assertAuthTokensWithRefreshToken,
} from '../utils/types';
import { handleOAuthSignOut } from '../utils/oauth';
import { DefaultOAuthStore } from '../utils/signInWithRedirectStore';
import { AuthError } from '../../../errors/AuthError';
import { OAUTH_SIGNOUT_EXCEPTION } from '../../../errors/constants';

const logger = new ConsoleLogger('Auth');

/**
 * Signs a user out
 *
 * @param input - The SignOutInput object
 * @throws AuthTokenConfigException - Thrown when the token provider config is invalid.
 */
export async function signOut(input?: SignOutInput): Promise<void> {
	const cognitoConfig = Amplify.getConfig().Auth?.Cognito;
	assertTokenProviderConfig(cognitoConfig);

	if (input?.global) {
		await globalSignOut(cognitoConfig);
	} else {
		await clientSignOut(cognitoConfig);
	}

	let hasOAuthConfig;

	try {
		assertOAuthConfig(cognitoConfig);
		hasOAuthConfig = true;
	} catch (err) {
		hasOAuthConfig = false;
	}
	if (hasOAuthConfig) {
		const oAuthStore = new DefaultOAuthStore(defaultStorage);
		oAuthStore.setAuthConfig(cognitoConfig);
<<<<<<< HEAD
		const { type, error } =
			(await handleOAuthSignOut(
				cognitoConfig,
				oAuthStore,
				input?.oauth?.preferredSignOutUrl,
=======
		const { type } =
			(await handleOAuthSignOut(
				cognitoConfig,
				oAuthStore,
				tokenOrchestrator,
>>>>>>> c45bdfdf
			)) ?? {};
		if (type === 'error') {
			throw new AuthError({
				name: OAUTH_SIGNOUT_EXCEPTION,
				message: `An error occurred when attempting to log out from OAuth provider. ${error}`,
			});
		}
	} else {
		// complete sign out
		tokenOrchestrator.clearTokens();
		await clearCredentials();
		Hub.dispatch('auth', { event: 'signedOut' }, 'Auth', AMPLIFY_SYMBOL);
	}
}

async function clientSignOut(cognitoConfig: CognitoUserPoolConfig) {
	try {
		const authTokens = await tokenOrchestrator.getTokenStore().loadTokens();
		assertAuthTokensWithRefreshToken(authTokens);
		if (isSessionRevocable(authTokens.accessToken)) {
			await revokeToken(
				{
					region: getRegion(cognitoConfig.userPoolId),
					userAgentValue: getAuthUserAgentValue(AuthAction.SignOut),
				},
				{
					ClientId: cognitoConfig.userPoolClientId,
					Token: authTokens.refreshToken,
				},
			);
		}
	} catch (err) {
		// this shouldn't throw
		logger.debug(
			'Client signOut error caught but will proceed with token removal',
		);
	}
}

async function globalSignOut(cognitoConfig: CognitoUserPoolConfig) {
	try {
		const authTokens = await tokenOrchestrator.getTokenStore().loadTokens();
		assertAuthTokens(authTokens);
		await globalSignOutClient(
			{
				region: getRegion(cognitoConfig.userPoolId),
				userAgentValue: getAuthUserAgentValue(AuthAction.SignOut),
			},
			{
				AccessToken: authTokens.accessToken.toString(),
			},
		);
	} catch (err) {
		// it should not throw
		logger.debug(
			'Global signOut error caught but will proceed with token removal',
		);
	}
}

const isSessionRevocable = (token: JWT) => !!token?.payload?.origin_jti;<|MERGE_RESOLUTION|>--- conflicted
+++ resolved
@@ -63,19 +63,12 @@
 	if (hasOAuthConfig) {
 		const oAuthStore = new DefaultOAuthStore(defaultStorage);
 		oAuthStore.setAuthConfig(cognitoConfig);
-<<<<<<< HEAD
 		const { type, error } =
 			(await handleOAuthSignOut(
 				cognitoConfig,
 				oAuthStore,
+				tokenOrchestrator,
 				input?.oauth?.preferredSignOutUrl,
-=======
-		const { type } =
-			(await handleOAuthSignOut(
-				cognitoConfig,
-				oAuthStore,
-				tokenOrchestrator,
->>>>>>> c45bdfdf
 			)) ?? {};
 		if (type === 'error') {
 			throw new AuthError({
