import { Logger, Mutex } from '@aws-amplify/core';
import Observable, { ZenObservable } from 'zen-observable-ts';
import PushStream from 'zen-push';
import { Patch } from 'immer';
import { ModelInstanceCreator } from '../datastore/datastore';
import { ModelPredicateCreator } from '../predicates';
import {
	InternalSchema,
	ModelInstanceMetadata,
	ModelPredicate,
	NamespaceResolver,
	OpType,
	PaginationInput,
	PersistentModel,
	PersistentModelConstructor,
	PredicatesGroup,
	QueryOne,
	SchemaNamespace,
	InternalSubscriptionMessage,
	SubscriptionMessage,
	isTargetNameAssociation,
} from '../types';
import {
	isModelConstructor,
	STORAGE,
	validatePredicate,
	valuesEqual,
	NAMESPACES,
} from '../util';
import { getIdentifierValue } from '../sync/utils';
import { Adapter } from './adapter';
import getDefaultAdapter from './adapter/getDefaultAdapter';

export type StorageSubscriptionMessage<T extends PersistentModel> =
	InternalSubscriptionMessage<T> & {
		mutator?: Symbol;
	};

export type StorageFacade = Omit<Adapter, 'setUp'>;
export type Storage = InstanceType<typeof StorageClass>;

const logger = new Logger('DataStore');
class StorageClass implements StorageFacade {
	private initialized: Promise<void> | undefined;
	private readonly pushStream: {
		observable: Observable<StorageSubscriptionMessage<PersistentModel>>;
	} & Required<
		ZenObservable.Observer<StorageSubscriptionMessage<PersistentModel>>
	>;

	constructor(
		private readonly schema: InternalSchema,
		private readonly namespaceResolver: NamespaceResolver,
		private readonly getModelConstructorByModelName: (
			namsespaceName: NAMESPACES,
			modelName: string
		) => PersistentModelConstructor<any>,
		private readonly modelInstanceCreator: ModelInstanceCreator,
		private readonly adapter?: Adapter,
		private readonly sessionId?: string
	) {
		this.adapter = this.adapter || getDefaultAdapter();
		this.pushStream = new PushStream() as any;
	}

	static getNamespace() {
		const namespace: SchemaNamespace = {
			name: STORAGE,
			relationships: {},
			enums: {},
			models: {},
			nonModels: {},
		};

		return namespace;
	}

	async init() {
		if (this.initialized !== undefined) {
			await this.initialized;
			return;
		}
		logger.debug('Starting Storage');

		let resolve: (value?: void | PromiseLike<void>) => void;
		let reject: (value?: void | PromiseLike<void>) => void;

		this.initialized = new Promise<void>((res, rej) => {
			resolve = res;
			reject = rej;
		});

		this.adapter!.setUp(
			this.schema,
			this.namespaceResolver,
			this.modelInstanceCreator,
			this.getModelConstructorByModelName,
			this.sessionId
		).then(resolve!, reject!);

		await this.initialized;
	}

	async save<T extends PersistentModel>(
		model: T,
		condition?: ModelPredicate<T>,
		mutator?: Symbol,
		patchesTuple?: [Patch[], PersistentModel]
	): Promise<[T, OpType.INSERT | OpType.UPDATE][]> {
		await this.init();
		if (!this.adapter) {
			throw new Error('Storage adapter is missing');
		}

		const result = await this.adapter.save(model, condition);

		result.forEach(r => {
			const [savedElement, opType] = r;

			// truthy when save is called by the Merger
			const syncResponse = !!mutator;

			let updateMutationInput;
			// don't attempt to calc mutation input when storage.save
			// is called by Merger, i.e., when processing an AppSync response
			if (opType === OpType.UPDATE && !syncResponse) {
				//
				// TODO: LOOK!!!
				// the `model` used here is in effect regardless of what model
				// comes back from adapter.save().
				// Prior to fix, SQLite adapter had been returning two models
				// of different types, resulting in invalid outbox entries.
				//
				// the bug is essentially fixed in SQLite adapter.
				// leaving as-is, because it's currently unclear whether anything
				// depends on this remaining as-is.
				//

				updateMutationInput = this.getUpdateMutationInput(
					model,
					savedElement,
					patchesTuple
				);
				// // an update without changed user fields
				// => don't create mutationEvent
				if (updateMutationInput === null) {
					return result;
				}
			}

			const element = updateMutationInput || savedElement;

			const modelConstructor = (Object.getPrototypeOf(savedElement) as Object)
				.constructor as PersistentModelConstructor<T>;

			this.pushStream.next({
				model: modelConstructor as any,
				opType,
				element,
				mutator,
				condition:
					(condition &&
						ModelPredicateCreator.getPredicates(condition, false)) ||
					null,
				savedElement,
			});
		});

		return result;
	}

	delete<T extends PersistentModel>(
		model: T,
		condition?: ModelPredicate<T>,
		mutator?: Symbol
	): Promise<[T[], T[]]>;
	delete<T extends PersistentModel>(
		modelConstructor: PersistentModelConstructor<T>,
		condition?: ModelPredicate<T>,
		mutator?: Symbol
	): Promise<[T[], T[]]>;
	async delete<T extends PersistentModel>(
		modelOrModelConstructor: T | PersistentModelConstructor<T>,
		condition?: ModelPredicate<T>,
		mutator?: Symbol
	): Promise<[T[], T[]]> {
		await this.init();
		if (!this.adapter) {
			throw new Error('Storage adapter is missing');
		}

		let models: T[];
		let deleted: T[] | undefined;

		[models, deleted] = await this.adapter.delete(
			modelOrModelConstructor,
			condition
		);

		const modelConstructor = isModelConstructor(modelOrModelConstructor)
			? modelOrModelConstructor
			: (Object.getPrototypeOf(modelOrModelConstructor || {})
					.constructor as PersistentModelConstructor<T>);
		const namespaceName = this.namespaceResolver(modelConstructor);

		const modelDefinition =
			this.schema.namespaces[namespaceName].models[modelConstructor.name];

		const modelIds = new Set(
			models.map(model => {
				const modelId = getIdentifierValue(modelDefinition, model);
				return modelId;
			})
		);

		if (
			!isModelConstructor(modelOrModelConstructor) &&
			!Array.isArray(deleted)
		) {
			deleted = [deleted];
		}

		deleted.forEach(model => {
			const modelConstructor = (Object.getPrototypeOf(model) as Object)
				.constructor as PersistentModelConstructor<T>;

			let theCondition: PredicatesGroup<any> | undefined;

			if (!isModelConstructor(modelOrModelConstructor)) {
				const modelId = getIdentifierValue(modelDefinition, model);
				theCondition = modelIds.has(modelId)
<<<<<<< HEAD
					? ModelPredicateCreator.getPredicates(condition, false)
=======
					? ModelPredicateCreator.getPredicates(condition!, false)
>>>>>>> 80da5f14
					: undefined;
			}

			this.pushStream.next({
				model: modelConstructor as any,
				opType: OpType.DELETE,
				element: model,
				mutator,
				condition: theCondition || null,
			});
		});

		return [models, deleted];
	}

	async query<T extends PersistentModel>(
		modelConstructor: PersistentModelConstructor<T>,
		predicate?: ModelPredicate<T>,
		pagination?: PaginationInput<T>
	): Promise<T[]> {
		await this.init();
		if (!this.adapter) {
			throw new Error('Storage adapter is missing');
		}

		return await this.adapter.query(modelConstructor, predicate, pagination);
	}

	async queryOne<T extends PersistentModel>(
		modelConstructor: PersistentModelConstructor<T>,
		firstOrLast: QueryOne = QueryOne.FIRST
	): Promise<T | undefined> {
		await this.init();
		if (!this.adapter) {
			throw new Error('Storage adapter is missing');
		}

		return await this.adapter.queryOne(modelConstructor, firstOrLast);
	}

	observe<T extends PersistentModel>(
		modelConstructor?: PersistentModelConstructor<T> | null,
		predicate?: ModelPredicate<T> | null,
		skipOwn?: Symbol
	): Observable<SubscriptionMessage<T>> {
		const listenToAll = !modelConstructor;
		const { predicates, type } =
			(predicate && ModelPredicateCreator.getPredicates(predicate, false)) ||
			{};

		let result = this.pushStream.observable
			.filter(({ mutator }) => {
				return !skipOwn || mutator !== skipOwn;
			})
			.map(
				({ mutator: _mutator, ...message }) => message as SubscriptionMessage<T>
			);

		if (!listenToAll) {
			result = result.filter(({ model, element }) => {
				if (modelConstructor !== model) {
					return false;
				}

				if (!!predicates && !!type) {
					return validatePredicate(element, type, predicates);
				}

				return true;
			});
		}

		return result;
	}

	async clear(completeObservable = true) {
		this.initialized = undefined;
		if (!this.adapter) {
			throw new Error('Storage adapter is missing');
		}

		await this.adapter.clear();

		if (completeObservable) {
			this.pushStream.complete();
		}
	}

	async batchSave<T extends PersistentModel>(
		modelConstructor: PersistentModelConstructor<any>,
		items: ModelInstanceMetadata[],
		mutator?: Symbol
	): Promise<[T, OpType][]> {
		await this.init();
		if (!this.adapter) {
			throw new Error('Storage adapter is missing');
		}

		const result = await this.adapter.batchSave(modelConstructor, items);

		result.forEach(([element, opType]) => {
			this.pushStream.next({
				model: modelConstructor,
				opType,
				element,
				mutator,
				condition: null,
			});
		});

		return result as any;
	}

	// returns null if no user fields were changed (determined by value comparison)
	private getUpdateMutationInput<T extends PersistentModel>(
		model: T,
		originalElement: T,
		patchesTuple?: [Patch[], PersistentModel]
	): PersistentModel | null {
		const containsPatches = patchesTuple && patchesTuple.length;
		if (!containsPatches) {
			return null;
		}

		const [patches, source] = patchesTuple!;
		const updatedElement = {};
		// extract array of updated fields from patches
		const updatedFields = <string[]>(
			patches.map(patch => patch.path && patch.path[0])
		);

		// check model def for association and replace with targetName if exists
		const modelConstructor = Object.getPrototypeOf(model)
			.constructor as PersistentModelConstructor<T>;
		const namespace = this.namespaceResolver(modelConstructor);
		const { fields } =
			this.schema.namespaces[namespace].models[modelConstructor.name];
		const { primaryKey, compositeKeys = [] } =
			this.schema.namespaces[namespace].keys?.[modelConstructor.name] || {};

		// set original values for these fields
		updatedFields.forEach((field: string) => {
			const targetNames: any = isTargetNameAssociation(
				fields[field]?.association
			);

			if (Array.isArray(targetNames)) {
				// if field refers to a belongsTo relation, use the target field instead

				for (const targetName of targetNames) {
					// check field values by value. Ignore unchanged fields
					if (!valuesEqual(source[targetName], originalElement[targetName])) {
						// if the field was updated to 'undefined', replace with 'null' for compatibility with JSON and GraphQL

						updatedElement[targetName] =
							originalElement[targetName] === undefined
								? null
								: originalElement[targetName];

						for (const fieldSet of compositeKeys) {
							// include all of the fields that comprise the composite key
							if (fieldSet.has(targetName)) {
								for (const compositeField of fieldSet) {
									updatedElement[compositeField] =
										originalElement[compositeField];
								}
							}
						}
					}
				}
			} else {
				// Backwards compatibility pre-CPK

				// if field refers to a belongsTo relation, use the target field instead
				const key = targetNames || field;

				// check field values by value. Ignore unchanged fields
				if (!valuesEqual(source[key], originalElement[key])) {
					// if the field was updated to 'undefined', replace with 'null' for compatibility with JSON and GraphQL

					updatedElement[key] =
						originalElement[key] === undefined ? null : originalElement[key];

					for (const fieldSet of compositeKeys) {
						// include all of the fields that comprise the composite key
						if (fieldSet.has(key)) {
							for (const compositeField of fieldSet) {
								updatedElement[compositeField] =
									originalElement[compositeField];
							}
						}
					}
				}
			}
		});

		// Exit early when there are no changes introduced in the update mutation
		if (Object.keys(updatedElement).length === 0) {
			return null;
		}

		// include field(s) from custom PK if one is specified for the model
		if (primaryKey && primaryKey.length) {
			for (const pkField of primaryKey) {
				updatedElement[pkField] = originalElement[pkField];
			}
		}

		const { id, _version, _lastChangedAt, _deleted } = originalElement;

		// For update mutations we only want to send fields with changes
		// and the required internal fields
		return {
			...updatedElement,
			id,
			_version,
			_lastChangedAt,
			_deleted,
		};
	}
}

class ExclusiveStorage implements StorageFacade {
	private storage: StorageClass;
	private readonly mutex = new Mutex();
	constructor(
		schema: InternalSchema,
		namespaceResolver: NamespaceResolver,
		getModelConstructorByModelName: (
			namsespaceName: NAMESPACES,
			modelName: string
		) => PersistentModelConstructor<any>,
		modelInstanceCreator: ModelInstanceCreator,
		adapter?: Adapter,
		sessionId?: string
	) {
		this.storage = new StorageClass(
			schema,
			namespaceResolver,
			getModelConstructorByModelName,
			modelInstanceCreator,
			adapter,
			sessionId
		);
	}

	runExclusive<T>(fn: (storage: StorageClass) => Promise<T>) {
		return <Promise<T>>this.mutex.runExclusive(fn.bind(this, this.storage));
	}

	async save<T extends PersistentModel>(
		model: T,
		condition?: ModelPredicate<T>,
		mutator?: Symbol,
		patchesTuple?: [Patch[], PersistentModel]
	): Promise<[T, OpType.INSERT | OpType.UPDATE][]> {
		return this.runExclusive<[T, OpType.INSERT | OpType.UPDATE][]>(storage =>
			storage.save(model, condition, mutator, patchesTuple)
		);
	}

	async delete<T extends PersistentModel>(
		model: T,
		condition?: ModelPredicate<T>,
		mutator?: Symbol
	): Promise<[T[], T[]]>;
	async delete<T extends PersistentModel>(
		modelConstructor: PersistentModelConstructor<T>,
		condition?: ModelPredicate<T>,
		mutator?: Symbol
	): Promise<[T[], T[]]>;
	async delete<T extends PersistentModel>(
		modelOrModelConstructor: T | PersistentModelConstructor<T>,
		condition?: ModelPredicate<T>,
		mutator?: Symbol
	): Promise<[T[], T[]]> {
		return this.runExclusive<[T[], T[]]>(storage => {
			if (isModelConstructor(modelOrModelConstructor)) {
				const modelConstructor = modelOrModelConstructor;

				return storage.delete(modelConstructor as any, condition, mutator);
			} else {
				const model = modelOrModelConstructor;

				return storage.delete(model as any, condition, mutator);
			}
		});
	}

	async query<T extends PersistentModel>(
		modelConstructor: PersistentModelConstructor<T>,
		predicate?: ModelPredicate<T>,
		pagination?: PaginationInput<T>
	): Promise<T[]> {
		return this.runExclusive<T[]>(storage =>
			storage.query<T>(modelConstructor, predicate, pagination)
		);
	}

	async queryOne<T extends PersistentModel>(
		modelConstructor: PersistentModelConstructor<T>,
		firstOrLast: QueryOne = QueryOne.FIRST
	): Promise<T | undefined> {
		return this.runExclusive<T | undefined>(storage =>
			storage.queryOne<T>(modelConstructor, firstOrLast)
		);
	}

	static getNamespace() {
		return StorageClass.getNamespace();
	}

	observe<T extends PersistentModel>(
		modelConstructor?: PersistentModelConstructor<T> | null,
		predicate?: ModelPredicate<T> | null,
		skipOwn?: Symbol
	): Observable<SubscriptionMessage<T>> {
		return this.storage.observe(modelConstructor, predicate, skipOwn);
	}

	async clear() {
		await this.runExclusive(storage => storage.clear());
	}

	batchSave<T extends PersistentModel>(
		modelConstructor: PersistentModelConstructor<T>,
		items: ModelInstanceMetadata[]
	): Promise<[T, OpType][]> {
		return this.storage.batchSave(modelConstructor, items);
	}

	async init() {
		return this.storage.init();
	}
}

export { ExclusiveStorage };<|MERGE_RESOLUTION|>--- conflicted
+++ resolved
@@ -229,11 +229,7 @@
 			if (!isModelConstructor(modelOrModelConstructor)) {
 				const modelId = getIdentifierValue(modelDefinition, model);
 				theCondition = modelIds.has(modelId)
-<<<<<<< HEAD
-					? ModelPredicateCreator.getPredicates(condition, false)
-=======
 					? ModelPredicateCreator.getPredicates(condition!, false)
->>>>>>> 80da5f14
 					: undefined;
 			}
 
