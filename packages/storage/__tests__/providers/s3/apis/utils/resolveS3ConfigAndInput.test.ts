// Copyright Amazon.com, Inc. or its affiliates. All Rights Reserved.
// SPDX-License-Identifier: Apache-2.0

import { Amplify } from '@aws-amplify/core';

import { resolveS3ConfigAndInput } from '../../../../../src/providers/s3/utils';
import { resolvePrefix } from '../../../../../src/utils/resolvePrefix';
import {
	StorageValidationErrorCode,
	validationErrorMap,
} from '../../../../../src/errors/types/validation';
<<<<<<< HEAD
import {
	CallbackPathStorageInput,
	DeprecatedStorageInput,
} from '../../../../../src/providers/s3/utils/resolveS3ConfigAndInput';
import { INVALID_STORAGE_INPUT } from '../../../../../src/errors/constants';
=======
import { BucketInfo } from '../../../../../src/providers/s3/types/options';
import { StorageError } from '../../../../../src/errors/StorageError';
>>>>>>> 381ca112

jest.mock('@aws-amplify/core', () => ({
	ConsoleLogger: jest.fn(),
	Amplify: {
		getConfig: jest.fn(),
		Auth: {
			fetchAuthSession: jest.fn(),
		},
	},
}));
jest.mock('../../../../../src/utils/resolvePrefix');

const mockGetConfig = jest.mocked(Amplify.getConfig);
const mockDefaultResolvePrefix = resolvePrefix as jest.Mock;
const mockFetchAuthSession = Amplify.Auth.fetchAuthSession as jest.Mock;

const bucket = 'bucket';
const region = 'region';
const credentials = {
	accessKeyId: 'accessKeyId',
	sessionToken: 'sessionToken',
	secretAccessKey: 'secretAccessKey',
};
const targetIdentityId = 'targetIdentityId';

describe('resolveS3ConfigAndInput', () => {
	beforeEach(() => {
		jest.clearAllMocks();
		Amplify.libraryOptions = {};
	});
	mockFetchAuthSession.mockResolvedValue({
		credentials,
		identityId: targetIdentityId,
	});

	mockGetConfig.mockReturnValue({
		Storage: {
			S3: {
				bucket,
				region,
				buckets: { 'bucket-1': { bucketName: bucket, region } },
			},
		},
	});

	it('should call fetchAuthSession for credentials and identityId', async () => {
		expect.assertions(1);
		await resolveS3ConfigAndInput(Amplify, {});
		expect(mockFetchAuthSession).toHaveBeenCalled();
	});

	it('should throw if credentials are not available', async () => {
		expect.assertions(1);
		mockFetchAuthSession.mockResolvedValue({
			identityId: targetIdentityId,
		});
		const {
			s3Config: { credentials: credentialsProvider },
		} = await resolveS3ConfigAndInput(Amplify, {});
		if (typeof credentialsProvider === 'function') {
			await expect(credentialsProvider()).rejects.toMatchObject(
				validationErrorMap[StorageValidationErrorCode.NoCredentials],
			);
		} else {
			fail('Expect credentials to be a function');
		}
	});

	it('should not throw if identityId is not available', async () => {
		mockFetchAuthSession.mockResolvedValueOnce({
			credentials,
		});
		expect(async () => resolveS3ConfigAndInput(Amplify, {})).not.toThrow();
	});

	it('should resolve bucket from S3 config', async () => {
		const { bucket: resolvedBucket } = await resolveS3ConfigAndInput(
			Amplify,
			{},
		);
		expect(resolvedBucket).toEqual(bucket);
		expect(mockGetConfig).toHaveBeenCalled();
	});

	it('should throw if bucket is not available', async () => {
		mockGetConfig.mockReturnValueOnce({
			Storage: {
				S3: {
					region,
				},
			},
		});
		await expect(resolveS3ConfigAndInput(Amplify, {})).rejects.toMatchObject(
			validationErrorMap[StorageValidationErrorCode.NoBucket],
		);
	});

	it('should resolve region from S3 config', async () => {
		const { s3Config } = await resolveS3ConfigAndInput(Amplify, {});
		expect(s3Config.region).toEqual(region);
		expect(mockGetConfig).toHaveBeenCalled();
	});

	it('should throw if region is not available', async () => {
		mockGetConfig.mockReturnValueOnce({
			Storage: {
				S3: {
					bucket,
				},
			},
		});
		await expect(resolveS3ConfigAndInput(Amplify, {})).rejects.toMatchObject(
			validationErrorMap[StorageValidationErrorCode.NoRegion],
		);
	});

	it('should set customEndpoint and forcePathStyle to true if dangerouslyConnectToHttpEndpointForTesting is set from S3 config', async () => {
		mockGetConfig.mockReturnValueOnce({
			Storage: {
				S3: {
					bucket,
					region,
					dangerouslyConnectToHttpEndpointForTesting: 'true',
				},
			},
		});
		const { s3Config } = await resolveS3ConfigAndInput(Amplify, {});
		expect(s3Config.customEndpoint).toEqual('http://localhost:20005');
		expect(s3Config.forcePathStyle).toEqual(true);
		expect(mockGetConfig).toHaveBeenCalled();
	});

	it('should resolve isObjectLockEnabled from S3 library options', async () => {
		Amplify.libraryOptions = {
			Storage: {
				S3: {
					isObjectLockEnabled: true,
				},
			},
		};
		const { isObjectLockEnabled } = await resolveS3ConfigAndInput(Amplify, {});
		expect(isObjectLockEnabled).toEqual(true);
	});

	it('should use default prefix resolver', async () => {
		mockDefaultResolvePrefix.mockResolvedValueOnce('prefix');
		const { keyPrefix } = await resolveS3ConfigAndInput(Amplify, {});
		expect(mockDefaultResolvePrefix).toHaveBeenCalled();
		expect(keyPrefix).toEqual('prefix');
	});

	it('should use prefix resolver from S3 library options if supplied', async () => {
		const customResolvePrefix = jest.fn().mockResolvedValueOnce('prefix');
		Amplify.libraryOptions = {
			Storage: {
				S3: {
					prefixResolver: customResolvePrefix,
				},
			},
		};
		const { keyPrefix } = await resolveS3ConfigAndInput(Amplify, {});
		expect(customResolvePrefix).toHaveBeenCalled();
		expect(keyPrefix).toEqual('prefix');
		expect(mockDefaultResolvePrefix).not.toHaveBeenCalled();
	});

	it('should resolve prefix with given access level', async () => {
		mockDefaultResolvePrefix.mockResolvedValueOnce('prefix');
		const { keyPrefix } = await resolveS3ConfigAndInput(Amplify, {
			options: { accessLevel: 'someLevel' as any },
		});
		expect(mockDefaultResolvePrefix).toHaveBeenCalledWith({
			accessLevel: 'someLevel',
			targetIdentityId,
		});
		expect(keyPrefix).toEqual('prefix');
	});

	it('should resolve prefix with default access level from S3 library options', async () => {
		mockDefaultResolvePrefix.mockResolvedValueOnce('prefix');
		Amplify.libraryOptions = {
			Storage: {
				S3: {
					defaultAccessLevel: 'someLevel' as any,
				},
			},
		};
		const { keyPrefix } = await resolveS3ConfigAndInput(Amplify, {});
		expect(mockDefaultResolvePrefix).toHaveBeenCalledWith({
			accessLevel: 'someLevel',
			targetIdentityId,
		});
		expect(keyPrefix).toEqual('prefix');
	});

	it('should resolve prefix with `guest` access level if no access level is given', async () => {
		mockDefaultResolvePrefix.mockResolvedValueOnce('prefix');
		const { keyPrefix } = await resolveS3ConfigAndInput(Amplify, {});
		expect(mockDefaultResolvePrefix).toHaveBeenCalledWith({
			accessLevel: 'guest', // default access level
			targetIdentityId,
		});
		expect(keyPrefix).toEqual('prefix');
	});

<<<<<<< HEAD
	describe('with locationCredentialsProvider', () => {
		const mockLocationCredentialsProvider = jest
			.fn()
			.mockReturnValue({ credentials });
		it('should resolve credentials without Amplify singleton', async () => {
			mockGetConfig.mockReturnValue({
				Storage: {
					S3: {
						bucket,
						region,
					},
				},
			});
			const { s3Config } = await resolveS3ConfigAndInput(Amplify, {
				options: {
					locationCredentialsProvider: mockLocationCredentialsProvider,
				},
			});

			if (typeof s3Config.credentials === 'function') {
				const result = await s3Config.credentials();
				expect(mockLocationCredentialsProvider).toHaveBeenCalled();
				expect(result).toEqual(credentials);
			} else {
				throw new Error('Expect credentials to be a function');
			}
		});

		it('should not throw when path is pass as a string', async () => {
			const { s3Config } = await resolveS3ConfigAndInput(Amplify, {
				path: 'my-path',
				options: {
					locationCredentialsProvider: mockLocationCredentialsProvider,
				},
			});

			if (typeof s3Config.credentials === 'function') {
				const result = await s3Config.credentials();
				expect(mockLocationCredentialsProvider).toHaveBeenCalled();
				expect(result).toEqual(credentials);
			} else {
				throw new Error('Expect credentials to be a function');
			}
		});

		describe('with deprecated or callback paths as inputs', () => {
			const key = 'mock-value';
			const prefix = 'mock-value';
			const path = () => 'path';
			const deprecatedInputs: DeprecatedStorageInput[] = [
				{ prefix },
				{ key },
				{
					source: { key },
					destination: { key },
				},
			];
			const callbackPathInputs: CallbackPathStorageInput[] = [
				{ path },
				{
					destination: { path },
					source: { path },
				},
			];

			const testCases = [...deprecatedInputs, ...callbackPathInputs];

			it.each(testCases)('should throw when input is %s', async input => {
				const { s3Config } = await resolveS3ConfigAndInput(Amplify, {
					...input,
					options: {
						locationCredentialsProvider: mockLocationCredentialsProvider,
					},
				});
				if (typeof s3Config.credentials === 'function') {
					await expect(s3Config.credentials()).rejects.toThrow(
						expect.objectContaining({
							name: INVALID_STORAGE_INPUT,
						}),
					);
				} else {
					throw new Error('Expect credentials to be a function');
				}
			});
		});
=======
	it('should resolve bucket and region with overrides when bucket API option is passed', async () => {
		const bucketInfo: BucketInfo = {
			bucketName: 'bucket-2',
			region: 'region-2',
		};

		const {
			bucket: resolvedBucket,
			s3Config: { region: resolvedRegion },
		} = await resolveS3ConfigAndInput(Amplify, {
			bucket: bucketInfo,
		});

		expect(mockGetConfig).toHaveBeenCalled();
		expect(resolvedBucket).toEqual(bucketInfo.bucketName);
		expect(resolvedRegion).toEqual(bucketInfo.region);
	});

	it('should throw when unable to lookup bucket from the config when bucket API option is passed', async () => {
		try {
			await resolveS3ConfigAndInput(Amplify, {
				bucket: 'error-bucket',
			});
		} catch (error: any) {
			expect(error).toBeInstanceOf(StorageError);
			expect(error.name).toBe(StorageValidationErrorCode.InvalidStorageBucket);
		}
>>>>>>> 381ca112
	});
});<|MERGE_RESOLUTION|>--- conflicted
+++ resolved
@@ -9,16 +9,13 @@
 	StorageValidationErrorCode,
 	validationErrorMap,
 } from '../../../../../src/errors/types/validation';
-<<<<<<< HEAD
 import {
 	CallbackPathStorageInput,
 	DeprecatedStorageInput,
 } from '../../../../../src/providers/s3/utils/resolveS3ConfigAndInput';
 import { INVALID_STORAGE_INPUT } from '../../../../../src/errors/constants';
-=======
 import { BucketInfo } from '../../../../../src/providers/s3/types/options';
 import { StorageError } from '../../../../../src/errors/StorageError';
->>>>>>> 381ca112
 
 jest.mock('@aws-amplify/core', () => ({
 	ConsoleLogger: jest.fn(),
@@ -224,7 +221,6 @@
 		expect(keyPrefix).toEqual('prefix');
 	});
 
-<<<<<<< HEAD
 	describe('with locationCredentialsProvider', () => {
 		const mockLocationCredentialsProvider = jest
 			.fn()
@@ -310,7 +306,8 @@
 				}
 			});
 		});
-=======
+	});
+
 	it('should resolve bucket and region with overrides when bucket API option is passed', async () => {
 		const bucketInfo: BucketInfo = {
 			bucketName: 'bucket-2',
@@ -321,7 +318,7 @@
 			bucket: resolvedBucket,
 			s3Config: { region: resolvedRegion },
 		} = await resolveS3ConfigAndInput(Amplify, {
-			bucket: bucketInfo,
+			options: { bucket: bucketInfo },
 		});
 
 		expect(mockGetConfig).toHaveBeenCalled();
@@ -332,12 +329,11 @@
 	it('should throw when unable to lookup bucket from the config when bucket API option is passed', async () => {
 		try {
 			await resolveS3ConfigAndInput(Amplify, {
-				bucket: 'error-bucket',
+				options: { bucket: 'error-bucket' },
 			});
 		} catch (error: any) {
 			expect(error).toBeInstanceOf(StorageError);
 			expect(error.name).toBe(StorageValidationErrorCode.InvalidStorageBucket);
 		}
->>>>>>> 381ca112
 	});
 });