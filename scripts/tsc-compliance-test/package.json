--- conflicted
+++ resolved
@@ -1,19 +1,11 @@
 {
 	"name": "tsc-compliance-test",
-<<<<<<< HEAD
-	"version": "0.1.39",
-=======
 	"version": "0.1.43",
->>>>>>> 60a559f6
 	"license": "MIT",
 	"private": true,
 	"devDependencies": {
 		"@types/node": "16.18.82",
-<<<<<<< HEAD
-		"aws-amplify": "6.3.6",
-=======
 		"aws-amplify": "6.4.1",
->>>>>>> 60a559f6
 		"typescript": "4.2.x"
 	},
 	"scripts": {
