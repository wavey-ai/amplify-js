--- conflicted
+++ resolved
@@ -1,10 +1,6 @@
 {
 	"name": "@aws-amplify/core",
-<<<<<<< HEAD
-	"version": "1.3.0",
-=======
 	"version": "2.2.4",
->>>>>>> 02ff9ef6
 	"description": "Core category of aws-amplify",
 	"main": "./lib/index.js",
 	"module": "./lib-esm/index.js",
