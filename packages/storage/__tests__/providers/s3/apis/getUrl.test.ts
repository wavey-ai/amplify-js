--- conflicted
+++ resolved
@@ -334,9 +334,7 @@
 			});
 		});
 	});
-<<<<<<< HEAD
-
-=======
+
 	describe('Happy cases: With path and Content Disposition, Content Type', () => {
 		const config = {
 			credentials,
@@ -467,7 +465,6 @@
 			},
 		);
 	});
->>>>>>> 6ecb364e
 	describe('Error cases :  With path', () => {
 		afterAll(() => {
 			jest.clearAllMocks();
