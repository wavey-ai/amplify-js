<<<<<<< HEAD
import API from '@aws-amplify/api';
=======
import { API } from '@aws-amplify/api';
>>>>>>> 80da5f14
import { Auth } from '@aws-amplify/auth';
import { Cache } from '@aws-amplify/cache';
import {
	Amplify,
	ConsoleLogger as Logger,
	Hub,
	browserOrNode,
	BackgroundProcessManager,
} from '@aws-amplify/core';
import {
	Amplify,
	ConsoleLogger as Logger,
	Hub,
	JS,
	BackgroundProcessManager,
} from '@aws-amplify/core';
import {
	Draft,
	immerable,
	produce,
	setAutoFreeze,
	enablePatches,
	Patch,
} from 'immer';
import { v4 as uuid4 } from 'uuid';
import Observable, { ZenObservable } from 'zen-observable-ts';
import { defaultAuthStrategy, multiAuthStrategy } from '../authModeStrategies';
import {
	isPredicatesAll,
	ModelPredicateCreator,
	ModelSortPredicateCreator,
	PredicateAll,
} from '../predicates';
import { Adapter } from '../storage/adapter';
import { ExclusiveStorage as Storage } from '../storage/storage';
import { ModelRelationship } from '../storage/relationship';
import { ControlMessage, SyncEngine } from '../sync';
import {
	AuthModeStrategy,
	ConflictHandler,
	DataStoreConfig,
	GraphQLScalarType,
	InternalSchema,
	isGraphQLScalarType,
	isSchemaModelWithAttributes,
	ModelFieldType,
	ModelInit,
	ModelInstanceMetadata,
	ModelPredicate,
	ModelField,
	SortPredicate,
	MutableModel,
	NamespaceResolver,
	NonModelTypeConstructor,
	ProducerPaginationInput,
	PaginationInput,
	PersistentModel,
	PersistentModelConstructor,
	ProducerModelPredicate,
	Schema,
	SchemaModel,
	SchemaNamespace,
	SchemaNonModel,
	SubscriptionMessage,
	DataStoreSnapshot,
	SyncConflict,
	SyncError,
	TypeConstructorMap,
	ErrorHandler,
	SyncExpression,
	AuthModeStrategyType,
	isNonModelFieldType,
	isModelFieldType,
	ObserveQueryOptions,
	ManagedIdentifier,
	PersistentModelMetaData,
	IdentifierFieldOrIdentifierObject,
	isIdentifierObject,
	AmplifyContext,
	isFieldAssociation,
} from '../types';
// tslint:disable:no-duplicate-imports
import type { __modelMeta__ } from '../types';

import {
	DATASTORE,
	errorMessages,
	establishRelationAndKeys,
	isModelConstructor,
	monotonicUlidFactory,
	NAMESPACES,
	STORAGE,
	SYNC,
	USER,
	isNullOrUndefined,
	registerNonModelClass,
	sortCompareFunction,
	DeferredCallbackResolver,
<<<<<<< HEAD
=======
	inMemoryPagination,
>>>>>>> 80da5f14
	extractPrimaryKeyFieldNames,
	extractPrimaryKeysAndValues,
	isIdManaged,
	isIdOptionallyManaged,
<<<<<<< HEAD
	validatePredicate,
	mergePatches,
} from '../util';
=======
	mergePatches,
} from '../util';
import {
	RecursiveModelPredicateExtender,
	ModelPredicateExtender,
	recursivePredicateFor,
	predicateFor,
	GroupCondition,
	internals,
} from '../predicates/next';
>>>>>>> 80da5f14
import { getIdentifierValue } from '../sync/utils';
import DataStoreConnectivity from '../sync/datastoreConnectivity';

setAutoFreeze(true);
enablePatches();

const logger = new Logger('DataStore');

const ulid = monotonicUlidFactory(Date.now());
const { isNode } = browserOrNode();

type SettingMetaData = {
	identifier: ManagedIdentifier<Setting, 'id'>;
	readOnlyFields: never;
};
declare class Setting {
	public readonly [__modelMeta__]: SettingMetaData;
	constructor(init: ModelInit<Setting, SettingMetaData>);
	static copyOf(
		src: Setting,
		mutator: (draft: MutableModel<Setting, SettingMetaData>) => void | Setting
	): Setting;
	public readonly id: string;
	public readonly key: string;
	public readonly value: string;
}

const SETTING_SCHEMA_VERSION = 'schemaVersion';

let schema: InternalSchema;
const modelNamespaceMap = new WeakMap<
	PersistentModelConstructor<any>,
	string
>();
// stores data for crafting the correct update mutation input for a model
// Patch[] - array of changed fields and metadata
// PersistentModel - the source model, used for diffing object-type fields
const modelPatchesMap = new WeakMap<
	PersistentModel,
	[Patch[], PersistentModel]
>();

const getModelDefinition = (
	modelConstructor: PersistentModelConstructor<any>
) => {
	const namespace = modelNamespaceMap.get(modelConstructor)!;
	const definition = namespace
		? schema.namespaces[namespace].models[modelConstructor.name]
		: undefined;

	// compatibility with legacy/pre-PK codegen for lazy loading to inject
	// index fields into the model definition.
	if (definition) {
		const indexes =
			schema.namespaces[namespace].relationships![modelConstructor.name]
				.indexes;

		const indexFields = new Set<string>();
		for (const index of indexes) {
			for (const indexField of index[1]) {
				indexFields.add(indexField);
			}
		}

		definition.fields = {
			...Object.fromEntries(
				[...indexFields.values()].map(
					name => [
						name,
						{
							name,
							type: 'ID',
							isArray: false,
						},
					],
					[]
				)
			),
			...definition.fields,
		};
	}

	return definition;
};

const getModelPKFieldName = (
	modelConstructor: PersistentModelConstructor<any>
) => {
	const namespace = modelNamespaceMap.get(modelConstructor);
	return (
		(namespace &&
			schema.namespaces?.[namespace]?.keys?.[modelConstructor.name]
				.primaryKey) || ['id']
	);
};

const isValidModelConstructor = <T extends PersistentModel>(
	obj: any
): obj is PersistentModelConstructor<T> => {
	if (isModelConstructor(obj) && modelNamespaceMap.has(obj)) {
		return true;
	} else {
		return false;
	}
};

const namespaceResolver: NamespaceResolver = modelConstructor => {
	const resolver = modelNamespaceMap.get(modelConstructor);
	if (!resolver) {
		throw new Error(
			`Namespace Resolver for '${modelConstructor.name}' not found! This is probably a bug in '@amplify-js/datastore'.`
		);
	}
	return resolver;
};

const buildSeedPredicate = <T extends PersistentModel>(
	modelConstructor: PersistentModelConstructor<T>
) => {
	if (!modelConstructor) throw new Error('Missing modelConstructor');

	const modelSchema = getModelDefinition(
		modelConstructor as PersistentModelConstructor<T>
	);
	if (!modelSchema) throw new Error('Missing modelSchema');

	const pks = getModelPKFieldName(
		modelConstructor as PersistentModelConstructor<T>
	);
	if (!pks) throw new Error('Could not determine PK');

	return recursivePredicateFor<T>({
		builder: modelConstructor as PersistentModelConstructor<T>,
		schema: modelSchema,
		pkField: pks,
	});
};

// exporting syncClasses for testing outbox.test.ts
export let syncClasses: TypeConstructorMap;
let userClasses: TypeConstructorMap;
let dataStoreClasses: TypeConstructorMap;
let storageClasses: TypeConstructorMap;

/**
 * Maps a model to its related models for memoization/immutability.
 */
const modelInstanceAssociationsMap = new WeakMap<PersistentModel, object>();

/**
 * Describes whether and to what a model is attached for lazy loading purposes.
 */
enum ModelAttachment {
	/**
	 * Model doesn't lazy load from any data source.
	 *
	 * Related entity properties provided at instantiation are returned
	 * via the respective lazy interfaces when their properties are invoked.
	 */
	Detached = 'Detached',

	/**
	 * Model lazy loads from the global DataStore.
	 */
	DataStore = 'DataStore',

	/**
	 * Demonstrative. Not yet implemented.
	 */
	API = 'API',
}

/**
 * Tells us which data source a model is attached to (lazy loads from).
 *
 * If `Deatched`, the model's lazy properties will only ever return properties
 * from memory provided at construction time.
 */
const attachedModelInstances = new WeakMap<PersistentModel, ModelAttachment>();

/**
 * Registers a model instance against a data source (DataStore, API, or
 * Detached/None).
 *
 * The API option is demonstrative. Lazy loading against API is not yet
 * implemented.
 *
 * @param result A model instance or array of instances
 * @param attachment A ModelAttachment data source
 * @returns passes the `result` back through after attachment
 */
export function attached<T extends PersistentModel | PersistentModel[]>(
	result: T,
	attachment: ModelAttachment
): T {
	if (Array.isArray(result)) {
		result.map(record => attached(record, attachment)) as T;
	} else {
		result && attachedModelInstances.set(result, attachment);
	}
	return result;
}

/**
 * Determines what source a model instance should lazy load from.
 *
 * If the instace was never explicitly registered, it is detached by default.
 *
 * @param instance A model instance
 */
export const getAttachment = (instance: PersistentModel) => {
	return attachedModelInstances.has(instance)
		? attachedModelInstances.get(instance)
		: ModelAttachment.Detached;
};

const initSchema = (userSchema: Schema) => {
	if (schema !== undefined) {
		console.warn('The schema has already been initialized');

		return userClasses;
	}

	logger.log('validating schema', { schema: userSchema });

	checkSchemaCodegenVersion(userSchema.codegenVersion);

	const internalUserNamespace: SchemaNamespace = {
		name: USER,
		...userSchema,
	};

	logger.log('DataStore', 'Init models');
	userClasses = createTypeClasses(internalUserNamespace);
	logger.log('DataStore', 'Models initialized');

	const dataStoreNamespace = getNamespace();
	const storageNamespace = Storage.getNamespace();
	const syncNamespace = SyncEngine.getNamespace();

	dataStoreClasses = createTypeClasses(dataStoreNamespace);
	storageClasses = createTypeClasses(storageNamespace);
	syncClasses = createTypeClasses(syncNamespace);

	schema = {
		namespaces: {
			[dataStoreNamespace.name]: dataStoreNamespace,
			[internalUserNamespace.name]: internalUserNamespace,
			[storageNamespace.name]: storageNamespace,
			[syncNamespace.name]: syncNamespace,
		},
		version: userSchema.version,
		codegenVersion: userSchema.codegenVersion,
	};

	Object.keys(schema.namespaces).forEach(namespace => {
		const [relations, keys] = establishRelationAndKeys(
			schema.namespaces[namespace]
		);

		schema.namespaces[namespace].relationships = relations;
		schema.namespaces[namespace].keys = keys;

		const modelAssociations = new Map<string, string[]>();

		Object.values(schema.namespaces[namespace].models).forEach(model => {
			const connectedModels: string[] = [];

			Object.values(model.fields)
				.filter(
					field =>
						field.association &&
						field.association.connectionType === 'BELONGS_TO' &&
						(<ModelFieldType>field.type).model !== model.name
				)
				.forEach(field =>
					connectedModels.push((<ModelFieldType>field.type).model)
				);

			modelAssociations.set(model.name, connectedModels);

			Object.values(model.fields).forEach(field => {
				if (
					typeof field.type === 'object' &&
					!Object.getOwnPropertyDescriptor(
						<ModelFieldType>field.type,
						'modelConstructor'
					)
				) {
					Object.defineProperty(field.type, 'modelConstructor', {
						get: () => {
							return {
								builder: userClasses[(<ModelFieldType>field.type).model],
								schema:
									schema.namespaces[namespace].models[
										(<ModelFieldType>field.type).model
									],
								pkField: getModelPKFieldName(
									userClasses[
										(<ModelFieldType>field.type).model
									] as PersistentModelConstructor<any>
								),
							};
						},
					});
				}
			});
		});

		const result = new Map<string, string[]>();

		let count = 1000;
		while (true && count > 0) {
			if (modelAssociations.size === 0) {
				break;
			}
			count--;
			if (count === 0) {
				throw new Error(
					'Models are not topologically sortable. Please verify your schema.'
				);
			}

			for (const modelName of Array.from(modelAssociations.keys())) {
				const parents = modelAssociations.get(modelName);

				if (parents?.every(x => result.has(x))) {
					result.set(modelName, parents);
				}
			}

			Array.from(result.keys()).forEach(x => modelAssociations.delete(x));
		}

		schema.namespaces[namespace].modelTopologicalOrdering = result;
	});

	return userClasses;
};

/**
 * Throws an exception if the schema has *not* been initialized
 * by `initSchema()`.
<<<<<<< HEAD
 *
 * **To be called before trying to access schema.**
 *
=======
 *
 * **To be called before trying to access schema.**
 *
>>>>>>> 80da5f14
 * Currently this only needs to be called in `start()` and `clear()` because
 * all other functions will call start first.
 */
const checkSchemaInitialized = () => {
	if (schema === undefined) {
		const message =
			'Schema is not initialized. DataStore will not function as expected. This could happen if you have multiple versions of DataStore installed. Please see https://docs.amplify.aws/lib/troubleshooting/upgrading/q/platform/js/#check-for-duplicate-versions';
		logger.error(message);
		throw new Error(message);
	}
};

/**
 * Throws an exception if the schema is using a codegen version that is not supported.
 *
 * Set the supported version by setting majorVersion and minorVersion
 * This functions similar to ^ version range.
 * The tested codegenVersion major version must exactly match the set majorVersion
 * The tested codegenVersion minor version must be gt or equal to the set minorVersion
 * Example: For a min supported version of 5.4.0 set majorVersion = 5 and minorVersion = 4
 *
 * This regex will not work when setting a supported range with minor version
 * of 2 or more digits.
 * i.e. minorVersion = 10 will not work
 * The regex will work for testing a codegenVersion with multi digit minor
 * versions as long as the minimum minorVersion is single digit.
 * i.e. codegenVersion = 5.30.1, majorVersion = 5, minorVersion = 4 PASSES
 *
 * @param codegenVersion schema codegenVersion
 */
const checkSchemaCodegenVersion = (codegenVersion: string) => {
	// TODO: set to correct version when released in codegen
	const majorVersion = 3;
	const minorVersion = 2;
	let isValid = false;

	try {
		const versionParts = codegenVersion.split('.');
		const [major, minor, patch, patchrevision] = versionParts;
		isValid = Number(major) === majorVersion && Number(minor) >= minorVersion;
	} catch (err) {
		console.log(`Error parsing codegen version: ${codegenVersion}\n${err}`);
	}

	if (!isValid) {
		const message =
			`Models were generated with an unsupported version of codegen. Codegen artifacts are from ${
				codegenVersion || 'an unknown version'
			}, whereas ^${majorVersion}.${minorVersion}.0 is required. ` +
			"Update to the latest CLI and run 'amplify codegen models'.";
		logger.error(message);
		throw new Error(message);
	}
};

const createTypeClasses: (
	namespace: SchemaNamespace
) => TypeConstructorMap = namespace => {
	const classes: TypeConstructorMap = {};

	Object.entries(namespace.models).forEach(([modelName, modelDefinition]) => {
		const clazz = createModelClass(modelDefinition);
		classes[modelName] = clazz;

		modelNamespaceMap.set(clazz, namespace.name);
	});

	Object.entries(namespace.nonModels || {}).forEach(
		([typeName, typeDefinition]) => {
			const clazz = createNonModelClass(typeDefinition) as any;
			classes[typeName] = clazz;
		}
	);

	return classes;
};

/**
 * Constructs a model and records it with its metadata in a weakset. Allows for
 * the separate storage of core model fields and Amplify/DataStore metadata
 * fields that the customer app does not want exposed.
 *
 * @param modelConstructor The model constructor.
 * @param init Init data that would normally be passed to the constructor.
 * @returns The initialized model.
 */
export declare type ModelInstanceCreator = typeof modelInstanceCreator;

/**
 * Collection of instantiated models to allow storage of metadata apart from
 * the model visible to the consuming app -- in case the app doesn't have
 * metadata fields (_version, _deleted, etc.) exposed on the model itself.
 */
<<<<<<< HEAD
const instancesMetadata = new WeakSet<ModelInit<unknown, unknown>>();
=======
const instancesMetadata = new WeakSet<ModelInit<any, any>>();
>>>>>>> 80da5f14

function modelInstanceCreator<T extends PersistentModel>(
	modelConstructor: PersistentModelConstructor<T>,
	init: Partial<T>
): T {
	instancesMetadata.add(init);

	return new modelConstructor(<ModelInit<T, PersistentModelMetaData<T>>>init);
}

const validateModelFields =
	(modelDefinition: SchemaModel | SchemaNonModel) => (k: string, v: any) => {
		const fieldDefinition = modelDefinition.fields[k];

		if (fieldDefinition !== undefined) {
			const { type, isRequired, isArrayNullable, name, isArray } =
				fieldDefinition;

			if (
				((!isArray && isRequired) || (isArray && !isArrayNullable)) &&
				(v === null || v === undefined)
			) {
				throw new Error(`Field ${name} is required`);
			}

			if (
				isSchemaModelWithAttributes(modelDefinition) &&
				!isIdManaged(modelDefinition)
			) {
				const keys = extractPrimaryKeyFieldNames(modelDefinition);
				if (keys.includes(k) && v === '') {
					logger.error(errorMessages.idEmptyString, { k, value: v });
					throw new Error(errorMessages.idEmptyString);
				}
			}

			if (isGraphQLScalarType(type)) {
				const jsType = GraphQLScalarType.getJSType(type);
				const validateScalar = GraphQLScalarType.getValidationFunction(type);

				if (type === 'AWSJSON') {
					if (typeof v === jsType) {
						return;
					}
					if (typeof v === 'string') {
						try {
							JSON.parse(v);
							return;
						} catch (error) {
							throw new Error(`Field ${name} is an invalid JSON object. ${v}`);
						}
					}
				}

				if (isArray) {
					let errorTypeText: string = jsType;
					if (!isRequired) {
						errorTypeText = `${jsType} | null | undefined`;
					}

					if (!Array.isArray(v) && !isArrayNullable) {
						throw new Error(
							`Field ${name} should be of type [${errorTypeText}], ${typeof v} received. ${v}`
						);
					}

					if (
						!isNullOrUndefined(v) &&
						(<[]>v).some(e =>
							isNullOrUndefined(e) ? isRequired : typeof e !== jsType
						)
					) {
						const elemTypes = (<[]>v)
							.map(e => (e === null ? 'null' : typeof e))
							.join(',');

						throw new Error(
							`All elements in the ${name} array should be of type ${errorTypeText}, [${elemTypes}] received. ${v}`
						);
					}

					if (validateScalar && !isNullOrUndefined(v)) {
						const validationStatus = (<[]>v).map(e => {
							if (!isNullOrUndefined(e)) {
								return validateScalar(e);
							} else if (isNullOrUndefined(e) && !isRequired) {
								return true;
							} else {
								return false;
							}
						});

						if (!validationStatus.every(s => s)) {
							throw new Error(
								`All elements in the ${name} array should be of type ${type}, validation failed for one or more elements. ${v}`
							);
						}
					}
				} else if (!isRequired && v === undefined) {
					return;
				} else if (typeof v !== jsType && v !== null) {
					throw new Error(
						`Field ${name} should be of type ${jsType}, ${typeof v} received. ${v}`
					);
				} else if (
					!isNullOrUndefined(v) &&
					validateScalar &&
					!validateScalar(v as never) // TODO: why never, TS ... why ...
				) {
					throw new Error(
						`Field ${name} should be of type ${type}, validation failed. ${v}`
					);
				}
			} else if (isNonModelFieldType(type)) {
				// do not check non model fields if undefined or null
				if (!isNullOrUndefined(v)) {
					const subNonModelDefinition =
<<<<<<< HEAD
						schema.namespaces.user.nonModels[type.nonModel];
=======
						schema.namespaces.user.nonModels![type.nonModel];
>>>>>>> 80da5f14
					const modelValidator = validateModelFields(subNonModelDefinition);

					if (isArray) {
						let errorTypeText: string = type.nonModel;
						if (!isRequired) {
							errorTypeText = `${type.nonModel} | null | undefined`;
						}
						if (!Array.isArray(v)) {
							throw new Error(
								`Field ${name} should be of type [${errorTypeText}], ${typeof v} received. ${v}`
							);
						}

						v.forEach(item => {
							if (
								(isNullOrUndefined(item) && isRequired) ||
								(typeof item !== 'object' && typeof item !== 'undefined')
							) {
								throw new Error(
									`All elements in the ${name} array should be of type ${
										type.nonModel
									}, [${typeof item}] received. ${item}`
								);
							}

							if (!isNullOrUndefined(item)) {
								Object.keys(subNonModelDefinition.fields).forEach(subKey => {
									modelValidator(subKey, item[subKey]);
								});
							}
						});
					} else {
						if (typeof v !== 'object') {
							throw new Error(
								`Field ${name} should be of type ${
									type.nonModel
								}, ${typeof v} recieved. ${v}`
							);
						}

						Object.keys(subNonModelDefinition.fields).forEach(subKey => {
							modelValidator(subKey, v[subKey]);
						});
					}
				}
			}
		}
	};

const castInstanceType = (
	modelDefinition: SchemaModel | SchemaNonModel,
	k: string,
	v: any
) => {
	const { isArray, type } = modelDefinition.fields[k] || {};
	// attempt to parse stringified JSON
	if (
		typeof v === 'string' &&
		(isArray ||
			type === 'AWSJSON' ||
			isNonModelFieldType(type) ||
			isModelFieldType(type))
	) {
		try {
			return JSON.parse(v);
		} catch {
			// if JSON is invalid, don't throw and let modelValidator handle it
		}
	}

	// cast from numeric representation of boolean to JS boolean
	if (typeof v === 'number' && type === 'Boolean') {
		return Boolean(v);
	}

	return v;
};

const initializeInstance = <T extends PersistentModel>(
	init: ModelInit<T>,
	modelDefinition: SchemaModel | SchemaNonModel,
	draft: Draft<T & ModelInstanceMetadata>
) => {
	const modelValidator = validateModelFields(modelDefinition);
	Object.entries(init).forEach(([k, v]) => {
		const parsedValue = castInstanceType(modelDefinition, k, v);

		modelValidator(k, parsedValue);
		(<any>draft)[k] = parsedValue;
	});
};

const createModelClass = <T extends PersistentModel>(
	modelDefinition: SchemaModel
) => {
	const clazz = <PersistentModelConstructor<T>>(<unknown>class Model {
		constructor(init: ModelInit<T>) {
			const instance = produce(
				this,
				(draft: Draft<T & ModelInstanceMetadata>) => {
					initializeInstance(init, modelDefinition, draft);

					// model is initialized inside a DataStore component (e.g. by Sync Engine, Storage Engine, etc.)
					const isInternallyInitialized = instancesMetadata.has(init);

					const modelInstanceMetadata: ModelInstanceMetadata =
						isInternallyInitialized
							? <ModelInstanceMetadata>(<unknown>init)
							: <ModelInstanceMetadata>{};

					type ModelWithIDIdentifier = { id: string };

					const { id: _id } =
						modelInstanceMetadata as unknown as ModelWithIDIdentifier;

					if (isIdManaged(modelDefinition)) {
						const isInternalModel = _id !== null && _id !== undefined;

						const id = isInternalModel
							? _id
							: modelDefinition.syncable
							? uuid4()
							: ulid();

						(<ModelWithIDIdentifier>(<unknown>draft)).id = id;
					} else if (isIdOptionallyManaged(modelDefinition)) {
						// only auto-populate if the id was not provided
						(<ModelWithIDIdentifier>(<unknown>draft)).id = draft.id || uuid4();
					}

					if (!isInternallyInitialized) {
						checkReadOnlyPropertyOnCreate(draft, modelDefinition);
					}

					const { _version, _lastChangedAt, _deleted } = modelInstanceMetadata;

					if (modelDefinition.syncable) {
						draft._version = _version;
						draft._lastChangedAt = _lastChangedAt;
						draft._deleted = _deleted;
					}
				}
			);

			return instance;
		}

		static copyOf(source: T, fn: (draft: MutableModel<T>) => T) {
			const modelConstructor = Object.getPrototypeOf(source || {}).constructor;
			if (!isValidModelConstructor(modelConstructor)) {
				const msg = 'The source object is not a valid model';
				logger.error(msg, { source });
				throw new Error(msg);
			}

			let patches;
			const model = produce(
				source,
				draft => {
					fn(<MutableModel<T>>draft);

					const keyNames = extractPrimaryKeyFieldNames(modelDefinition);
					// Keys are immutable
					keyNames.forEach(key => ((draft as Object)[key] = source[key]));

					const modelValidator = validateModelFields(modelDefinition);
					Object.entries(draft).forEach(([k, v]) => {
						const parsedValue = castInstanceType(modelDefinition, k, v);

						modelValidator(k, parsedValue);
					});
				},
				p => (patches = p)
			);

			const hasExistingPatches = modelPatchesMap.has(source);

			if (patches.length || hasExistingPatches) {
				if (hasExistingPatches) {
					const [existingPatches, existingSource] =
						modelPatchesMap.get(source)!;
					const mergedPatches = mergePatches(
						existingSource,
						existingPatches,
						patches
					);
					modelPatchesMap.set(model, [mergedPatches, existingSource]);
					checkReadOnlyPropertyOnUpdate(mergedPatches, modelDefinition);
				} else {
					modelPatchesMap.set(model, [patches, source]);
					checkReadOnlyPropertyOnUpdate(patches, modelDefinition);
				}
			}

			return attached(model, ModelAttachment.DataStore);
		}

		// "private" method (that's hidden via `Setting`) for `withSSRContext` to use
		// to gain access to `modelInstanceCreator` and `clazz` for persisting IDs from server to client.
		static fromJSON(json: T | T[]) {
			if (Array.isArray(json)) {
				return json.map(init => this.fromJSON(init));
			}

			const instance = modelInstanceCreator(clazz, json);

			const modelValidator = validateModelFields(modelDefinition);

			Object.entries(instance).forEach(([k, v]) => {
				modelValidator(k, v);
			});

			return attached(instance, ModelAttachment.DataStore);
		}
	});

	clazz[immerable] = true;

	Object.defineProperty(clazz, 'name', { value: modelDefinition.name });

	for (const field in modelDefinition.fields) {
		if (!isFieldAssociation(modelDefinition, field)) {
			continue;
		}

		const {
			type,
			association: localAssociation,
			association: { targetName, targetNames },
		} = modelDefinition.fields[field] as Required<ModelField>;

		const relationship = new ModelRelationship(
			{
				builder: clazz,
				schema: modelDefinition,
				pkField: extractPrimaryKeyFieldNames(modelDefinition),
			},
			field
		);

		Object.defineProperty(clazz.prototype, modelDefinition.fields[field].name, {
			set(model: PersistentModel) {
				if (!model || !(typeof model === 'object')) return;

				// Avoid validation error when processing AppSync response with nested
				// selection set. Nested entitites lack version field and can not be validated
				// TODO: explore a more reliable method to solve this
				if (model.hasOwnProperty('_version')) {
					const modelConstructor = Object.getPrototypeOf(model || {})
						.constructor as PersistentModelConstructor<T>;

					if (!isValidModelConstructor(modelConstructor)) {
						const msg = `Value passed to ${modelDefinition.name}.${field} is not a valid instance of a model`;
						logger.error(msg, { model });

						throw new Error(msg);
					}

					if (
						modelConstructor.name.toLowerCase() !==
						relationship.remoteModelConstructor.name.toLowerCase()
					) {
						const msg = `Value passed to ${modelDefinition.name}.${field} is not an instance of ${relationship.remoteModelConstructor.name}`;
						logger.error(msg, { model });

						throw new Error(msg);
					}
				}

				if (relationship.isComplete) {
					for (let i = 0; i < relationship.localJoinFields.length; i++) {
						this[relationship.localJoinFields[i]] =
							model[relationship.remoteJoinFields[i]];
					}
					const instanceMemos = modelInstanceAssociationsMap.has(this)
						? modelInstanceAssociationsMap.get(this)!
						: modelInstanceAssociationsMap.set(this, {}).get(this)!;
					instanceMemos[field] = model;
				}
			},
			get() {
				const instanceMemos = modelInstanceAssociationsMap.has(this)
					? modelInstanceAssociationsMap.get(this)!
					: modelInstanceAssociationsMap.set(this, {}).get(this)!;

				if (!instanceMemos.hasOwnProperty(field)) {
					if (getAttachment(this) === ModelAttachment.DataStore) {
						const resultPromise = instance.query(
							relationship.remoteModelConstructor as PersistentModelConstructor<T>,
							base =>
								base.and(q => {
									return relationship.remoteJoinFields.map((field, index) => {
										return (q[field] as any).eq(
											this[relationship.localJoinFields[index]]
										);
									});
								})
						);

						if (relationship.type === 'HAS_MANY') {
							instanceMemos[field] = new AsyncCollection(resultPromise);
						} else {
							instanceMemos[field] = resultPromise.then(rows => {
								if (rows.length > 1) {
									// should never happen for a HAS_ONE or BELONGS_TO.
									const err = new Error(`
									Data integrity error.
									Too many records found for a HAS_ONE/BELONGS_TO field '${modelDefinition.name}.${field}'
								`);
									console.error(err);
									throw err;
								} else {
									return rows[0];
								}
							});
						}
					} else if (getAttachment(this) === ModelAttachment.API) {
						throw new Error('Lazy loading from API is not yet supported!');
					} else {
						if (relationship.type === 'HAS_MANY') {
							return new AsyncCollection([]);
						} else {
							return Promise.resolve(undefined);
						}
					}
				}

				return instanceMemos[field];
			},
		});
	}

	return clazz;
};

export class AsyncItem<T> extends Promise<T> {}

export class AsyncCollection<T> implements AsyncIterable<T> {
	private values: Array<any> | Promise<Array<any>>;

	constructor(values: Array<any> | Promise<Array<any>>) {
		this.values = values;
	}

	[Symbol.asyncIterator](): AsyncIterator<T> {
		let values;
		let index = 0;
		return {
			next: async () => {
				if (!values) values = await this.values;
				if (index < values.length) {
					const result = {
						value: values[index],
						done: false,
					};
					index++;
					return result;
				}
				return {
					value: null,
					done: true,
				};
			},
		};
	}

	async toArray({
		max = Number.MAX_SAFE_INTEGER,
	}: { max?: number } = {}): Promise<T[]> {
		const output: T[] = [];
		let i = 0;
		for await (const element of this) {
			if (i < max) {
				output.push(element);
				i++;
			} else {
				break;
			}
		}
		return output;
	}
}

const checkReadOnlyPropertyOnCreate = <T extends PersistentModel>(
	draft: T,
	modelDefinition: SchemaModel
) => {
	const modelKeys = Object.keys(draft);
	const { fields } = modelDefinition;

	modelKeys.forEach(key => {
		if (fields[key] && fields[key].isReadOnly) {
			throw new Error(`${key} is read-only.`);
		}
	});
};

const checkReadOnlyPropertyOnUpdate = (
	patches: Patch[],
	modelDefinition: SchemaModel
) => {
	const patchArray = patches.map(p => [p.path[0], p.value]);
	const { fields } = modelDefinition;

	patchArray.forEach(([key, val]) => {
		if (!val || !fields[key]) return;

		if (fields[key].isReadOnly) {
			throw new Error(`${key} is read-only.`);
		}
	});
};

const createNonModelClass = <T extends PersistentModel>(
	typeDefinition: SchemaNonModel
) => {
	const clazz = <NonModelTypeConstructor<T>>(<unknown>class Model {
		constructor(init: ModelInit<T>) {
			const instance = produce(
				this,
				(draft: Draft<T & ModelInstanceMetadata>) => {
					initializeInstance(init, typeDefinition, draft);
				}
			);

			return instance;
		}
	});

	clazz[immerable] = true;

	Object.defineProperty(clazz, 'name', { value: typeDefinition.name });

	registerNonModelClass(clazz);

	return clazz;
};

function isQueryOne(obj: any): obj is string {
	return typeof obj === 'string';
}

function defaultConflictHandler(conflictData: SyncConflict): PersistentModel {
	const { localModel, modelConstructor, remoteModel } = conflictData;
	const { _version } = remoteModel;
	return modelInstanceCreator(modelConstructor, { ...localModel, _version });
}

function defaultErrorHandler(error: SyncError<PersistentModel>): void {
	logger.warn(error);
}

function getModelConstructorByModelName(
	namespaceName: NAMESPACES,
	modelName: string
): PersistentModelConstructor<any> {
	let result: PersistentModelConstructor<any> | NonModelTypeConstructor<any>;

	switch (namespaceName) {
		case DATASTORE:
			result = dataStoreClasses[modelName];
			break;
		case USER:
			result = userClasses[modelName];
			break;
		case SYNC:
			result = syncClasses[modelName];
			break;
		case STORAGE:
			result = storageClasses[modelName];
			break;
		default:
			throw new Error(`Invalid namespace: ${namespaceName}`);
	}

	if (isValidModelConstructor(result)) {
		return result;
	} else {
		const msg = `Model name is not valid for namespace. modelName: ${modelName}, namespace: ${namespaceName}`;
		logger.error(msg);

		throw new Error(msg);
	}
}

/**
 * Queries the DataStore metadata tables to see if they are the expected
 * version. If not, clobbers the whole DB. If so, leaves them alone.
 * Otherwise, simply writes the schema version.
 *
 * SIDE EFFECT:
 * 1. Creates a transaction
 * 1. Updates data.
 *
 * @param storage Storage adapter containing the metadata.
 * @param version The expected schema version.
 */
async function checkSchemaVersion(
	storage: Storage,
	version: string
): Promise<void> {
	const Setting =
		dataStoreClasses.Setting as PersistentModelConstructor<Setting>;

	const modelDefinition = schema.namespaces[DATASTORE].models.Setting;

	await storage.runExclusive(async s => {
		const [schemaVersionSetting] = await s.query(
			Setting,
			ModelPredicateCreator.createFromExisting(modelDefinition, c =>
				c.key('eq', SETTING_SCHEMA_VERSION)
			),
			{ page: 0, limit: 1 }
		);

		if (
			schemaVersionSetting !== undefined &&
			schemaVersionSetting.value !== undefined
		) {
			const storedValue = JSON.parse(schemaVersionSetting.value);

			if (storedValue !== version) {
				await s.clear(false);
			}
		} else {
			await s.save(
				modelInstanceCreator(Setting, {
					key: SETTING_SCHEMA_VERSION,
					value: JSON.stringify(version),
				})
			);
		}
	});
}

let syncSubscription: ZenObservable.Subscription;

function getNamespace(): SchemaNamespace {
	const namespace: SchemaNamespace = {
		name: DATASTORE,
		relationships: {},
		enums: {},
		nonModels: {},
		models: {
			Setting: {
				name: 'Setting',
				pluralName: 'Settings',
				syncable: false,
				fields: {
					id: {
						name: 'id',
						type: 'ID',
						isRequired: true,
						isArray: false,
					},
					key: {
						name: 'key',
						type: 'String',
						isRequired: true,
						isArray: false,
					},
					value: {
						name: 'value',
						type: 'String',
						isRequired: true,
						isArray: false,
					},
				},
			},
		},
	};

	return namespace;
}

enum DataStoreState {
	NotRunning = 'Not Running',
	Starting = 'Starting',
	Running = 'Running',
	Stopping = 'Stopping',
	Clearing = 'Clearing',
}

class DataStore {
	// reference to configured category instances. Used for preserving SSR context
	private Auth = Auth;
	private API = API;
	private Cache = Cache;
<<<<<<< HEAD

	private amplifyConfig: Record<string, any> = {};
	private authModeStrategy: AuthModeStrategy;
	private conflictHandler: ConflictHandler;
	private errorHandler: (error: SyncError<PersistentModel>) => void;
	private fullSyncInterval: number;
	private initialized?: Promise<void>;
	private initReject: Function;
	private initResolve: Function;
	private maxRecordsToSync: number;
	private storage?: Storage;
	private sync?: SyncEngine;
	private syncPageSize: number;
	private syncExpressions: SyncExpression[];
=======

	// Non-null assertions (bang operator) have been added to most of these properties
	// to make TS happy. These properties are all expected to be set immediately after
	// construction.

	// TODO: Refactor to use proper DI if possible. If not possible, change these to
	// optionals and implement conditional checks throughout. Rinse/repeat on all
	// sync engine processors, storage engine, adapters, etc..

	private amplifyConfig: Record<string, any> = {};
	private authModeStrategy!: AuthModeStrategy;
	private conflictHandler!: ConflictHandler;
	private errorHandler!: (error: SyncError<PersistentModel>) => void;
	private fullSyncInterval!: number;
	private initialized?: Promise<void>;
	private initReject!: Function;
	private initResolve!: Function;
	private maxRecordsToSync!: number;
	private storage?: Storage;
	private sync?: SyncEngine;
	private syncPageSize!: number;
	private syncExpressions!: SyncExpression[];
>>>>>>> 80da5f14
	private syncPredicates: WeakMap<SchemaModel, ModelPredicate<any>> =
		new WeakMap<SchemaModel, ModelPredicate<any>>();
	private sessionId?: string;
	private storageAdapter!: Adapter;
	// object that gets passed to descendent classes. Allows us to pass these down by reference
	private amplifyContext: AmplifyContext = {
		Auth: this.Auth,
		API: this.API,
		Cache: this.Cache,
	};
	private connectivityMonitor?: DataStoreConnectivity;

	/**
	 * **IMPORTANT!**
	 *
	 * Accumulator for background things that can **and MUST** be called when
	 * DataStore stops.
	 *
	 * These jobs **MUST** be *idempotent promises* that resolve ONLY
	 * once the intended jobs are completely finished and/or otherwise destroyed
	 * and cleaned up with ZERO outstanding:
	 *
	 * 1. side effects (e.g., state changes)
	 * 1. callbacks
	 * 1. subscriptions
	 * 1. calls to storage
	 * 1. *etc.*
	 *
	 * Methods that create pending promises, subscriptions, callbacks, or any
	 * type of side effect **MUST** be registered with the manager. And, a new
	 * manager must be created after each `exit()`.
	 *
	 * Failure to comply will put DataStore into a highly unpredictable state
	 * when it needs to stop or clear -- which occurs when restarting with new
	 * sync expressions, during testing, and potentially during app code
	 * recovery handling, etc..
	 *
	 * It is up to the discretion of each disposer whether to wait for job
	 * completion or to cancel operations and issue failures *as long as the
	 * disposer returns in a reasonable amount of time.*
	 *
	 * (Reasonable = *seconds*, not minutes.)
	 */
	private runningProcesses = new BackgroundProcessManager();

	/**
	 * Indicates what state DataStore is in.
	 *
	 * Not [yet?] used for actual state management; but for messaging
	 * when errors occur, to help troubleshoot.
	 */
	private state: DataStoreState = DataStoreState.NotRunning;

	getModuleName() {
		return 'DataStore';
	}

	/**
	 * Builds a function to capture `BackgroundManagerNotOpenError`'s to produce friendlier,
	 * more instructive errors for customers.
	 *
	 * @param operation The name of the operation (usually a Datastore method) the customer
	 * tried to call.
	 */
	handleAddProcError(operation: string) {
		/**
		 * If the tested error is a `BackgroundManagerNotOpenError`, it will be captured
		 * and replaced with a friendlier message that instructs the App Developer.
		 *
		 * @param err An error to test.
		 */
		const handler = (err: Error) => {
			if (err.message.startsWith('BackgroundManagerNotOpenError')) {
				throw new Error(
					[
						`DataStoreStateError: Tried to execute \`${operation}\` while DataStore was "${this.state}".`,
						`This can only be done while DataStore is "Started" or "Stopped". To remedy:`,
						'Ensure all calls to `stop()` and `clear()` have completed first.',
						'If this is not possible, retry the operation until it succeeds.',
					].join('\n')
				);
			} else {
				throw err;
			}
		};
<<<<<<< HEAD

		return handler;
	}

	/**
	 * If not already done:
	 * 1. Attaches and initializes storage.
	 * 1. Loads the schema and records metadata.
	 * 1. If `this.amplifyConfig.aws_appsync_graphqlEndpoint` contains a URL,
	 * attaches a sync engine, starts it, and subscribes.
	 */
	start = async (): Promise<void> => {
		return this.runningProcesses
			.add(async () => {
				this.state = DataStoreState.Starting;
				if (this.initialized === undefined) {
					logger.debug('Starting DataStore');
					this.initialized = new Promise((res, rej) => {
						this.initResolve = res;
						this.initReject = rej;
					});
				} else {
					await this.initialized;
					return;
				}

				this.storage = new Storage(
					schema,
					namespaceResolver,
					getModelConstructorByModelName,
					modelInstanceCreator,
					this.storageAdapter,
					this.sessionId
				);

				await this.storage.init();

				checkSchemaInitialized();
				await checkSchemaVersion(this.storage, schema.version);

				const { aws_appsync_graphqlEndpoint } = this.amplifyConfig;

				if (aws_appsync_graphqlEndpoint) {
					logger.debug(
						'GraphQL endpoint available',
						aws_appsync_graphqlEndpoint
					);

					this.syncPredicates = await this.processSyncExpressions();

					this.sync = new SyncEngine(
						schema,
						namespaceResolver,
						syncClasses,
						userClasses,
						this.storage,
						modelInstanceCreator,
						this.conflictHandler,
						this.errorHandler,
						this.syncPredicates,
						this.amplifyConfig,
						this.authModeStrategy,
						this.amplifyContext,
						this.connectivityMonitor
					);

					const fullSyncIntervalInMilliseconds =
						this.fullSyncInterval * 1000 * 60; // fullSyncInterval from param is in minutes
					syncSubscription = this.sync
						.start({ fullSyncInterval: fullSyncIntervalInMilliseconds })
						.subscribe({
							next: ({ type, data }) => {
								// In Node, we need to wait for queries to be synced to prevent returning empty arrays.
								// In the Browser, we can begin returning data once subscriptions are in place.
								const readyType = isNode
									? ControlMessage.SYNC_ENGINE_SYNC_QUERIES_READY
									: ControlMessage.SYNC_ENGINE_STORAGE_SUBSCRIBED;

								if (type === readyType) {
									this.initResolve();
								}

								Hub.dispatch('datastore', {
									event: type,
									data,
								});
							},
							error: err => {
								logger.warn('Sync error', err);
								this.initReject();
							},
						});
				} else {
					logger.warn(
						"Data won't be synchronized. No GraphQL endpoint configured. Did you forget `Amplify.configure(awsconfig)`?",
						{
							config: this.amplifyConfig,
						}
					);

					this.initResolve();
				}

=======

		return handler;
	}

	/**
	 * If not already done:
	 * 1. Attaches and initializes storage.
	 * 1. Loads the schema and records metadata.
	 * 1. If `this.amplifyConfig.aws_appsync_graphqlEndpoint` contains a URL,
	 * attaches a sync engine, starts it, and subscribes.
	 */
	start = async (): Promise<void> => {
		return this.runningProcesses
			.add(async () => {
				this.state = DataStoreState.Starting;
				if (this.initialized === undefined) {
					logger.debug('Starting DataStore');
					this.initialized = new Promise((res, rej) => {
						this.initResolve = res;
						this.initReject = rej;
					});
				} else {
					await this.initialized;
					return;
				}

				this.storage = new Storage(
					schema,
					namespaceResolver,
					getModelConstructorByModelName,
					modelInstanceCreator,
					this.storageAdapter,
					this.sessionId
				);

				await this.storage.init();
				checkSchemaInitialized();
				await checkSchemaVersion(this.storage, schema.version);
				const { aws_appsync_graphqlEndpoint } = this.amplifyConfig;

				if (aws_appsync_graphqlEndpoint) {
					logger.debug(
						'GraphQL endpoint available',
						aws_appsync_graphqlEndpoint
					);

					this.syncPredicates = await this.processSyncExpressions();

					this.sync = new SyncEngine(
						schema,
						namespaceResolver,
						syncClasses,
						userClasses,
						this.storage,
						modelInstanceCreator,
						this.conflictHandler,
						this.errorHandler,
						this.syncPredicates,
						this.amplifyConfig,
						this.authModeStrategy,
						this.amplifyContext,
						this.connectivityMonitor
					);

					const fullSyncIntervalInMilliseconds =
						this.fullSyncInterval * 1000 * 60; // fullSyncInterval from param is in minutes
					syncSubscription = this.sync
						.start({ fullSyncInterval: fullSyncIntervalInMilliseconds })
						.subscribe({
							next: ({ type, data }) => {
								// In Node, we need to wait for queries to be synced to prevent returning empty arrays.
								// In the Browser, we can begin returning data once subscriptions are in place.
								const readyType = isNode
									? ControlMessage.SYNC_ENGINE_SYNC_QUERIES_READY
									: ControlMessage.SYNC_ENGINE_STORAGE_SUBSCRIBED;

								if (type === readyType) {
									this.initResolve();
								}

								Hub.dispatch('datastore', {
									event: type,
									data,
								});
							},
							error: err => {
								logger.warn('Sync error', err);
								this.initReject();
							},
						});
				} else {
					logger.warn(
						"Data won't be synchronized. No GraphQL endpoint configured. Did you forget `Amplify.configure(awsconfig)`?",
						{
							config: this.amplifyConfig,
						}
					);

					this.initResolve();
				}

>>>>>>> 80da5f14
				await this.initialized;
				this.state = DataStoreState.Running;
			}, 'datastore start')
			.catch(this.handleAddProcError('DataStore.start()'));
	};

	query: {
		<T extends PersistentModel>(
			modelConstructor: PersistentModelConstructor<T>,
			identifier: IdentifierFieldOrIdentifierObject<
				T,
				PersistentModelMetaData<T>
			>
		): Promise<T | undefined>;
		<T extends PersistentModel>(
			modelConstructor: PersistentModelConstructor<T>,
			criteria?:
				| RecursiveModelPredicateExtender<T>
				| typeof PredicateAll
				| null,
			paginationProducer?: ProducerPaginationInput<T>
		): Promise<T[]>;
	} = async <T extends PersistentModel>(
		modelConstructor: PersistentModelConstructor<T>,
		identifierOrCriteria?:
			| IdentifierFieldOrIdentifierObject<T, PersistentModelMetaData<T>>
<<<<<<< HEAD
			| ProducerModelPredicate<T>
			| typeof PredicateAll,
=======
			| RecursiveModelPredicateExtender<T>
			| typeof PredicateAll
			| null,
>>>>>>> 80da5f14
		paginationProducer?: ProducerPaginationInput<T>
	): Promise<T | T[] | undefined> => {
		return this.runningProcesses
			.add(async () => {
				await this.start();

<<<<<<< HEAD
				//#region Input validation

				if (!isValidModelConstructor(modelConstructor)) {
					const msg = 'Constructor is not for a valid model';
					logger.error(msg, { modelConstructor });

					throw new Error(msg);
				}

				if (typeof identifierOrCriteria === 'string') {
					if (paginationProducer !== undefined) {
						logger.warn('Pagination is ignored when querying by id');
					}
				}

				const modelDefinition = getModelDefinition(modelConstructor);
				const keyFields = extractPrimaryKeyFieldNames(modelDefinition);

				let predicate: ModelPredicate<T>;

				if (isQueryOne(identifierOrCriteria)) {
					if (keyFields.length > 1) {
						const msg = errorMessages.queryByPkWithCompositeKeyPresent;
						logger.error(msg, { keyFields });

						throw new Error(msg);
					}

					predicate = ModelPredicateCreator.createForSingleField<T>(
						modelDefinition,
						keyFields[0],
						identifierOrCriteria
					);
				} else {
					// Object is being queried using object literal syntax
					if (isIdentifierObject(<T>identifierOrCriteria, modelDefinition)) {
						predicate = ModelPredicateCreator.createForPk<T>(
							modelDefinition,
							<T>identifierOrCriteria
						);
					} else if (isPredicatesAll(identifierOrCriteria)) {
						// Predicates.ALL means "all records", so no predicate (undefined)
						predicate = undefined;
					} else {
						predicate = ModelPredicateCreator.createFromExisting(
							modelDefinition,
							<any>identifierOrCriteria
						);
					}
=======
				let result: T[];

				if (!this.storage) {
					throw new Error('No storage to query');
				}

				//#region Input validation

				if (!isValidModelConstructor(modelConstructor)) {
					const msg = 'Constructor is not for a valid model';
					logger.error(msg, { modelConstructor });
					throw new Error(msg);
				}

				if (typeof identifierOrCriteria === 'string') {
					if (paginationProducer !== undefined) {
						logger.warn('Pagination is ignored when querying by id');
					}
				}

				const modelDefinition = getModelDefinition(modelConstructor);
				if (!modelDefinition) {
					throw new Error('Invalid model definition provided!');
>>>>>>> 80da5f14
				}

				const pagination = this.processPagination(
					modelDefinition,
					paginationProducer
				);

<<<<<<< HEAD
				//#endregion

				logger.debug('params ready', {
					modelConstructor,
					predicate: ModelPredicateCreator.getPredicates(predicate, false),
					pagination: {
						...pagination,
						sort: ModelSortPredicateCreator.getPredicates(
							pagination && pagination.sort,
							false
						),
					},
				});

				const result = await this.storage.query(
					modelConstructor,
					predicate,
					pagination
				);

				const returnOne =
					isQueryOne(identifierOrCriteria) ||
					isIdentifierObject(identifierOrCriteria, modelDefinition);

				return returnOne ? result[0] : result;
=======
				const keyFields = extractPrimaryKeyFieldNames(modelDefinition);

				if (isQueryOne(identifierOrCriteria)) {
					if (keyFields.length > 1) {
						const msg = errorMessages.queryByPkWithCompositeKeyPresent;
						logger.error(msg, { keyFields });

						throw new Error(msg);
					}

					const predicate = ModelPredicateCreator.createForSingleField<T>(
						modelDefinition,
						keyFields[0],
						identifierOrCriteria
					);

					result = await this.storage.query<T>(
						modelConstructor,
						predicate,
						pagination
					);
				} else {
					// Object is being queried using object literal syntax
					if (isIdentifierObject(<T>identifierOrCriteria, modelDefinition)) {
						const predicate = ModelPredicateCreator.createForPk<T>(
							modelDefinition,
							<T>identifierOrCriteria
						);
						result = await this.storage.query<T>(
							modelConstructor,
							predicate,
							pagination
						);
					} else if (
						!identifierOrCriteria ||
						isPredicatesAll(identifierOrCriteria)
					) {
						result = await this.storage?.query<T>(
							modelConstructor,
							undefined,
							pagination
						);
					} else {
						const seedPredicate = recursivePredicateFor<T>({
							builder: modelConstructor,
							schema: modelDefinition,
							pkField: getModelPKFieldName(modelConstructor),
						});
						const predicate = internals(
							(identifierOrCriteria as RecursiveModelPredicateExtender<T>)(
								seedPredicate
							)
						);
						result = (await predicate.fetch(this.storage)) as T[];
						result = inMemoryPagination(result, pagination);
					}
				}

				//#endregion

				const returnOne =
					isQueryOne(identifierOrCriteria) ||
					isIdentifierObject(identifierOrCriteria, modelDefinition);

				return attached(
					returnOne ? result[0] : result,
					ModelAttachment.DataStore
				);
>>>>>>> 80da5f14
			}, 'datastore query')
			.catch(this.handleAddProcError('DataStore.query()'));
	};

	save = async <T extends PersistentModel>(
		model: T,
		condition?: ModelPredicateExtender<T>
	): Promise<T> => {
		return this.runningProcesses
			.add(async () => {
				await this.start();

<<<<<<< HEAD
				// Immer patches for constructing a correct update mutation input
				// Allows us to only include changed fields for updates
				const patchesTuple = modelPatchesMap.get(model);

				const modelConstructor: PersistentModelConstructor<T> | undefined =
					model ? <PersistentModelConstructor<T>>model.constructor : undefined;

				if (!isValidModelConstructor(modelConstructor)) {
					const msg = 'Object is not an instance of a valid model';
					logger.error(msg, { model });

					throw new Error(msg);
				}

				const modelDefinition = getModelDefinition(modelConstructor);

				const producedCondition = ModelPredicateCreator.createFromExisting(
					modelDefinition,
					condition!
				);

				const [savedModel] = await this.storage.runExclusive(async s => {
					await s.save(model, producedCondition, undefined, patchesTuple);

					return s.query<T>(
						modelConstructor,
						ModelPredicateCreator.createForPk(modelDefinition, model)
					);
				});

				return savedModel;
=======
				if (!this.storage) {
					throw new Error('No storage to save to');
				}

				// Immer patches for constructing a correct update mutation input
				// Allows us to only include changed fields for updates
				const patchesTuple = modelPatchesMap.get(model);

				const modelConstructor: PersistentModelConstructor<T> | undefined =
					model ? <PersistentModelConstructor<T>>model.constructor : undefined;

				if (!isValidModelConstructor(modelConstructor)) {
					const msg = 'Object is not an instance of a valid model';
					logger.error(msg, { model });

					throw new Error(msg);
				}

				const modelDefinition = getModelDefinition(modelConstructor);
				if (!modelDefinition) {
					throw new Error('Model Definition could not be found for model');
				}

				const modelMeta = {
					builder: modelConstructor as PersistentModelConstructor<T>,
					schema: modelDefinition,
					pkField: extractPrimaryKeyFieldNames(modelDefinition),
				};

				await this.storage.runExclusive(async s => {
					// no enforcement for HAS_MANY on save, because the ~related~ entities
					// hold the FK in that case.
					const nonHasManyRelationships = ModelRelationship.allFrom(
						modelMeta
					).filter(r => r.type === 'BELONGS_TO');
					for (const relationship of nonHasManyRelationships) {
						const queryObject = relationship.createRemoteQueryObject(model);
						if (queryObject !== null) {
							// console.log({ queryObject });
							const related = await s.query(
								relationship.remoteModelConstructor,
								ModelPredicateCreator.createFromFlatEqualities(
									relationship.remoteDefinition!,
									queryObject
								)
							);
							if (related.length === 0) {
								throw new Error(
									[
										`Data integrity error. You tried to save a ${
											modelDefinition.name
										} (${JSON.stringify(model)})`,
										`but the instance assigned to the "${relationship.field}" property`,
										`does not exist in the local database. If you're trying to create the related`,
										`"${relationship.remoteDefinition?.name}", you must save it independently first.`,
									].join(' ')
								);
							}
						}
					}
				});

				const producedCondition = condition
					? internals(
							condition(predicateFor(modelMeta))
					  ).toStoragePredicate<T>()
					: undefined;

				const [savedModel] = await this.storage.runExclusive(async s => {
					const saved = await s.save(
						model,
						producedCondition,
						undefined,
						patchesTuple
					);
					return s.query<T>(
						modelConstructor,
						ModelPredicateCreator.createForPk(modelDefinition, model)
					);
				});

				return attached(savedModel, ModelAttachment.DataStore);
>>>>>>> 80da5f14
			}, 'datastore save')
			.catch(this.handleAddProcError('DataStore.save()'));
	};

	setConflictHandler = (config: DataStoreConfig): ConflictHandler => {
		const { DataStore: configDataStore } = config;

		const conflictHandlerIsDefault: () => boolean = () =>
			this.conflictHandler === defaultConflictHandler;

		if (configDataStore && configDataStore.conflictHandler) {
			return configDataStore.conflictHandler;
		}
		if (conflictHandlerIsDefault() && config.conflictHandler) {
			return config.conflictHandler;
		}

		return this.conflictHandler || defaultConflictHandler;
	};

	setErrorHandler = (config: DataStoreConfig): ErrorHandler => {
		const { DataStore: configDataStore } = config;

		const errorHandlerIsDefault: () => boolean = () =>
			this.errorHandler === defaultErrorHandler;

		if (configDataStore && configDataStore.errorHandler) {
			return configDataStore.errorHandler;
		}
		if (errorHandlerIsDefault() && config.errorHandler) {
			return config.errorHandler;
		}

		return this.errorHandler || defaultErrorHandler;
	};

	delete: {
		<T extends PersistentModel>(
			modelConstructor: PersistentModelConstructor<T>,
			identifier: IdentifierFieldOrIdentifierObject<
				T,
				PersistentModelMetaData<T>
			>
		): Promise<T[]>;
		<T extends PersistentModel>(
			modelConstructor: PersistentModelConstructor<T>,
			condition: ModelPredicateExtender<T> | typeof PredicateAll
		): Promise<T[]>;
		<T extends PersistentModel>(
			model: T,
<<<<<<< HEAD
			condition?: ProducerModelPredicate<T>
=======
			condition?: ModelPredicateExtender<T>
>>>>>>> 80da5f14
		): Promise<T>;
	} = async <T extends PersistentModel>(
		modelOrConstructor: T | PersistentModelConstructor<T>,
		identifierOrCriteria?:
			| IdentifierFieldOrIdentifierObject<T, PersistentModelMetaData<T>>
<<<<<<< HEAD
			| ProducerModelPredicate<T>
=======
			| ModelPredicateExtender<T>
>>>>>>> 80da5f14
			| typeof PredicateAll
	): Promise<T | T[]> => {
		return this.runningProcesses
			.add(async () => {
				await this.start();

<<<<<<< HEAD
				let condition: ModelPredicate<T>;

				if (!modelOrConstructor) {
					const msg = 'Model or Model Constructor required';
					logger.error(msg, { modelOrConstructor });

					throw new Error(msg);
				}

				if (isValidModelConstructor<T>(modelOrConstructor)) {
					const modelConstructor = modelOrConstructor;

					if (!identifierOrCriteria) {
						const msg =
							'Id to delete or criteria required. Do you want to delete all? Pass Predicates.ALL';
						logger.error(msg, { identifierOrCriteria });

						throw new Error(msg);
					}

					const modelDefinition = getModelDefinition(modelConstructor);

					if (typeof identifierOrCriteria === 'string') {
						const keyFields = extractPrimaryKeyFieldNames(modelDefinition);

						if (keyFields.length > 1) {
							const msg = errorMessages.deleteByPkWithCompositeKeyPresent;
							logger.error(msg, { keyFields });

							throw new Error(msg);
						}

						condition = ModelPredicateCreator.createForSingleField<T>(
							getModelDefinition(modelConstructor),
							keyFields[0],
							identifierOrCriteria
						);
					} else {
						if (isIdentifierObject(identifierOrCriteria, modelDefinition)) {
							condition = ModelPredicateCreator.createForPk<T>(
								modelDefinition,
								<T>identifierOrCriteria
							);
						} else {
							condition = ModelPredicateCreator.createFromExisting(
								modelDefinition,
								/**
								 * idOrCriteria is always a ProducerModelPredicate<T>, never a symbol.
								 * The symbol is used only for typing purposes. e.g. see Predicates.ALL
								 */
								identifierOrCriteria as ProducerModelPredicate<T>
							);
						}

						if (
							!condition ||
							!ModelPredicateCreator.isValidPredicate(condition)
						) {
							const msg =
								'Criteria required. Do you want to delete all? Pass Predicates.ALL';
							logger.error(msg, { condition });

							throw new Error(msg);
						}
					}

					const [deleted] = await this.storage.delete(
						modelConstructor,
						condition
					);

					return deleted;
				} else {
					const model = modelOrConstructor;
					const modelConstructor = Object.getPrototypeOf(model || {})
						.constructor as PersistentModelConstructor<T>;

					if (!isValidModelConstructor(modelConstructor)) {
						const msg = 'Object is not an instance of a valid model';
						logger.error(msg, { model });

						throw new Error(msg);
					}

					const modelDefinition = getModelDefinition(modelConstructor);

					const pkPredicate = ModelPredicateCreator.createForPk<T>(
						modelDefinition,
						model
					);

					if (identifierOrCriteria) {
						if (typeof identifierOrCriteria !== 'function') {
							const msg = 'Invalid criteria';
							logger.error(msg, { identifierOrCriteria });

							throw new Error(msg);
						}

						condition = (<ProducerModelPredicate<T>>identifierOrCriteria)(
							pkPredicate
						);
=======
				if (!this.storage) {
					throw new Error('No storage to delete from');
				}

				let condition: ModelPredicate<T> | undefined;

				if (!modelOrConstructor) {
					const msg = 'Model or Model Constructor required';
					logger.error(msg, { modelOrConstructor });

					throw new Error(msg);
				}

				if (isValidModelConstructor<T>(modelOrConstructor)) {
					const modelConstructor = modelOrConstructor;

					if (!identifierOrCriteria) {
						const msg =
							'Id to delete or criteria required. Do you want to delete all? Pass Predicates.ALL';
						logger.error(msg, { identifierOrCriteria });

						throw new Error(msg);
					}

					const modelDefinition = getModelDefinition(modelConstructor);

					if (!modelDefinition) {
						throw new Error(
							'Could not find model definition for modelConstructor.'
						);
					}

					if (typeof identifierOrCriteria === 'string') {
						const keyFields = extractPrimaryKeyFieldNames(modelDefinition);

						if (keyFields.length > 1) {
							const msg = errorMessages.deleteByPkWithCompositeKeyPresent;
							logger.error(msg, { keyFields });

							throw new Error(msg);
						}

						condition = ModelPredicateCreator.createForSingleField<T>(
							modelDefinition,
							keyFields[0],
							identifierOrCriteria
						);
					} else {
						if (isIdentifierObject(identifierOrCriteria, modelDefinition)) {
							condition = ModelPredicateCreator.createForPk<T>(
								modelDefinition,
								<T>identifierOrCriteria
							);
						} else {
							condition = internals(
								(identifierOrCriteria as ModelPredicateExtender<T>)(
									predicateFor({
										builder: modelConstructor as PersistentModelConstructor<T>,
										schema: modelDefinition,
										pkField: extractPrimaryKeyFieldNames(modelDefinition),
									})
								)
							).toStoragePredicate<T>();
						}

						if (
							!condition ||
							!ModelPredicateCreator.isValidPredicate(condition)
						) {
							const msg =
								'Criteria required. Do you want to delete all? Pass Predicates.ALL';
							logger.error(msg, { condition });

							throw new Error(msg);
						}
					}

					const [deleted] = await this.storage.delete(
						modelConstructor,
						condition
					);

					return attached(deleted, ModelAttachment.DataStore);
				} else {
					const model = modelOrConstructor;
					const modelConstructor = Object.getPrototypeOf(model || {})
						.constructor as PersistentModelConstructor<T>;

					if (!isValidModelConstructor(modelConstructor)) {
						const msg = 'Object is not an instance of a valid model';
						logger.error(msg, { model });

						throw new Error(msg);
					}

					const modelDefinition = getModelDefinition(modelConstructor);

					if (!modelDefinition) {
						throw new Error(
							'Could not find model definition for modelConstructor.'
						);
					}

					const pkPredicate = ModelPredicateCreator.createForPk<T>(
						modelDefinition,
						model
					);

					if (identifierOrCriteria) {
						if (typeof identifierOrCriteria !== 'function') {
							const msg = 'Invalid criteria';
							logger.error(msg, { identifierOrCriteria });

							throw new Error(msg);
						}

						condition = internals(
							(identifierOrCriteria as ModelPredicateExtender<T>)(
								predicateFor({
									builder: modelConstructor as PersistentModelConstructor<T>,
									schema: modelDefinition,
									pkField: extractPrimaryKeyFieldNames(modelDefinition),
								})
							)
						).toStoragePredicate<T>(pkPredicate);
>>>>>>> 80da5f14
					} else {
						condition = pkPredicate;
					}

					const [[deleted]] = await this.storage.delete(model, condition);

<<<<<<< HEAD
					return deleted;
=======
					return attached(deleted, ModelAttachment.DataStore);
>>>>>>> 80da5f14
				}
			}, 'datastore delete')
			.catch(this.handleAddProcError('DataStore.delete()'));
	};

	observe: {
		(): Observable<SubscriptionMessage<PersistentModel>>;

		<T extends PersistentModel>(
			modelConstructor: PersistentModelConstructor<T>,
			identifier: string
		): Observable<SubscriptionMessage<T>>;

		<T extends PersistentModel>(
			modelConstructor: PersistentModelConstructor<T>,
<<<<<<< HEAD
			criteria?: ProducerModelPredicate<T> | typeof PredicateAll
=======
			criteria?: RecursiveModelPredicateExtender<T> | typeof PredicateAll
>>>>>>> 80da5f14
		): Observable<SubscriptionMessage<T>>;

		<T extends PersistentModel>(model: T): Observable<SubscriptionMessage<T>>;
	} = <T extends PersistentModel>(
		modelOrConstructor?: T | PersistentModelConstructor<T>,
		identifierOrCriteria?:
			| string
<<<<<<< HEAD
			| ProducerModelPredicate<T>
=======
			| RecursiveModelPredicateExtender<T>
>>>>>>> 80da5f14
			| typeof PredicateAll
	): Observable<SubscriptionMessage<T>> => {
		let executivePredicate: GroupCondition;

		const modelConstructor: PersistentModelConstructor<T> | undefined =
			modelOrConstructor && isValidModelConstructor<T>(modelOrConstructor)
				? modelOrConstructor
				: undefined;

		if (modelOrConstructor && modelConstructor === undefined) {
			const model = <T>modelOrConstructor;
			const modelConstructor =
				model && (<Object>Object.getPrototypeOf(model)).constructor;

			if (isValidModelConstructor<T>(modelConstructor)) {
				if (identifierOrCriteria) {
					logger.warn('idOrCriteria is ignored when using a model instance', {
						model,
						identifierOrCriteria,
					});
				}

				return this.observe(modelConstructor, model.id);
			} else {
				const msg =
					'The model is not an instance of a PersistentModelConstructor';
				logger.error(msg, { model });

				throw new Error(msg);
			}
		}

		// observe should not accept object literal syntax
		if (
			identifierOrCriteria &&
			modelConstructor &&
			isIdentifierObject(
				identifierOrCriteria,
<<<<<<< HEAD
				getModelDefinition(modelConstructor)
=======
				getModelDefinition(modelConstructor!)!
>>>>>>> 80da5f14
			)
		) {
			const msg = errorMessages.observeWithObjectLiteral;
			logger.error(msg, { objectLiteral: identifierOrCriteria });

			throw new Error(msg);
		}

		if (identifierOrCriteria !== undefined && modelConstructor === undefined) {
			const msg = 'Cannot provide criteria without a modelConstructor';
			logger.error(msg, identifierOrCriteria);
			throw new Error(msg);
		}

		if (modelConstructor && !isValidModelConstructor(modelConstructor)) {
			const msg = 'Constructor is not for a valid model';
			logger.error(msg, { modelConstructor });

			throw new Error(msg);
		}

<<<<<<< HEAD
		if (typeof identifierOrCriteria === 'string') {
			const modelDefinition = getModelDefinition(modelConstructor);
			const [keyField] = extractPrimaryKeyFieldNames(modelDefinition);

			predicate = ModelPredicateCreator.createForSingleField<T>(
				getModelDefinition(modelConstructor),
				keyField,
				identifierOrCriteria
			);
		} else {
			if (isPredicatesAll(identifierOrCriteria)) {
				predicate = undefined;
			} else {
				predicate =
					modelConstructor &&
					ModelPredicateCreator.createFromExisting<T>(
						getModelDefinition(modelConstructor),
						identifierOrCriteria
					);
			}
		}

		return new Observable<SubscriptionMessage<T>>(observer => {
			let handle: ZenObservable.Subscription;
=======
		if (modelConstructor && typeof identifierOrCriteria === 'string') {
			const buildIdPredicate = seed => seed.id.eq(identifierOrCriteria);
			executivePredicate = internals(
				buildIdPredicate(buildSeedPredicate(modelConstructor))
			);
		} else if (modelConstructor && typeof identifierOrCriteria === 'function') {
			executivePredicate = internals(
				(identifierOrCriteria as RecursiveModelPredicateExtender<T>)(
					buildSeedPredicate(modelConstructor) as any
				)
			);
		}

		return new Observable<SubscriptionMessage<T>>(observer => {
			let source: ZenObservable.Subscription;
>>>>>>> 80da5f14

			this.runningProcesses
				.add(async () => {
					await this.start();

					// Filter the events returned by Storage according to namespace,
					// append original element data, and subscribe to the observable
<<<<<<< HEAD
					handle = this.storage
						.observe(modelConstructor, predicate)
=======
					source = this.storage!.observe(modelConstructor)
>>>>>>> 80da5f14
						.filter(({ model }) => namespaceResolver(model) === USER)
						.subscribe({
							next: item =>
								this.runningProcesses.isOpen &&
								this.runningProcesses.add(async () => {
									// the `element` doesn't necessarily contain all item details or
									// have related records attached consistently with that of a query()
									// result item. for consistency, we attach them here.

									let message = item;

									// as long as we're not dealing with a DELETE, we need to fetch a fresh
									// item from storage to ensure it's fully populated.
									if (item.opType !== 'DELETE') {
										const modelDefinition = getModelDefinition(item.model);
<<<<<<< HEAD
										const keyFields =
											extractPrimaryKeyFieldNames(modelDefinition);
=======
										const keyFields = extractPrimaryKeyFieldNames(
											modelDefinition!
										);
>>>>>>> 80da5f14
										const primaryKeysAndValues = extractPrimaryKeysAndValues(
											item.element,
											keyFields
										);
										const freshElement = await this.query(
											item.model,
											primaryKeysAndValues
										);
										message = {
											...message,
											element: freshElement as T,
										};
									}

<<<<<<< HEAD
									observer.next(message as SubscriptionMessage<T>);
=======
									if (
										!executivePredicate ||
										(await executivePredicate.matches(message.element))
									) {
										observer.next(message as SubscriptionMessage<T>);
									}
>>>>>>> 80da5f14
								}, 'datastore observe message handler'),
							error: err => observer.error(err),
							complete: () => observer.complete(),
						});
				}, 'datastore observe observable initialization')
				.catch(this.handleAddProcError('DataStore.observe()'))
				.catch(error => {
					observer.error(error);
				});

			// better than no cleaner, but if the subscriber is handling the
			// complete() message async and not registering with the context,
			// this will still be problematic.
			return this.runningProcesses.addCleaner(async () => {
<<<<<<< HEAD
				if (handle) {
					handle.unsubscribe();
=======
				if (source) {
					source.unsubscribe();
>>>>>>> 80da5f14
				}
			}, 'DataStore.observe() cleanup');
		});
	};

	observeQuery: {
		<T extends PersistentModel>(
			modelConstructor: PersistentModelConstructor<T>,
			criteria?: RecursiveModelPredicateExtender<T> | typeof PredicateAll,
			paginationProducer?: ObserveQueryOptions<T>
		): Observable<DataStoreSnapshot<T>>;
	} = <T extends PersistentModel>(
		model: PersistentModelConstructor<T>,
		criteria?: RecursiveModelPredicateExtender<T> | typeof PredicateAll,
		options?: ObserveQueryOptions<T>
	): Observable<DataStoreSnapshot<T>> => {
		return new Observable<DataStoreSnapshot<T>>(observer => {
			const items = new Map<string, T>();
			const itemsChanged = new Map<string, T>();
			let deletedItemIds: string[] = [];
			let handle: ZenObservable.Subscription;
			// let predicate: ModelPredicate<T> | undefined;
			let executivePredicate: GroupCondition | undefined;

			/**
			 * As the name suggests, this geneates a snapshot in the form of
			 * 	`{items: T[], isSynced: boolean}`
			 * and sends it to the observer.
			 *
			 * SIDE EFFECT: The underlying generation and emission methods may touch:
			 * `items`, `itemsChanged`, and `deletedItemIds`.
			 *
			 * Refer to `generateSnapshot` and `emitSnapshot` for more details.
			 */
			const generateAndEmitSnapshot = (): void => {
				const snapshot = generateSnapshot();
				emitSnapshot(snapshot);
			};

			// a mechanism to return data after X amount of seconds OR after the
			// "limit" (itemsChanged >= this.syncPageSize) has been reached, whichever comes first
			const limitTimerRace = new DeferredCallbackResolver({
				callback: generateAndEmitSnapshot,
				errorHandler: observer.error,
				maxInterval: 2000,
			});

			const { sort } = options || {};
			const sortOptions = sort ? { sort } : undefined;

			const modelDefinition = getModelDefinition(model);
<<<<<<< HEAD
			const keyFields = extractPrimaryKeyFieldNames(modelDefinition);

			if (isQueryOne(criteria)) {
				predicate = ModelPredicateCreator.createForSingleField<T>(
					modelDefinition,
					keyFields[0],
					criteria
				);
			} else {
				if (isPredicatesAll(criteria)) {
					// Predicates.ALL means "all records", so no predicate (undefined)
					predicate = undefined;
				} else {
					predicate = ModelPredicateCreator.createFromExisting(
						modelDefinition,
						criteria
					);
				}
			}

			const { predicates, type: predicateGroupType } =
				ModelPredicateCreator.getPredicates(predicate, false) || {};
			const hasPredicate = !!predicates;

			this.runningProcesses
				.add(async () => {
					try {
						// first, query and return any locally-available records
						(await this.query(model, criteria, sortOptions)).forEach(item => {
							const itemModelDefinition = getModelDefinition(model);
							const idOrPk = getIdentifierValue(itemModelDefinition, item);
							items.set(idOrPk, item);
						});

						// Observe the model and send a stream of updates (debounced).
						// We need to post-filter results instead of passing criteria through
						// to have visibility into items that move from in-set to out-of-set.
						// We need to explicitly remove those items from the existing snapshot.
						handle = this.observe(model).subscribe(
							({ element, model, opType }) => {
								const itemModelDefinition = getModelDefinition(model);
								const idOrPk = getIdentifierValue(itemModelDefinition, element);
								if (
									hasPredicate &&
									!validatePredicate(element, predicateGroupType, predicates)
								) {
									if (
										opType === 'UPDATE' &&
										(items.has(idOrPk) || itemsChanged.has(idOrPk))
									) {
										// tracking as a "deleted item" will include the item in
										// page limit calculations and ensure it is removed from the
										// final items collection, regardless of which collection(s)
										// it is currently in. (I mean, it could be in both, right!?)
										deletedItemIds.push(idOrPk);
									} else {
										// ignore updates for irrelevant/filtered items.
										return;
									}
								}

								// Flag items which have been recently deleted
								// NOTE: Merging of separate operations to the same model instance is handled upstream
								// in the `mergePage` method within src/sync/merger.ts. The final state of a model instance
								// depends on the LATEST record (for a given id).
								if (opType === 'DELETE') {
									deletedItemIds.push(idOrPk);
								} else {
									itemsChanged.set(idOrPk, element);
								}

								const isSynced =
									this.sync?.getModelSyncedStatus(model) ?? false;

								const limit =
									itemsChanged.size - deletedItemIds.length >=
									this.syncPageSize;

								if (limit || isSynced) {
									limitTimerRace.resolve();
								}

								// kicks off every subsequent race as results sync down
								limitTimerRace.start();
							}
						);

=======
			if (!modelDefinition) {
				throw new Error('Could not find model definition.');
			}

			if (model && typeof criteria === 'function') {
				executivePredicate = internals(
					(criteria as RecursiveModelPredicateExtender<T>)(
						buildSeedPredicate(model)
					)
				);
			} else if (isPredicatesAll(criteria)) {
				executivePredicate = undefined;
			}

			this.runningProcesses
				.add(async () => {
					try {
						// first, query and return any locally-available records
						(await this.query(model, criteria, sortOptions)).forEach(item => {
							const itemModelDefinition = getModelDefinition(model);
							const idOrPk = getIdentifierValue(itemModelDefinition!, item);
							items.set(idOrPk, item);
						});

						// Observe the model and send a stream of updates (debounced).
						// We need to post-filter results instead of passing criteria through
						// to have visibility into items that move from in-set to out-of-set.
						// We need to explicitly remove those items from the existing snapshot.
						handle = this.observe(model).subscribe(
							({ element, model, opType }) =>
								this.runningProcesses.isOpen &&
								this.runningProcesses.add(async () => {
									const itemModelDefinition = getModelDefinition(model)!;
									const idOrPk = getIdentifierValue(
										itemModelDefinition,
										element
									);
									if (
										executivePredicate &&
										!(await executivePredicate.matches(element))
									) {
										if (
											opType === 'UPDATE' &&
											(items.has(idOrPk) || itemsChanged.has(idOrPk))
										) {
											// tracking as a "deleted item" will include the item in
											// page limit calculations and ensure it is removed from the
											// final items collection, regardless of which collection(s)
											// it is currently in. (I mean, it could be in both, right!?)
											deletedItemIds.push(idOrPk);
										} else {
											// ignore updates for irrelevant/filtered items.
											return;
										}
									}

									// Flag items which have been recently deleted
									// NOTE: Merging of separate operations to the same model instance is handled upstream
									// in the `mergePage` method within src/sync/merger.ts. The final state of a model instance
									// depends on the LATEST record (for a given id).
									if (opType === 'DELETE') {
										deletedItemIds.push(idOrPk);
									} else {
										itemsChanged.set(idOrPk, element);
									}

									const isSynced =
										this.sync?.getModelSyncedStatus(model) ?? false;

									const limit =
										itemsChanged.size - deletedItemIds.length >=
										this.syncPageSize;

									if (limit || isSynced) {
										limitTimerRace.resolve();
									}

									// kicks off every subsequent race as results sync down
									limitTimerRace.start();
								}, 'handle observeQuery observed event')
						);

>>>>>>> 80da5f14
						// returns a set of initial/locally-available results
						generateAndEmitSnapshot();
					} catch (err) {
						observer.error(err);
					}
				}, 'datastore observequery startup')
				.catch(this.handleAddProcError('DataStore.observeQuery()'))
				.catch(error => {
					observer.error(error);
				});

			/**
			 * Combines the `items`, `itemsChanged`, and `deletedItemIds` collections into
			 * a snapshot in the form of `{ items: T[], isSynced: boolean}`.
			 *
			 * SIDE EFFECT: The shared `items` collection is recreated.
			 */
			const generateSnapshot = (): DataStoreSnapshot<T> => {
				const isSynced = this.sync?.getModelSyncedStatus(model) ?? false;
				const itemsArray = [
					...Array.from(items.values()),
					...Array.from(itemsChanged.values()),
				];

				if (options?.sort) {
					sortItems(itemsArray);
				}

				items.clear();
				itemsArray.forEach(item => {
					const itemModelDefinition = getModelDefinition(model);
<<<<<<< HEAD
					const idOrPk = getIdentifierValue(itemModelDefinition, item);
=======
					const idOrPk = getIdentifierValue(itemModelDefinition!, item);
>>>>>>> 80da5f14
					items.set(idOrPk, item);
				});

				// remove deleted items from the final result set
				deletedItemIds.forEach(idOrPk => items.delete(idOrPk));

				return {
					items: Array.from(items.values()),
					isSynced,
				};
			};

			/**
			 * Emits the list of items to the observer.
			 *
			 * SIDE EFFECT: `itemsChanged` and `deletedItemIds` are cleared to prepare
			 * for the next snapshot.
			 *
			 * @param snapshot The generated items data to emit.
			 */
			const emitSnapshot = (snapshot: DataStoreSnapshot<T>): void => {
				// send the generated snapshot to the primary subscription.
				// NOTE: This observer's handler *could* be async ...
<<<<<<< HEAD
=======

>>>>>>> 80da5f14
				observer.next(snapshot);

				// reset the changed items sets
				itemsChanged.clear();
				deletedItemIds = [];
			};

			/**
			 * Sorts an `Array` of `T` according to the sort instructions given in the
			 * original  `observeQuery()` call.
			 *
			 * @param itemsToSort A array of model type.
			 */
			const sortItems = (itemsToSort: T[]): void => {
				const modelDefinition = getModelDefinition(model);
				const pagination = this.processPagination(modelDefinition!, options);

				const sortPredicates = ModelSortPredicateCreator.getPredicates(
					pagination!.sort!
				);

				if (sortPredicates.length) {
					const compareFn = sortCompareFunction(sortPredicates);
					itemsToSort.sort(compareFn);
				}
			};

			/**
			 * Force one last snapshot when the model is fully synced.
			 *
			 * This reduces latency for that last snapshot, which will otherwise
			 * wait for the configured timeout.
			 *
			 * @param payload The payload from the Hub event.
			 */
			const hubCallback = ({ payload }): void => {
				const { event, data } = payload;
				if (
					event === ControlMessage.SYNC_ENGINE_MODEL_SYNCED &&
					data?.model?.name === model.name
				) {
					generateAndEmitSnapshot();
					Hub.remove('datastore', hubCallback);
				}
			};
			Hub.listen('datastore', hubCallback);

			return this.runningProcesses.addCleaner(async () => {
				if (handle) {
					handle.unsubscribe();
				}
			}, 'datastore observequery cleaner');
		});
	};

	configure = (config: DataStoreConfig = {}) => {
		this.amplifyContext.Auth = this.Auth;
		this.amplifyContext.API = this.API;
		this.amplifyContext.Cache = this.Cache;

		const {
			DataStore: configDataStore,
			authModeStrategyType: configAuthModeStrategyType,
			conflictHandler: configConflictHandler,
			errorHandler: configErrorHandler,
			maxRecordsToSync: configMaxRecordsToSync,
			syncPageSize: configSyncPageSize,
			fullSyncInterval: configFullSyncInterval,
			syncExpressions: configSyncExpressions,
			authProviders: configAuthProviders,
			storageAdapter: configStorageAdapter,
			...configFromAmplify
		} = config;

		this.amplifyConfig = {
			...configFromAmplify,
			...this.amplifyConfig,
		};

		this.conflictHandler = this.setConflictHandler(config);
		this.errorHandler = this.setErrorHandler(config);

		const authModeStrategyType =
			(configDataStore && configDataStore.authModeStrategyType) ||
			configAuthModeStrategyType ||
			AuthModeStrategyType.DEFAULT;

		switch (authModeStrategyType) {
			case AuthModeStrategyType.MULTI_AUTH:
				this.authModeStrategy = multiAuthStrategy(this.amplifyContext);
				break;
			case AuthModeStrategyType.DEFAULT:
				this.authModeStrategy = defaultAuthStrategy;
				break;
			default:
				this.authModeStrategy = defaultAuthStrategy;
				break;
		}

		// store on config object, so that Sync, Subscription, and Mutation processors can have access
		this.amplifyConfig.authProviders =
			(configDataStore && configDataStore.authProviders) || configAuthProviders;

		this.syncExpressions =
			(configDataStore && configDataStore.syncExpressions) ||
			configSyncExpressions ||
			this.syncExpressions;

		this.maxRecordsToSync =
			(configDataStore && configDataStore.maxRecordsToSync) ||
			configMaxRecordsToSync ||
			this.maxRecordsToSync ||
			10000;

		// store on config object, so that Sync, Subscription, and Mutation processors can have access
		this.amplifyConfig.maxRecordsToSync = this.maxRecordsToSync;

		this.syncPageSize =
			(configDataStore && configDataStore.syncPageSize) ||
			configSyncPageSize ||
			this.syncPageSize ||
			1000;

		// store on config object, so that Sync, Subscription, and Mutation processors can have access
		this.amplifyConfig.syncPageSize = this.syncPageSize;

		this.fullSyncInterval =
			(configDataStore && configDataStore.fullSyncInterval) ||
			configFullSyncInterval ||
			this.fullSyncInterval ||
			24 * 60; // 1 day

		this.storageAdapter =
			(configDataStore && configDataStore.storageAdapter) ||
			configStorageAdapter ||
			this.storageAdapter ||
			undefined;

		this.sessionId = this.retrieveSessionId()!;
	};

	/**
	 * Clears all data from storage and removes all data, schema info, other
	 * initialization details, and then stops DataStore.
	 *
	 * That said, reinitialization is required after clearing. This can be done
	 * by explicitiliy calling `start()` or any method that implicitly starts
	 * DataStore, such as `query()`, `save()`, or `delete()`.
	 */
	async clear() {
		checkSchemaInitialized();
		this.state = DataStoreState.Clearing;
		await this.runningProcesses.close();
		if (this.storage === undefined) {
			// connect to storage so that it can be cleared without fully starting DataStore
			this.storage = new Storage(
				schema,
				namespaceResolver,
				getModelConstructorByModelName,
				modelInstanceCreator,
				this.storageAdapter,
				this.sessionId
			);
			await this.storage.init();
		}

		if (syncSubscription && !syncSubscription.closed) {
			syncSubscription.unsubscribe();
		}

		if (this.sync) {
			await this.sync.stop();
		}

		await this.storage!.clear();

		this.initialized = undefined; // Should re-initialize when start() is called.
		this.storage = undefined;
		this.sync = undefined;
		this.syncPredicates = new WeakMap<SchemaModel, ModelPredicate<any>>();

		await this.runningProcesses.open();
		this.state = DataStoreState.NotRunning;
	}

	/**
	 * Stops all DataStore sync activities.
	 *
	 * TODO: "Waits for graceful termination of
	 * running queries and terminates subscriptions."
	 */
	async stop(this: InstanceType<typeof DataStore>) {
		this.state = DataStoreState.Stopping;

		await this.runningProcesses.close();

		if (syncSubscription && !syncSubscription.closed) {
			syncSubscription.unsubscribe();
		}

		if (this.sync) {
			await this.sync.stop();
		}

		this.initialized = undefined; // Should re-initialize when start() is called.
		this.sync = undefined;
		await this.runningProcesses.open();
		this.state = DataStoreState.NotRunning;
	}

	/**
	 * Validates given pagination input from a query and creates a pagination
	 * argument for use against the storage layer.
	 *
	 * @param modelDefinition
	 * @param paginationProducer
	 */
	private processPagination<T extends PersistentModel>(
		modelDefinition: SchemaModel,
		paginationProducer?: ProducerPaginationInput<T>
	): PaginationInput<T> | undefined {
		let sortPredicate: SortPredicate<T> | undefined;
		const { limit, page, sort } = paginationProducer || {};

		if (limit === undefined && page === undefined && sort === undefined) {
			return undefined;
		}

		if (page !== undefined && limit === undefined) {
			throw new Error('Limit is required when requesting a page');
		}

		if (page !== undefined) {
			if (typeof page !== 'number') {
				throw new Error('Page should be a number');
			}

			if (page < 0) {
				throw new Error("Page can't be negative");
			}
		}

		if (limit !== undefined) {
			if (typeof limit !== 'number') {
				throw new Error('Limit should be a number');
			}

			if (limit < 0) {
				throw new Error("Limit can't be negative");
			}
		}

		if (sort) {
			sortPredicate = ModelSortPredicateCreator.createFromExisting(
				modelDefinition,
				sort
			);
		}

		return {
			limit,
			page,
			sort: sortPredicate,
		};
	}

	/**
	 * Examines the configured `syncExpressions` and produces a WeakMap of
	 * SchemaModel -> predicate to use during sync.
	 */
	private async processSyncExpressions(): Promise<
		WeakMap<SchemaModel, ModelPredicate<any>>
	> {
		if (!this.syncExpressions || !this.syncExpressions.length) {
			return new WeakMap<SchemaModel, ModelPredicate<any>>();
		}

		const syncPredicates = await Promise.all(
			this.syncExpressions.map(
				async (
					syncExpression: SyncExpression
				): Promise<[SchemaModel, ModelPredicate<any>]> => {
					const { modelConstructor, conditionProducer } = await syncExpression;
					const modelDefinition = getModelDefinition(modelConstructor)!;

					// conditionProducer is either a predicate, e.g. (c) => c.field.eq(1)
					// OR a function/promise that returns a predicate
					const condition = await this.unwrapPromise(conditionProducer);
					if (isPredicatesAll(condition)) {
						return [modelDefinition as any, null as any];
					}

					const predicate = internals(
						condition(
							predicateFor({
								builder: modelConstructor,
								schema: modelDefinition,
								pkField: extractPrimaryKeyFieldNames(modelDefinition),
							})
						)
					).toStoragePredicate<any>();

					return [modelDefinition as any, predicate as any];
				}
			)
		);

		return this.weakMapFromEntries(syncPredicates);
	}

	private createFromCondition(
		modelDefinition: SchemaModel,
		condition: ProducerModelPredicate<PersistentModel>
	) {
		try {
			return ModelPredicateCreator.createFromExisting(
				modelDefinition,
				condition
			);
		} catch (error) {
			logger.error('Error creating Sync Predicate');
			throw error;
		}
	}

	private async unwrapPromise<T extends PersistentModel>(
		conditionProducer
	): Promise<ModelPredicateExtender<T>> {
		try {
			const condition = await conditionProducer();
			return condition || conditionProducer;
		} catch (error) {
			if (error instanceof TypeError) {
				return conditionProducer;
			}
			throw error;
		}
	}

	private weakMapFromEntries(
		entries: [SchemaModel, ModelPredicate<any>][]
	): WeakMap<SchemaModel, ModelPredicate<any>> {
		return entries.reduce((map, [modelDefinition, predicate]) => {
			if (map.has(modelDefinition)) {
				const { name } = modelDefinition;
				logger.warn(
					`You can only utilize one Sync Expression per model.
          Subsequent sync expressions for the ${name} model will be ignored.`
				);
				return map;
			}

			if (predicate) {
				map.set(modelDefinition, predicate);
			}

			return map;
		}, new WeakMap<SchemaModel, ModelPredicate<any>>());
	}

	/**
	 * A session ID to allow CMS to open databases against multiple apps.
	 * This session ID is only expected be set by AWS Amplify Studio.
	 */
	private retrieveSessionId(): string | undefined {
		try {
			const sessionId = sessionStorage.getItem('datastoreSessionId');

			if (sessionId) {
				const { aws_appsync_graphqlEndpoint } = this.amplifyConfig;

				const appSyncUrl = aws_appsync_graphqlEndpoint.split('/')[2];
				const [appSyncId] = appSyncUrl.split('.');

				return `${sessionId}-${appSyncId}`;
			}
		} catch {}

		return undefined;
	}
}

const instance = new DataStore();
Amplify.register(instance);

export { DataStore as DataStoreClass, initSchema, instance as DataStore };<|MERGE_RESOLUTION|>--- conflicted
+++ resolved
@@ -1,8 +1,4 @@
-<<<<<<< HEAD
-import API from '@aws-amplify/api';
-=======
 import { API } from '@aws-amplify/api';
->>>>>>> 80da5f14
 import { Auth } from '@aws-amplify/auth';
 import { Cache } from '@aws-amplify/cache';
 import {
@@ -10,13 +6,6 @@
 	ConsoleLogger as Logger,
 	Hub,
 	browserOrNode,
-	BackgroundProcessManager,
-} from '@aws-amplify/core';
-import {
-	Amplify,
-	ConsoleLogger as Logger,
-	Hub,
-	JS,
 	BackgroundProcessManager,
 } from '@aws-amplify/core';
 import {
@@ -101,19 +90,11 @@
 	registerNonModelClass,
 	sortCompareFunction,
 	DeferredCallbackResolver,
-<<<<<<< HEAD
-=======
 	inMemoryPagination,
->>>>>>> 80da5f14
 	extractPrimaryKeyFieldNames,
 	extractPrimaryKeysAndValues,
 	isIdManaged,
 	isIdOptionallyManaged,
-<<<<<<< HEAD
-	validatePredicate,
-	mergePatches,
-} from '../util';
-=======
 	mergePatches,
 } from '../util';
 import {
@@ -124,7 +105,6 @@
 	GroupCondition,
 	internals,
 } from '../predicates/next';
->>>>>>> 80da5f14
 import { getIdentifierValue } from '../sync/utils';
 import DataStoreConnectivity from '../sync/datastoreConnectivity';
 
@@ -468,15 +448,9 @@
 /**
  * Throws an exception if the schema has *not* been initialized
  * by `initSchema()`.
-<<<<<<< HEAD
  *
  * **To be called before trying to access schema.**
  *
-=======
- *
- * **To be called before trying to access schema.**
- *
->>>>>>> 80da5f14
  * Currently this only needs to be called in `start()` and `clear()` because
  * all other functions will call start first.
  */
@@ -570,11 +544,7 @@
  * the model visible to the consuming app -- in case the app doesn't have
  * metadata fields (_version, _deleted, etc.) exposed on the model itself.
  */
-<<<<<<< HEAD
-const instancesMetadata = new WeakSet<ModelInit<unknown, unknown>>();
-=======
 const instancesMetadata = new WeakSet<ModelInit<any, any>>();
->>>>>>> 80da5f14
 
 function modelInstanceCreator<T extends PersistentModel>(
 	modelConstructor: PersistentModelConstructor<T>,
@@ -692,11 +662,7 @@
 				// do not check non model fields if undefined or null
 				if (!isNullOrUndefined(v)) {
 					const subNonModelDefinition =
-<<<<<<< HEAD
-						schema.namespaces.user.nonModels[type.nonModel];
-=======
 						schema.namespaces.user.nonModels![type.nonModel];
->>>>>>> 80da5f14
 					const modelValidator = validateModelFields(subNonModelDefinition);
 
 					if (isArray) {
@@ -1285,22 +1251,6 @@
 	private Auth = Auth;
 	private API = API;
 	private Cache = Cache;
-<<<<<<< HEAD
-
-	private amplifyConfig: Record<string, any> = {};
-	private authModeStrategy: AuthModeStrategy;
-	private conflictHandler: ConflictHandler;
-	private errorHandler: (error: SyncError<PersistentModel>) => void;
-	private fullSyncInterval: number;
-	private initialized?: Promise<void>;
-	private initReject: Function;
-	private initResolve: Function;
-	private maxRecordsToSync: number;
-	private storage?: Storage;
-	private sync?: SyncEngine;
-	private syncPageSize: number;
-	private syncExpressions: SyncExpression[];
-=======
 
 	// Non-null assertions (bang operator) have been added to most of these properties
 	// to make TS happy. These properties are all expected to be set immediately after
@@ -1323,7 +1273,6 @@
 	private sync?: SyncEngine;
 	private syncPageSize!: number;
 	private syncExpressions!: SyncExpression[];
->>>>>>> 80da5f14
 	private syncPredicates: WeakMap<SchemaModel, ModelPredicate<any>> =
 		new WeakMap<SchemaModel, ModelPredicate<any>>();
 	private sessionId?: string;
@@ -1409,7 +1358,6 @@
 				throw err;
 			}
 		};
-<<<<<<< HEAD
 
 		return handler;
 	}
@@ -1446,10 +1394,8 @@
 				);
 
 				await this.storage.init();
-
 				checkSchemaInitialized();
 				await checkSchemaVersion(this.storage, schema.version);
-
 				const { aws_appsync_graphqlEndpoint } = this.amplifyConfig;
 
 				if (aws_appsync_graphqlEndpoint) {
@@ -1513,109 +1459,6 @@
 					this.initResolve();
 				}
 
-=======
-
-		return handler;
-	}
-
-	/**
-	 * If not already done:
-	 * 1. Attaches and initializes storage.
-	 * 1. Loads the schema and records metadata.
-	 * 1. If `this.amplifyConfig.aws_appsync_graphqlEndpoint` contains a URL,
-	 * attaches a sync engine, starts it, and subscribes.
-	 */
-	start = async (): Promise<void> => {
-		return this.runningProcesses
-			.add(async () => {
-				this.state = DataStoreState.Starting;
-				if (this.initialized === undefined) {
-					logger.debug('Starting DataStore');
-					this.initialized = new Promise((res, rej) => {
-						this.initResolve = res;
-						this.initReject = rej;
-					});
-				} else {
-					await this.initialized;
-					return;
-				}
-
-				this.storage = new Storage(
-					schema,
-					namespaceResolver,
-					getModelConstructorByModelName,
-					modelInstanceCreator,
-					this.storageAdapter,
-					this.sessionId
-				);
-
-				await this.storage.init();
-				checkSchemaInitialized();
-				await checkSchemaVersion(this.storage, schema.version);
-				const { aws_appsync_graphqlEndpoint } = this.amplifyConfig;
-
-				if (aws_appsync_graphqlEndpoint) {
-					logger.debug(
-						'GraphQL endpoint available',
-						aws_appsync_graphqlEndpoint
-					);
-
-					this.syncPredicates = await this.processSyncExpressions();
-
-					this.sync = new SyncEngine(
-						schema,
-						namespaceResolver,
-						syncClasses,
-						userClasses,
-						this.storage,
-						modelInstanceCreator,
-						this.conflictHandler,
-						this.errorHandler,
-						this.syncPredicates,
-						this.amplifyConfig,
-						this.authModeStrategy,
-						this.amplifyContext,
-						this.connectivityMonitor
-					);
-
-					const fullSyncIntervalInMilliseconds =
-						this.fullSyncInterval * 1000 * 60; // fullSyncInterval from param is in minutes
-					syncSubscription = this.sync
-						.start({ fullSyncInterval: fullSyncIntervalInMilliseconds })
-						.subscribe({
-							next: ({ type, data }) => {
-								// In Node, we need to wait for queries to be synced to prevent returning empty arrays.
-								// In the Browser, we can begin returning data once subscriptions are in place.
-								const readyType = isNode
-									? ControlMessage.SYNC_ENGINE_SYNC_QUERIES_READY
-									: ControlMessage.SYNC_ENGINE_STORAGE_SUBSCRIBED;
-
-								if (type === readyType) {
-									this.initResolve();
-								}
-
-								Hub.dispatch('datastore', {
-									event: type,
-									data,
-								});
-							},
-							error: err => {
-								logger.warn('Sync error', err);
-								this.initReject();
-							},
-						});
-				} else {
-					logger.warn(
-						"Data won't be synchronized. No GraphQL endpoint configured. Did you forget `Amplify.configure(awsconfig)`?",
-						{
-							config: this.amplifyConfig,
-						}
-					);
-
-					this.initResolve();
-				}
-
->>>>>>> 80da5f14
 				await this.initialized;
 				this.state = DataStoreState.Running;
 			}, 'datastore start')
@@ -1642,27 +1485,26 @@
 		modelConstructor: PersistentModelConstructor<T>,
 		identifierOrCriteria?:
 			| IdentifierFieldOrIdentifierObject<T, PersistentModelMetaData<T>>
-<<<<<<< HEAD
-			| ProducerModelPredicate<T>
-			| typeof PredicateAll,
-=======
 			| RecursiveModelPredicateExtender<T>
 			| typeof PredicateAll
 			| null,
->>>>>>> 80da5f14
 		paginationProducer?: ProducerPaginationInput<T>
 	): Promise<T | T[] | undefined> => {
 		return this.runningProcesses
 			.add(async () => {
 				await this.start();
 
-<<<<<<< HEAD
+				let result: T[];
+
+				if (!this.storage) {
+					throw new Error('No storage to query');
+				}
+
 				//#region Input validation
 
 				if (!isValidModelConstructor(modelConstructor)) {
 					const msg = 'Constructor is not for a valid model';
 					logger.error(msg, { modelConstructor });
-
 					throw new Error(msg);
 				}
 
@@ -1673,64 +1515,8 @@
 				}
 
 				const modelDefinition = getModelDefinition(modelConstructor);
-				const keyFields = extractPrimaryKeyFieldNames(modelDefinition);
-
-				let predicate: ModelPredicate<T>;
-
-				if (isQueryOne(identifierOrCriteria)) {
-					if (keyFields.length > 1) {
-						const msg = errorMessages.queryByPkWithCompositeKeyPresent;
-						logger.error(msg, { keyFields });
-
-						throw new Error(msg);
-					}
-
-					predicate = ModelPredicateCreator.createForSingleField<T>(
-						modelDefinition,
-						keyFields[0],
-						identifierOrCriteria
-					);
-				} else {
-					// Object is being queried using object literal syntax
-					if (isIdentifierObject(<T>identifierOrCriteria, modelDefinition)) {
-						predicate = ModelPredicateCreator.createForPk<T>(
-							modelDefinition,
-							<T>identifierOrCriteria
-						);
-					} else if (isPredicatesAll(identifierOrCriteria)) {
-						// Predicates.ALL means "all records", so no predicate (undefined)
-						predicate = undefined;
-					} else {
-						predicate = ModelPredicateCreator.createFromExisting(
-							modelDefinition,
-							<any>identifierOrCriteria
-						);
-					}
-=======
-				let result: T[];
-
-				if (!this.storage) {
-					throw new Error('No storage to query');
-				}
-
-				//#region Input validation
-
-				if (!isValidModelConstructor(modelConstructor)) {
-					const msg = 'Constructor is not for a valid model';
-					logger.error(msg, { modelConstructor });
-					throw new Error(msg);
-				}
-
-				if (typeof identifierOrCriteria === 'string') {
-					if (paginationProducer !== undefined) {
-						logger.warn('Pagination is ignored when querying by id');
-					}
-				}
-
-				const modelDefinition = getModelDefinition(modelConstructor);
 				if (!modelDefinition) {
 					throw new Error('Invalid model definition provided!');
->>>>>>> 80da5f14
 				}
 
 				const pagination = this.processPagination(
@@ -1738,33 +1524,6 @@
 					paginationProducer
 				);
 
-<<<<<<< HEAD
-				//#endregion
-
-				logger.debug('params ready', {
-					modelConstructor,
-					predicate: ModelPredicateCreator.getPredicates(predicate, false),
-					pagination: {
-						...pagination,
-						sort: ModelSortPredicateCreator.getPredicates(
-							pagination && pagination.sort,
-							false
-						),
-					},
-				});
-
-				const result = await this.storage.query(
-					modelConstructor,
-					predicate,
-					pagination
-				);
-
-				const returnOne =
-					isQueryOne(identifierOrCriteria) ||
-					isIdentifierObject(identifierOrCriteria, modelDefinition);
-
-				return returnOne ? result[0] : result;
-=======
 				const keyFields = extractPrimaryKeyFieldNames(modelDefinition);
 
 				if (isQueryOne(identifierOrCriteria)) {
@@ -1833,7 +1592,6 @@
 					returnOne ? result[0] : result,
 					ModelAttachment.DataStore
 				);
->>>>>>> 80da5f14
 			}, 'datastore query')
 			.catch(this.handleAddProcError('DataStore.query()'));
 	};
@@ -1846,39 +1604,6 @@
 			.add(async () => {
 				await this.start();
 
-<<<<<<< HEAD
-				// Immer patches for constructing a correct update mutation input
-				// Allows us to only include changed fields for updates
-				const patchesTuple = modelPatchesMap.get(model);
-
-				const modelConstructor: PersistentModelConstructor<T> | undefined =
-					model ? <PersistentModelConstructor<T>>model.constructor : undefined;
-
-				if (!isValidModelConstructor(modelConstructor)) {
-					const msg = 'Object is not an instance of a valid model';
-					logger.error(msg, { model });
-
-					throw new Error(msg);
-				}
-
-				const modelDefinition = getModelDefinition(modelConstructor);
-
-				const producedCondition = ModelPredicateCreator.createFromExisting(
-					modelDefinition,
-					condition!
-				);
-
-				const [savedModel] = await this.storage.runExclusive(async s => {
-					await s.save(model, producedCondition, undefined, patchesTuple);
-
-					return s.query<T>(
-						modelConstructor,
-						ModelPredicateCreator.createForPk(modelDefinition, model)
-					);
-				});
-
-				return savedModel;
-=======
 				if (!this.storage) {
 					throw new Error('No storage to save to');
 				}
@@ -1961,7 +1686,6 @@
 				});
 
 				return attached(savedModel, ModelAttachment.DataStore);
->>>>>>> 80da5f14
 			}, 'datastore save')
 			.catch(this.handleAddProcError('DataStore.save()'));
 	};
@@ -2012,131 +1736,19 @@
 		): Promise<T[]>;
 		<T extends PersistentModel>(
 			model: T,
-<<<<<<< HEAD
-			condition?: ProducerModelPredicate<T>
-=======
 			condition?: ModelPredicateExtender<T>
->>>>>>> 80da5f14
 		): Promise<T>;
 	} = async <T extends PersistentModel>(
 		modelOrConstructor: T | PersistentModelConstructor<T>,
 		identifierOrCriteria?:
 			| IdentifierFieldOrIdentifierObject<T, PersistentModelMetaData<T>>
-<<<<<<< HEAD
-			| ProducerModelPredicate<T>
-=======
 			| ModelPredicateExtender<T>
->>>>>>> 80da5f14
 			| typeof PredicateAll
 	): Promise<T | T[]> => {
 		return this.runningProcesses
 			.add(async () => {
 				await this.start();
 
-<<<<<<< HEAD
-				let condition: ModelPredicate<T>;
-
-				if (!modelOrConstructor) {
-					const msg = 'Model or Model Constructor required';
-					logger.error(msg, { modelOrConstructor });
-
-					throw new Error(msg);
-				}
-
-				if (isValidModelConstructor<T>(modelOrConstructor)) {
-					const modelConstructor = modelOrConstructor;
-
-					if (!identifierOrCriteria) {
-						const msg =
-							'Id to delete or criteria required. Do you want to delete all? Pass Predicates.ALL';
-						logger.error(msg, { identifierOrCriteria });
-
-						throw new Error(msg);
-					}
-
-					const modelDefinition = getModelDefinition(modelConstructor);
-
-					if (typeof identifierOrCriteria === 'string') {
-						const keyFields = extractPrimaryKeyFieldNames(modelDefinition);
-
-						if (keyFields.length > 1) {
-							const msg = errorMessages.deleteByPkWithCompositeKeyPresent;
-							logger.error(msg, { keyFields });
-
-							throw new Error(msg);
-						}
-
-						condition = ModelPredicateCreator.createForSingleField<T>(
-							getModelDefinition(modelConstructor),
-							keyFields[0],
-							identifierOrCriteria
-						);
-					} else {
-						if (isIdentifierObject(identifierOrCriteria, modelDefinition)) {
-							condition = ModelPredicateCreator.createForPk<T>(
-								modelDefinition,
-								<T>identifierOrCriteria
-							);
-						} else {
-							condition = ModelPredicateCreator.createFromExisting(
-								modelDefinition,
-								/**
-								 * idOrCriteria is always a ProducerModelPredicate<T>, never a symbol.
-								 * The symbol is used only for typing purposes. e.g. see Predicates.ALL
-								 */
-								identifierOrCriteria as ProducerModelPredicate<T>
-							);
-						}
-
-						if (
-							!condition ||
-							!ModelPredicateCreator.isValidPredicate(condition)
-						) {
-							const msg =
-								'Criteria required. Do you want to delete all? Pass Predicates.ALL';
-							logger.error(msg, { condition });
-
-							throw new Error(msg);
-						}
-					}
-
-					const [deleted] = await this.storage.delete(
-						modelConstructor,
-						condition
-					);
-
-					return deleted;
-				} else {
-					const model = modelOrConstructor;
-					const modelConstructor = Object.getPrototypeOf(model || {})
-						.constructor as PersistentModelConstructor<T>;
-
-					if (!isValidModelConstructor(modelConstructor)) {
-						const msg = 'Object is not an instance of a valid model';
-						logger.error(msg, { model });
-
-						throw new Error(msg);
-					}
-
-					const modelDefinition = getModelDefinition(modelConstructor);
-
-					const pkPredicate = ModelPredicateCreator.createForPk<T>(
-						modelDefinition,
-						model
-					);
-
-					if (identifierOrCriteria) {
-						if (typeof identifierOrCriteria !== 'function') {
-							const msg = 'Invalid criteria';
-							logger.error(msg, { identifierOrCriteria });
-
-							throw new Error(msg);
-						}
-
-						condition = (<ProducerModelPredicate<T>>identifierOrCriteria)(
-							pkPredicate
-						);
-=======
 				if (!this.storage) {
 					throw new Error('No storage to delete from');
 				}
@@ -2262,18 +1874,13 @@
 								})
 							)
 						).toStoragePredicate<T>(pkPredicate);
->>>>>>> 80da5f14
 					} else {
 						condition = pkPredicate;
 					}
 
 					const [[deleted]] = await this.storage.delete(model, condition);
 
-<<<<<<< HEAD
-					return deleted;
-=======
 					return attached(deleted, ModelAttachment.DataStore);
->>>>>>> 80da5f14
 				}
 			}, 'datastore delete')
 			.catch(this.handleAddProcError('DataStore.delete()'));
@@ -2289,11 +1896,7 @@
 
 		<T extends PersistentModel>(
 			modelConstructor: PersistentModelConstructor<T>,
-<<<<<<< HEAD
-			criteria?: ProducerModelPredicate<T> | typeof PredicateAll
-=======
 			criteria?: RecursiveModelPredicateExtender<T> | typeof PredicateAll
->>>>>>> 80da5f14
 		): Observable<SubscriptionMessage<T>>;
 
 		<T extends PersistentModel>(model: T): Observable<SubscriptionMessage<T>>;
@@ -2301,11 +1904,7 @@
 		modelOrConstructor?: T | PersistentModelConstructor<T>,
 		identifierOrCriteria?:
 			| string
-<<<<<<< HEAD
-			| ProducerModelPredicate<T>
-=======
 			| RecursiveModelPredicateExtender<T>
->>>>>>> 80da5f14
 			| typeof PredicateAll
 	): Observable<SubscriptionMessage<T>> => {
 		let executivePredicate: GroupCondition;
@@ -2344,11 +1943,7 @@
 			modelConstructor &&
 			isIdentifierObject(
 				identifierOrCriteria,
-<<<<<<< HEAD
-				getModelDefinition(modelConstructor)
-=======
 				getModelDefinition(modelConstructor!)!
->>>>>>> 80da5f14
 			)
 		) {
 			const msg = errorMessages.observeWithObjectLiteral;
@@ -2370,32 +1965,6 @@
 			throw new Error(msg);
 		}
 
-<<<<<<< HEAD
-		if (typeof identifierOrCriteria === 'string') {
-			const modelDefinition = getModelDefinition(modelConstructor);
-			const [keyField] = extractPrimaryKeyFieldNames(modelDefinition);
-
-			predicate = ModelPredicateCreator.createForSingleField<T>(
-				getModelDefinition(modelConstructor),
-				keyField,
-				identifierOrCriteria
-			);
-		} else {
-			if (isPredicatesAll(identifierOrCriteria)) {
-				predicate = undefined;
-			} else {
-				predicate =
-					modelConstructor &&
-					ModelPredicateCreator.createFromExisting<T>(
-						getModelDefinition(modelConstructor),
-						identifierOrCriteria
-					);
-			}
-		}
-
-		return new Observable<SubscriptionMessage<T>>(observer => {
-			let handle: ZenObservable.Subscription;
-=======
 		if (modelConstructor && typeof identifierOrCriteria === 'string') {
 			const buildIdPredicate = seed => seed.id.eq(identifierOrCriteria);
 			executivePredicate = internals(
@@ -2411,7 +1980,6 @@
 
 		return new Observable<SubscriptionMessage<T>>(observer => {
 			let source: ZenObservable.Subscription;
->>>>>>> 80da5f14
 
 			this.runningProcesses
 				.add(async () => {
@@ -2419,12 +1987,7 @@
 
 					// Filter the events returned by Storage according to namespace,
 					// append original element data, and subscribe to the observable
-<<<<<<< HEAD
-					handle = this.storage
-						.observe(modelConstructor, predicate)
-=======
 					source = this.storage!.observe(modelConstructor)
->>>>>>> 80da5f14
 						.filter(({ model }) => namespaceResolver(model) === USER)
 						.subscribe({
 							next: item =>
@@ -2440,14 +2003,9 @@
 									// item from storage to ensure it's fully populated.
 									if (item.opType !== 'DELETE') {
 										const modelDefinition = getModelDefinition(item.model);
-<<<<<<< HEAD
-										const keyFields =
-											extractPrimaryKeyFieldNames(modelDefinition);
-=======
 										const keyFields = extractPrimaryKeyFieldNames(
 											modelDefinition!
 										);
->>>>>>> 80da5f14
 										const primaryKeysAndValues = extractPrimaryKeysAndValues(
 											item.element,
 											keyFields
@@ -2462,16 +2020,12 @@
 										};
 									}
 
-<<<<<<< HEAD
-									observer.next(message as SubscriptionMessage<T>);
-=======
 									if (
 										!executivePredicate ||
 										(await executivePredicate.matches(message.element))
 									) {
 										observer.next(message as SubscriptionMessage<T>);
 									}
->>>>>>> 80da5f14
 								}, 'datastore observe message handler'),
 							error: err => observer.error(err),
 							complete: () => observer.complete(),
@@ -2486,13 +2040,8 @@
 			// complete() message async and not registering with the context,
 			// this will still be problematic.
 			return this.runningProcesses.addCleaner(async () => {
-<<<<<<< HEAD
-				if (handle) {
-					handle.unsubscribe();
-=======
 				if (source) {
 					source.unsubscribe();
->>>>>>> 80da5f14
 				}
 			}, 'DataStore.observe() cleanup');
 		});
@@ -2544,95 +2093,6 @@
 			const sortOptions = sort ? { sort } : undefined;
 
 			const modelDefinition = getModelDefinition(model);
-<<<<<<< HEAD
-			const keyFields = extractPrimaryKeyFieldNames(modelDefinition);
-
-			if (isQueryOne(criteria)) {
-				predicate = ModelPredicateCreator.createForSingleField<T>(
-					modelDefinition,
-					keyFields[0],
-					criteria
-				);
-			} else {
-				if (isPredicatesAll(criteria)) {
-					// Predicates.ALL means "all records", so no predicate (undefined)
-					predicate = undefined;
-				} else {
-					predicate = ModelPredicateCreator.createFromExisting(
-						modelDefinition,
-						criteria
-					);
-				}
-			}
-
-			const { predicates, type: predicateGroupType } =
-				ModelPredicateCreator.getPredicates(predicate, false) || {};
-			const hasPredicate = !!predicates;
-
-			this.runningProcesses
-				.add(async () => {
-					try {
-						// first, query and return any locally-available records
-						(await this.query(model, criteria, sortOptions)).forEach(item => {
-							const itemModelDefinition = getModelDefinition(model);
-							const idOrPk = getIdentifierValue(itemModelDefinition, item);
-							items.set(idOrPk, item);
-						});
-
-						// Observe the model and send a stream of updates (debounced).
-						// We need to post-filter results instead of passing criteria through
-						// to have visibility into items that move from in-set to out-of-set.
-						// We need to explicitly remove those items from the existing snapshot.
-						handle = this.observe(model).subscribe(
-							({ element, model, opType }) => {
-								const itemModelDefinition = getModelDefinition(model);
-								const idOrPk = getIdentifierValue(itemModelDefinition, element);
-								if (
-									hasPredicate &&
-									!validatePredicate(element, predicateGroupType, predicates)
-								) {
-									if (
-										opType === 'UPDATE' &&
-										(items.has(idOrPk) || itemsChanged.has(idOrPk))
-									) {
-										// tracking as a "deleted item" will include the item in
-										// page limit calculations and ensure it is removed from the
-										// final items collection, regardless of which collection(s)
-										// it is currently in. (I mean, it could be in both, right!?)
-										deletedItemIds.push(idOrPk);
-									} else {
-										// ignore updates for irrelevant/filtered items.
-										return;
-									}
-								}
-
-								// Flag items which have been recently deleted
-								// NOTE: Merging of separate operations to the same model instance is handled upstream
-								// in the `mergePage` method within src/sync/merger.ts. The final state of a model instance
-								// depends on the LATEST record (for a given id).
-								if (opType === 'DELETE') {
-									deletedItemIds.push(idOrPk);
-								} else {
-									itemsChanged.set(idOrPk, element);
-								}
-
-								const isSynced =
-									this.sync?.getModelSyncedStatus(model) ?? false;
-
-								const limit =
-									itemsChanged.size - deletedItemIds.length >=
-									this.syncPageSize;
-
-								if (limit || isSynced) {
-									limitTimerRace.resolve();
-								}
-
-								// kicks off every subsequent race as results sync down
-								limitTimerRace.start();
-							}
-						);
-
-=======
 			if (!modelDefinition) {
 				throw new Error('Could not find model definition.');
 			}
@@ -2715,7 +2175,6 @@
 								}, 'handle observeQuery observed event')
 						);
 
->>>>>>> 80da5f14
 						// returns a set of initial/locally-available results
 						generateAndEmitSnapshot();
 					} catch (err) {
@@ -2747,11 +2206,7 @@
 				items.clear();
 				itemsArray.forEach(item => {
 					const itemModelDefinition = getModelDefinition(model);
-<<<<<<< HEAD
-					const idOrPk = getIdentifierValue(itemModelDefinition, item);
-=======
 					const idOrPk = getIdentifierValue(itemModelDefinition!, item);
->>>>>>> 80da5f14
 					items.set(idOrPk, item);
 				});
 
@@ -2775,10 +2230,7 @@
 			const emitSnapshot = (snapshot: DataStoreSnapshot<T>): void => {
 				// send the generated snapshot to the primary subscription.
 				// NOTE: This observer's handler *could* be async ...
-<<<<<<< HEAD
-=======
-
->>>>>>> 80da5f14
+
 				observer.next(snapshot);
 
 				// reset the changed items sets
