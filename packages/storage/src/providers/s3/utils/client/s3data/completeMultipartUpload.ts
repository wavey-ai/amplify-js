// Copyright Amazon.com, Inc. or its affiliates. All Rights Reserved.
// SPDX-License-Identifier: Apache-2.0

import {
	Endpoint,
	HttpRequest,
	HttpResponse,
	MiddlewareContext,
	RetryDeciderOutput,
	parseMetadata,
} from '@aws-amplify/core/internals/aws-client-utils';
import {
	AmplifyUrl,
	AmplifyUrlSearchParams,
} from '@aws-amplify/core/internals/utils';
import { composeServiceApi } from '@aws-amplify/core/internals/aws-client-utils/composers';

import {
	assignStringVariables,
	buildStorageServiceError,
	map,
	parseXmlBody,
	s3TransferHandler,
	serializePathnameObjectKey,
	validateS3RequiredParameter,
} from '../utils';
import { validateObjectUrl } from '../../validateObjectUrl';
import { validateMultipartUploadXML } from '../../validateMultipartUploadXML';

import { defaultConfig } from './base';
import type {
	CompleteMultipartUploadCommandInput,
	CompleteMultipartUploadCommandOutput,
	CompletedMultipartUpload,
	CompletedPart,
} from './types';
<<<<<<< HEAD
import { defaultConfig, parseXmlError, retryDecider } from './base';
=======
>>>>>>> f60257b9

const INVALID_PARAMETER_ERROR_MSG =
	'Invalid parameter for ComplteMultipartUpload API';

export type CompleteMultipartUploadInput = Pick<
	CompleteMultipartUploadCommandInput,
	'Bucket' | 'Key' | 'UploadId' | 'MultipartUpload' | 'ChecksumCRC32'
>;

export type CompleteMultipartUploadOutput = Pick<
	CompleteMultipartUploadCommandOutput,
	'$metadata' | 'Key' | 'ETag' | 'Location'
>;

const completeMultipartUploadSerializer = async (
	input: CompleteMultipartUploadInput,
	endpoint: Endpoint,
): Promise<HttpRequest> => {
	const headers = {
		'content-type': 'application/xml',
		...assignStringVariables({ 'x-amz-checksum-crc32': input.ChecksumCRC32 }),
	};
	const url = new AmplifyUrl(endpoint.url.toString());
	validateS3RequiredParameter(!!input.Key, 'Key');
	url.pathname = serializePathnameObjectKey(url, input.Key);
	validateS3RequiredParameter(!!input.UploadId, 'UploadId');
	url.search = new AmplifyUrlSearchParams({
		uploadId: input.UploadId,
	}).toString();
	validateS3RequiredParameter(!!input.MultipartUpload, 'MultipartUpload');
	validateObjectUrl({
		bucketName: input.Bucket,
		key: input.Key,
		objectURL: url,
	});

	const xml = serializeCompletedMultipartUpload(input.MultipartUpload);
	validateMultipartUploadXML(input.MultipartUpload, xml);

	return {
		method: 'POST',
		headers,
		url,
		body: '<?xml version="1.0" encoding="UTF-8"?>' + xml,
	};
};

const serializeCompletedMultipartUpload = (
	input: CompletedMultipartUpload,
): string => {
	if (!input.Parts?.length) {
		throw new Error(`${INVALID_PARAMETER_ERROR_MSG}: ${input}`);
	}

	return `<CompleteMultipartUpload xmlns="http://s3.amazonaws.com/doc/2006-03-01/">${input.Parts.map(
		serializeCompletedPartList,
	).join('')}</CompleteMultipartUpload>`;
};

const serializeCompletedPartList = (input: CompletedPart): string => {
	if (!input.ETag || input.PartNumber == null) {
		throw new Error(`${INVALID_PARAMETER_ERROR_MSG}: ${input}`);
	}

	const eTag = `<ETag>${input.ETag}</ETag>`;
	const partNumber = `<PartNumber>${input.PartNumber}</PartNumber>`;
	const checksumCRC32 = input.ChecksumCRC32
		? `<ChecksumCRC32>${input.ChecksumCRC32}</ChecksumCRC32>`
		: '';

	return `<Part>${eTag}${partNumber}${checksumCRC32}</Part>`;
};

/**
 * Parse CompleteMultipartUpload API response payload, which may be empty or error indicating internal
 * server error, even when the status code is 200.
 *
 * Ref: https://docs.aws.amazon.com/AmazonS3/latest/API/API_CompleteMultipartUpload.html#API_CompleteMultipartUpload_Example_4
 */
const parseXmlBodyOrThrow = async (response: HttpResponse): Promise<any> => {
	const parsed = await parseXmlBody(response); // Handles empty body case
	if (parsed.Code !== undefined && parsed.Message !== undefined) {
		const error = (await parseXmlError({
			...response,
			statusCode: 500, // To workaround the >=300 status code check common to other APIs.
		})) as Error;
		throw buildStorageServiceError(error, response.statusCode);
	}

	return parsed;
};

const completeMultipartUploadDeserializer = async (
	response: HttpResponse,
): Promise<CompleteMultipartUploadOutput> => {
	if (response.statusCode >= 300) {
		const error = (await parseXmlError(response)) as Error;
		throw buildStorageServiceError(error, response.statusCode);
	} else {
		const parsed = await parseXmlBodyOrThrow(response);
		const contents = map(parsed, {
			ETag: 'ETag',
			Key: 'Key',
			Location: 'Location',
		});

		return {
			$metadata: parseMetadata(response),
			...contents,
		};
	}
};

// CompleteMultiPartUpload API returns 200 status code with empty body or error message.
// This indicates internal server error after the response has been sent to the client.
// Ref: https://docs.aws.amazon.com/AmazonS3/latest/API/API_CompleteMultipartUpload.html#API_CompleteMultipartUpload_Example_4
const retryWhenErrorWith200StatusCode = async (
	response?: HttpResponse,
	error?: unknown,
	middlewareContext?: MiddlewareContext,
): Promise<RetryDeciderOutput> => {
	if (!response) {
		return { retryable: false };
	}
	if (response.statusCode === 200) {
		if (!response.body) {
			return { retryable: true };
		}
		const parsed = await parseXmlBody(response);
		if (parsed.Code !== undefined && parsed.Message !== undefined) {
			return { retryable: true };
		}

		return { retryable: false };
	}

	return retryDecider(response, error, middlewareContext);
};

export const completeMultipartUpload = composeServiceApi(
	s3TransferHandler,
	completeMultipartUploadSerializer,
	completeMultipartUploadDeserializer,
	{
		...defaultConfig,
		responseType: 'text',
		retryDecider: retryWhenErrorWith200StatusCode,
	},
);<|MERGE_RESOLUTION|>--- conflicted
+++ resolved
@@ -27,17 +27,13 @@
 import { validateObjectUrl } from '../../validateObjectUrl';
 import { validateMultipartUploadXML } from '../../validateMultipartUploadXML';
 
-import { defaultConfig } from './base';
+import { defaultConfig, parseXmlError, retryDecider } from './base';
 import type {
 	CompleteMultipartUploadCommandInput,
 	CompleteMultipartUploadCommandOutput,
 	CompletedMultipartUpload,
 	CompletedPart,
 } from './types';
-<<<<<<< HEAD
-import { defaultConfig, parseXmlError, retryDecider } from './base';
-=======
->>>>>>> f60257b9
 
 const INVALID_PARAMETER_ERROR_MSG =
 	'Invalid parameter for ComplteMultipartUpload API';
