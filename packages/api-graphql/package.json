{
  "name": "@aws-amplify/api-graphql",
  "version": "3.3.0",
  "description": "Api-graphql category of aws-amplify",
  "main": "./lib/index.js",
  "module": "./lib-esm/index.js",
  "typings": "./lib-esm/index.d.ts",
  "react-native": {
    "./lib/index": "./lib-esm/index.js"
  },
  "sideEffects": [
    "./lib/GraphQLAPI.js",
    "./lib-esm/GraphQLAPI.js"
  ],
  "publishConfig": {
    "access": "public"
  },
  "scripts": {
    "test": "npm run lint && jest --coverage",
    "test:size": "size-limit",
    "build-with-test": "npm test && npm run build",
    "build:cjs": "node ./build es5 && webpack && webpack --config ./webpack.config.dev.js",
    "build:esm": "node ./build es6",
    "build:cjs:watch": "node ./build es5 --watch",
    "build:esm:watch": "node ./build es6 --watch",
    "build": "npm run clean && npm run build:esm && npm run build:cjs",
    "clean": "npm run clean:size && rimraf lib-esm lib dist",
    "clean:size": "rimraf dual-publish-tmp tmp*",
    "format": "echo \"Not implemented\"",
    "lint": "tslint 'src/**/*.ts' && npm run ts-coverage",
    "ts-coverage": "typescript-coverage-report -p ./tsconfig.build.json -t 75.62"
  },
  "repository": {
    "type": "git",
    "url": "https://github.com/aws-amplify/amplify-js.git"
  },
  "author": "Amazon Web Services",
  "license": "Apache-2.0",
  "bugs": {
    "url": "https://github.com/aws/aws-amplify/issues"
  },
  "homepage": "https://aws-amplify.github.io/",
  "devDependencies": {
    "@types/zen-observable": "^0.8.0"
  },
  "files": [
    "lib",
    "lib-esm",
    "src",
    "internals"
  ],
  "dependencies": {
    "@aws-amplify/api-rest": "3.2.0",
    "@aws-amplify/auth": "5.4.0",
    "@aws-amplify/cache": "5.1.0",
    "@aws-amplify/core": "5.4.0",
    "@aws-amplify/pubsub": "5.2.0",
    "graphql": "15.8.0",
    "tslib": "^1.8.0",
    "uuid": "^3.2.1",
    "zen-observable-ts": "0.8.19"
  },
  "size-limit": [
    {
      "name": "API (GraphQL client)",
      "path": "./lib-esm/index.js",
      "import": "{ Amplify, GraphQLAPI }",
<<<<<<< HEAD
      "limit": "88.5 kB"
=======
      "limit": "87.1 kB"
>>>>>>> 15353e0f
    }
  ],
  "jest": {
    "globals": {
      "ts-jest": {
        "diagnostics": false,
        "tsConfig": {
          "lib": [
            "es5",
            "es2015",
            "dom",
            "esnext.asynciterable",
            "es2017.object"
          ],
          "allowJs": true
        }
      }
    },
    "transform": {
      "^.+\\.(js|jsx|ts|tsx)$": "ts-jest"
    },
    "testRegex": "(/__tests__/.*|\\.(test|spec))\\.(tsx?|jsx?)$",
    "moduleFileExtensions": [
      "ts",
      "tsx",
      "js",
      "json",
      "jsx"
    ],
    "testEnvironment": "jsdom",
    "testURL": "http://localhost/",
    "coverageThreshold": {
      "global": {
        "branches": 0,
        "functions": 0,
        "lines": 0,
        "statements": 0
      }
    },
    "coveragePathIgnorePatterns": [
      "/node_modules/",
      "dist",
      "lib",
      "lib-esm"
    ]
  }
}<|MERGE_RESOLUTION|>--- conflicted
+++ resolved
@@ -65,11 +65,7 @@
       "name": "API (GraphQL client)",
       "path": "./lib-esm/index.js",
       "import": "{ Amplify, GraphQLAPI }",
-<<<<<<< HEAD
       "limit": "88.5 kB"
-=======
-      "limit": "87.1 kB"
->>>>>>> 15353e0f
     }
   ],
   "jest": {
