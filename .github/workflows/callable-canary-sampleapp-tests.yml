--- conflicted
+++ resolved
@@ -53,11 +53,7 @@
         working-directory: amplify-js-samples-staging/samples/react/auth/new-react-app
       - name: Start new application and run test
         run: |
-<<<<<<< HEAD
-          ../amplify-js/.circleci/retry-yarn-script.sh -s \
-=======
-          ../amplify-js/scripts/retry-yarn-script.sh -s \
->>>>>>> 2fd20b79
+          ../amplify-js/scripts/retry-yarn-script.sh -s \
           "ci:test \
           react \
           auth \
@@ -97,11 +93,7 @@
         working-directory: amplify-js-samples-staging/samples/angular/interactions/new-angular-app
       - name: Start application and run test
         run: |
-<<<<<<< HEAD
-          ../amplify-js/.circleci/retry-yarn-script.sh -s \
-=======
-          ../amplify-js/scripts/retry-yarn-script.sh -s \
->>>>>>> 2fd20b79
+          ../amplify-js/scripts/retry-yarn-script.sh -s \
           "ci:test \
           angular \
           interactions \
@@ -139,11 +131,7 @@
         working-directory: amplify-js-samples-staging/samples/next/auth/new-next-app
       - name: Start application and run test
         run: |
-<<<<<<< HEAD
-          ../amplify-js/.circleci/retry-yarn-script.sh -s \
-=======
-          ../amplify-js/scripts/retry-yarn-script.sh -s \
->>>>>>> 2fd20b79
+          ../amplify-js/scripts/retry-yarn-script.sh -s \
           "ci:test \
           next \
           auth \
@@ -178,11 +166,7 @@
         working-directory: amplify-js-samples-staging/samples/vue/auth/new-vue-app
       - name: Start application and run test
         run: |
-<<<<<<< HEAD
-          ../amplify-js/.circleci/retry-yarn-script.sh -s \
-=======
-          ../amplify-js/scripts/retry-yarn-script.sh -s \
->>>>>>> 2fd20b79
+          ../amplify-js/scripts/retry-yarn-script.sh -s \
           "ci:test \
           vue \
           auth \
@@ -224,11 +208,7 @@
         env:
           AMPLIFY_DIR: ${{ env.AMPLIFY_DIR }}
         run: |
-<<<<<<< HEAD
-          ../amplify-js/.circleci/retry-yarn-script.sh -s \
-=======
-          ../amplify-js/scripts/retry-yarn-script.sh -s \
->>>>>>> 2fd20b79
+          ../amplify-js/scripts/retry-yarn-script.sh -s \
           "ci:test \
           javascript \
           auth \
