--- conflicted
+++ resolved
@@ -104,7 +104,6 @@
     global?: boolean
 }
 
-<<<<<<< HEAD
 export interface AuthTokens {
     idToken?: string,
     accessToken?: string,
@@ -153,7 +152,6 @@
 export const SessionType = {
     Federated_Provider_Session: 'FederatedProviderSession'
 };
-=======
 export interface CurrentUserOpts {
     bypassCache: boolean
 }
@@ -169,5 +167,4 @@
 
 export function isUsernamePasswordOpts(obj: any): obj is UsernamePasswordOpts {
     return !!(obj as UsernamePasswordOpts).username;
-}
->>>>>>> 6c098590
+}