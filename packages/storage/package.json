{
	"name": "@aws-amplify/storage",
	"version": "6.6.5",
	"description": "Storage category of aws-amplify",
	"main": "./dist/cjs/index.js",
	"module": "./dist/esm/index.mjs",
	"react-native": {
		"./dist/cjs/index": "./src/index.ts",
		"fast-xml-parser": "fast-xml-parser",
		"buffer": "buffer"
	},
	"typings": "./dist/esm/index.d.ts",
	"browser": {
		"./dist/esm/providers/s3/utils/client/runtime/base64/index.native.mjs": "./dist/esm/providers/s3/utils/client/runtime/base64/index.browser.mjs",
		"./dist/esm/providers/s3/utils/client/runtime/s3TransferHandler/fetch.mjs": "./dist/esm/providers/s3/utils/client/runtime/s3TransferHandler/xhr.mjs",
		"./dist/esm/providers/s3/utils/client/runtime/xmlParser/pureJs.mjs": "./dist/esm/providers/s3/utils/client/runtime/xmlParser/dom.mjs",
		"fast-xml-parser": false,
		"buffer": false
	},
	"sideEffects": false,
	"publishConfig": {
		"access": "public"
	},
	"scripts": {
		"test": "npm run lint && jest -w 1 --coverage --logHeapUsage",
		"build-with-test": "npm test && npm run build",
		"build:umd": "webpack && webpack --config ./webpack.config.dev.js",
		"build:esm-cjs": "rollup --forceExit -c rollup.config.mjs",
		"build:watch": "npm run build:esm-cjs -- --watch",
		"build": "npm run clean && npm run build:esm-cjs && npm run build:umd",
		"clean": "npm run clean:size && rimraf lib-esm lib dist",
		"clean:size": "rimraf dual-publish-tmp tmp*",
		"format": "echo \"Not implemented\"",
		"lint": "eslint '**/*.{ts,tsx}' && npm run ts-coverage",
		"lint:fix": "eslint '**/*.{ts,tsx}' --fix",
		"ts-coverage": "typescript-coverage-report -p ./tsconfig.build.json -t 90.31"
	},
	"typesVersions": {
		">=4.2": {
			"s3": [
				"./dist/esm/providers/s3/index.d.ts"
			],
			"server": [
				"./dist/esm/server.d.ts"
			],
			"s3/server": [
				"./dist/esm/providers/s3/server.d.ts"
			],
			"storage-browser": [
        "./dist/esm/storageBrowser/index.d.ts"
      ]
		}
	},
	"repository": {
		"type": "git",
		"url": "https://github.com/aws-amplify/amplify-js.git"
	},
	"author": "Amazon Web Services",
	"license": "Apache-2.0",
	"bugs": {
		"url": "https://github.com/aws/aws-amplify/issues"
	},
	"homepage": "https://aws-amplify.github.io/",
	"files": [
		"dist/cjs",
		"dist/esm",
		"src",
		"server",
		"s3"
	],
	"dependencies": {
		"@aws-sdk/types": "3.398.0",
		"@smithy/md5-js": "2.0.7",
		"buffer": "4.9.2",
		"crc-32": "1.2.2",
		"fast-xml-parser": "^4.4.1",
		"tslib": "^2.5.0"
	},
	"exports": {
		".": {
			"types": "./dist/esm/index.d.ts",
			"import": "./dist/esm/index.mjs",
			"require": "./dist/cjs/index.js",
			"react-native": "./src/index.ts"
		},
		"./server": {
			"types": "./dist/esm/server.d.ts",
			"import": "./dist/esm/server.mjs",
			"require": "./dist/cjs/server.js"
		},
		"./s3": {
			"types": "./dist/esm/providers/s3/index.d.ts",
			"import": "./dist/esm/providers/s3/index.mjs",
			"require": "./dist/cjs/providers/s3/index.js",
			"react-native": "./src/providers/s3/index.ts"
		},
		"./s3/server": {
			"types": "./dist/esm/providers/s3/server.d.ts",
			"import": "./dist/esm/providers/s3/server.mjs",
			"require": "./dist/cjs/providers/s3/server.js"
		},
		"./storage-browser": {
			"types": "./dist/esm/storageBrowser/index.d.ts",
			"import": "./dist/esm/storageBrowser/index.mjs",
			"require": "./dist/cjs/storageBrowser/index.js"
		},
		"./package.json": "./package.json"
	},
	"peerDependencies": {
		"@aws-amplify/core": "^6.1.0"
	},
	"devDependencies": {
<<<<<<< HEAD
		"@types/node": "20.14.12",
		"@aws-amplify/core": "6.3.10",
		"@aws-amplify/react-native": "1.1.4",
=======
		"@aws-amplify/core": "6.4.0",
		"@aws-amplify/react-native": "1.1.5",
>>>>>>> 925d2489
		"typescript": "5.0.2"
	}
}<|MERGE_RESOLUTION|>--- conflicted
+++ resolved
@@ -110,14 +110,9 @@
 		"@aws-amplify/core": "^6.1.0"
 	},
 	"devDependencies": {
-<<<<<<< HEAD
 		"@types/node": "20.14.12",
-		"@aws-amplify/core": "6.3.10",
-		"@aws-amplify/react-native": "1.1.4",
-=======
 		"@aws-amplify/core": "6.4.0",
 		"@aws-amplify/react-native": "1.1.5",
->>>>>>> 925d2489
 		"typescript": "5.0.2"
 	}
 }