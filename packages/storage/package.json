{
	"name": "@aws-amplify/storage",
	"version": "6.6.16",
	"description": "Storage category of aws-amplify",
	"main": "./dist/cjs/index.js",
	"module": "./dist/esm/index.mjs",
	"react-native": {
		"./dist/cjs/index": "./src/index.ts",
		"fast-xml-parser": "fast-xml-parser",
		"buffer": "buffer"
	},
	"typings": "./dist/esm/index.d.ts",
	"browser": {
		"./dist/esm/providers/s3/utils/client/runtime/base64/index.native.mjs": "./dist/esm/providers/s3/utils/client/runtime/base64/index.browser.mjs",
		"./dist/esm/providers/s3/utils/client/runtime/s3TransferHandler/fetch.mjs": "./dist/esm/providers/s3/utils/client/runtime/s3TransferHandler/xhr.mjs",
		"./dist/esm/providers/s3/utils/client/runtime/xmlParser/pureJs.mjs": "./dist/esm/providers/s3/utils/client/runtime/xmlParser/dom.mjs",
		"fast-xml-parser": false,
		"buffer": false
	},
	"sideEffects": false,
	"publishConfig": {
		"access": "public"
	},
	"scripts": {
		"test": "npm run lint && jest -w 1 --coverage --logHeapUsage",
		"build-with-test": "npm test && npm run build",
		"build:umd": "webpack && webpack --config ./webpack.config.dev.js",
		"build:esm-cjs": "rollup --forceExit -c rollup.config.mjs",
		"build:watch": "npm run build:esm-cjs -- --watch",
		"build": "npm run clean && npm run build:esm-cjs && npm run build:umd",
		"clean": "npm run clean:size && rimraf lib-esm lib dist",
		"clean:size": "rimraf dual-publish-tmp tmp*",
		"format": "echo \"Not implemented\"",
		"lint": "eslint '**/*.{ts,tsx}' && npm run ts-coverage",
		"lint:fix": "eslint '**/*.{ts,tsx}' --fix",
		"ts-coverage": "typescript-coverage-report -p ./tsconfig.build.json -t 90.31"
	},
	"typesVersions": {
		">=4.2": {
			"s3": [
				"./dist/esm/providers/s3/index.d.ts"
			],
			"internals": [
				"./dist/esm/internals/index.d.ts"
			],
			"server": [
				"./dist/esm/server.d.ts"
			],
			"s3/server": [
				"./dist/esm/providers/s3/server.d.ts"
			]
		}
	},
	"repository": {
		"type": "git",
		"url": "https://github.com/aws-amplify/amplify-js.git"
	},
	"author": "Amazon Web Services",
	"license": "Apache-2.0",
	"bugs": {
		"url": "https://github.com/aws/aws-amplify/issues"
	},
	"homepage": "https://aws-amplify.github.io/",
	"files": [
		"dist/cjs",
		"dist/esm",
		"internals",
		"src",
		"server",
		"s3"
	],
	"dependencies": {
		"@aws-sdk/types": "3.398.0",
		"@smithy/md5-js": "2.0.7",
		"buffer": "4.9.2",
		"crc-32": "1.2.2",
		"fast-xml-parser": "^4.4.1",
		"tslib": "^2.5.0"
	},
	"exports": {
		".": {
			"types": "./dist/esm/index.d.ts",
			"import": "./dist/esm/index.mjs",
			"require": "./dist/cjs/index.js",
			"react-native": "./src/index.ts"
		},
		"./internals": {
			"types": "./dist/esm/internals/index.d.ts",
			"import": "./dist/esm/internals/index.mjs",
			"require": "./dist/cjs/internals/index.js"
		},
		"./server": {
			"types": "./dist/esm/server.d.ts",
			"import": "./dist/esm/server.mjs",
			"require": "./dist/cjs/server.js"
		},
		"./s3": {
			"types": "./dist/esm/providers/s3/index.d.ts",
			"import": "./dist/esm/providers/s3/index.mjs",
			"require": "./dist/cjs/providers/s3/index.js",
			"react-native": "./src/providers/s3/index.ts"
		},
		"./s3/server": {
			"types": "./dist/esm/providers/s3/server.d.ts",
			"import": "./dist/esm/providers/s3/server.mjs",
			"require": "./dist/cjs/providers/s3/server.js"
		},
		"./package.json": "./package.json"
	},
	"peerDependencies": {
		"@aws-amplify/core": "^6.1.0"
	},
	"devDependencies": {
<<<<<<< HEAD
		"@types/node": "20.14.12",
		"@aws-amplify/core": "6.5.0",
=======
		"@aws-amplify/core": "6.5.3",
>>>>>>> af13e136
		"@aws-amplify/react-native": "1.1.6",
		"typescript": "5.0.2"
	}
}<|MERGE_RESOLUTION|>--- conflicted
+++ resolved
@@ -111,12 +111,8 @@
 		"@aws-amplify/core": "^6.1.0"
 	},
 	"devDependencies": {
-<<<<<<< HEAD
 		"@types/node": "20.14.12",
-		"@aws-amplify/core": "6.5.0",
-=======
 		"@aws-amplify/core": "6.5.3",
->>>>>>> af13e136
 		"@aws-amplify/react-native": "1.1.6",
 		"typescript": "5.0.2"
 	}
