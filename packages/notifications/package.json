{
	"name": "@aws-amplify/notifications",
<<<<<<< HEAD
	"version": "2.0.0",
	"private": true,
=======
	"version": "1.6.1",
>>>>>>> a1664b47
	"description": "Notifications category of aws-amplify",
	"main": "./lib/index.js",
	"module": "./lib-esm/index.js",
	"typings": "./lib-esm/index.d.ts",
	"sideEffects": [
		"./lib/Notifications.js",
		"./lib-esm/Notifications.js"
	],
	"publishConfig": {
		"access": "public"
	},
	"scripts": {
		"test": "npm run lint && npm run test:default && npm run test:native",
		"test:default": "jest -w 1 --coverage",
		"test:native": "jest -w 1 --coverage --config=jest.native.config.js --coverageDirectory=coverage-native",
		"test:watch": "tslint 'src/**/*.ts' && jest -w 1 --watch",
		"test:size": "size-limit",
		"build-with-test": "npm run clean && npm test && tsc && webpack",
		"build:cjs": "node ./build es5 && webpack && webpack --config ./webpack.config.dev.js",
		"build:esm": "node ./build es6",
		"build:cjs:watch": "node ./build es5 --watch",
		"build:esm:watch": "node ./build es6 --watch",
		"build": "npm run clean && npm run build:esm && npm run build:cjs",
		"clean": "npm run clean:size && rimraf lib-esm lib dist",
		"clean:size": "rimraf dual-publish-tmp tmp*",
		"format": "echo \"Not implemented\"",
		"lint": "tslint 'src/**/*.ts' && npm run ts-coverage",
		"ts-coverage": "typescript-coverage-report -p ./tsconfig.build.json -t 88.21"
	},
	"react-native": {
		"./lib/index": "./lib-esm/index.js"
	},
	"repository": {
		"type": "git",
		"url": "https://github.com/aws-amplify/amplify-js.git"
	},
	"author": "Amazon Web Services",
	"license": "Apache-2.0",
	"bugs": {
		"url": "https://github.com/aws/aws-amplify/issues"
	},
	"homepage": "https://docs.amplify.aws/",
	"files": [
		"lib",
		"lib-esm",
		"src",
		"internals"
	],
	"dependencies": {
<<<<<<< HEAD
		"@aws-amplify/rtn-push-notification": "1.2.0",
=======
		"@aws-amplify/cache": "5.1.7",
		"@aws-amplify/core": "5.8.1",
		"@aws-amplify/rtn-push-notification": "1.1.3",
>>>>>>> a1664b47
		"lodash": "^4.17.21",
		"uuid": "^3.2.1"
	},
	"peerDependencies": {
		"@aws-amplify/core": "^6.0.0"
	},
	"devDependencies": {
		"@aws-amplify/core": "6.0.0",
		"@babel/core": "7.15.5",
		"@babel/plugin-proposal-class-properties": "^7.0.0",
		"@babel/plugin-proposal-private-methods": "^7.0.0",
		"@babel/plugin-proposal-private-property-in-object": "^7.0.0",
		"metro-react-native-babel-preset": "^0.66.2"
	},
	"size-limit": [
		{
			"name": "Notifications (top-level class)",
			"path": "./lib-esm/index.js",
			"import": "{ Amplify, Notifications }",
			"limit": "30.5 kB"
		},
		{
			"name": "Notifications (with Analytics)",
			"path": "./lib-esm/index.js",
			"import": "{ Amplify, Notifications, Analytics }",
			"limit": "30.5 kB"
		}
	]
}<|MERGE_RESOLUTION|>--- conflicted
+++ resolved
@@ -1,11 +1,7 @@
 {
 	"name": "@aws-amplify/notifications",
-<<<<<<< HEAD
 	"version": "2.0.0",
 	"private": true,
-=======
-	"version": "1.6.1",
->>>>>>> a1664b47
 	"description": "Notifications category of aws-amplify",
 	"main": "./lib/index.js",
 	"module": "./lib-esm/index.js",
@@ -55,13 +51,7 @@
 		"internals"
 	],
 	"dependencies": {
-<<<<<<< HEAD
 		"@aws-amplify/rtn-push-notification": "1.2.0",
-=======
-		"@aws-amplify/cache": "5.1.7",
-		"@aws-amplify/core": "5.8.1",
-		"@aws-amplify/rtn-push-notification": "1.1.3",
->>>>>>> a1664b47
 		"lodash": "^4.17.21",
 		"uuid": "^3.2.1"
 	},
