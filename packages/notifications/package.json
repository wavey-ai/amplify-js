--- conflicted
+++ resolved
@@ -49,15 +49,9 @@
 		"src"
 	],
 	"dependencies": {
-<<<<<<< HEAD
-		"@aws-amplify/cache": "5.0.25",
-		"@aws-amplify/core": "5.1.8",
-=======
 		"@aws-amplify/cache": "5.0.32",
 		"@aws-amplify/core": "5.3.0",
 		"@aws-amplify/rtn-push-notification": "1.1.1",
-		"@aws-sdk/client-pinpoint": "3.186.1",
->>>>>>> a4109506
 		"lodash": "^4.17.21",
 		"uuid": "^3.2.1"
 	},
