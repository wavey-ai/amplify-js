--- conflicted
+++ resolved
@@ -527,8 +527,8 @@
 	}
 
 	private async _removeUnusedEndpoints(appId, userId) {
-<<<<<<< HEAD
 		try {
+			// TODO: re-write with Promise (during refactor pt. 2)
 			const command: GetUserEndpointsCommand = new GetUserEndpointsCommand({
 				ApplicationId: appId,
 				UserId: userId,
@@ -548,63 +548,6 @@
 				if (isNaN(timeStamp2)) {
 					endpointToBeDeleted = endpoints[i];
 					break;
-=======
-		return new Promise((res, rej) => {
-			// TODO: re-write with Promise (during refactor pt. 2)
-			this.pinpointClient.getUserEndpoints(
-				{
-					ApplicationId: appId,
-					UserId: userId,
-				},
-				(err, data) => {
-					if (err) {
-						logger.debug(
-							`Failed to get endpoints associated with the userId: ${userId} with error`,
-							err
-						);
-						return rej(err);
-					}
-					const endpoints = data.EndpointsResponse.Item;
-					logger.debug(
-						`get endpoints associated with the userId: ${userId} with data`,
-						endpoints
-					);
-					let endpointToBeDeleted = endpoints[0];
-					for (let i = 1; i < endpoints.length; i++) {
-						const timeStamp1 = Date.parse(endpointToBeDeleted['EffectiveDate']);
-						const timeStamp2 = Date.parse(endpoints[i]['EffectiveDate']);
-						// delete the one with invalid effective date
-						if (isNaN(timeStamp1)) break;
-						if (isNaN(timeStamp2)) {
-							endpointToBeDeleted = endpoints[i];
-							break;
-						}
-
-						if (timeStamp2 < timeStamp1) {
-							endpointToBeDeleted = endpoints[i];
-						}
-					}
-					// update the endpoint's user id with an empty string
-					const update_params = {
-						ApplicationId: appId,
-						EndpointId: endpointToBeDeleted['Id'],
-						EndpointRequest: {
-							User: {
-								UserId: '',
-							},
-						},
-					};
-					this.pinpointClient.updateEndpoint(update_params, (err, data) => {
-						if (err) {
-							logger.debug('Failed to update the endpoint', err);
-							return rej(err);
-						}
-						logger.debug(
-							'The old endpoint is updated with an empty string for user id'
-						);
-						return res(data);
-					});
->>>>>>> e03dd517
 				}
 
 				if (timeStamp2 < timeStamp1) {
