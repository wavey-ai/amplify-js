# Javascript Node CircleCI 2.1 configuration file
#
version: 2.1

executors:
  build-executor:
    docker:
      - image: cypress/browsers:node16.16.0-chrome107-ff107-edge
        auth:
          username: $DOCKERHUB_USERNAME
          password: $DOCKERHUB_ACCESS_TOKEN

    resource_class: large
    working_directory: ~/amplify-js

  unit-test-executor:
    docker:
      - image: cypress/browsers:node16.16.0-chrome107-ff107-edge
        auth:
          username: $DOCKERHUB_USERNAME
          password: $DOCKERHUB_ACCESS_TOKEN

    resource_class: xlarge
    working_directory: ~/amplify-js

  js-test-executor:
    docker:
      - image: cypress/included:12.4.1
      - image: verdaccio/verdaccio:5.20
        auth:
          username: $DOCKERHUB_USERNAME
          password: $DOCKERHUB_ACCESS_TOKEN
    resource_class: large

  # TODO: Update tests that use this image to use the updated `js-test-executor`
  # After upgrading the Docker image to 12.4.1, we had to make several updates to our samples (see
  # https://github.com/aws-amplify/amplify-js-samples-staging/pull/522).
  # This is because our current implementation of setting network status in our E2E tests began to
  # fail (i.e. this is no longer supported). We updated our samples to instead use the Reachability
  # component's helper function for setting network status
  # (see https://github.com/aws-amplify/amplify-js/blob/main/packages/core/src/Util/Reachability.ts#L42-L54).
  # However, several JS tests were still failing after attempting to remediate. An item has been
  # added to the JS backlog for follow-up.
  js-test-executor-prev:
    docker:
      - image: cypress/included:8.7.0
      - image: verdaccio/verdaccio:5.20
        auth:
          username: $DOCKERHUB_USERNAME
          password: $DOCKERHUB_ACCESS_TOKEN
    resource_class: large

  macos-executor:
    macos:
<<<<<<< HEAD
      xcode: 14.3.1
    resource_class: macos.x86.medium.gen2
=======
      xcode: 13.4.1
    resource_class: large
>>>>>>> d339f988

  webkit-test-executor:
    docker:
      - image: mcr.microsoft.com/playwright:v1.34.2-focal
      - image: verdaccio/verdaccio:5.20
        auth:
          username: $DOCKERHUB_USERNAME
          password: $DOCKERHUB_ACCESS_TOKEN

test_env_vars: &test_env_vars
  environment:
    NPM_REGISTRY: http://0.0.0.0:4873/
    NPM_USER: circleci
    NPM_PASS: circleci
    NPM_EMAIL: circleci@amplify.js

commands:
  publish_to_verdaccio:
    steps:
      - run:
          name: 'Set registry to Verdaccio and verify'
          # If the registry isn't set correctly, fail the job
          command: |
            yarn config set registry $NPM_REGISTRY
            npm set registry $NPM_REGISTRY
            CURRENT_REGISTRY=$(yarn config get registry)
            if [ "$CURRENT_REGISTRY" = "$NPM_REGISTRY" ]; then
              exit 0
            fi
            exit 1
      - run:
          # npm-cli-login allows us to log in to verdaccio in a noninteractive way
          # logs in with NPM_USER, NPM_PASS, and NPM_EMAIL env vars
          name: 'Install and run npm-cli-login'
          command: |
            npm i -g npm-cli-adduser
            npm-cli-adduser
            sleep 1
      - run:
          name: 'Publish to Verdaccio'
          command: |
            cd ~/amplify-js
            git config --global user.email $NPM_EMAIL
            git config --global user.name $NPM_USER
            git status
            git --no-pager diff
            ~/amplify-js/.circleci/retry-yarn-script.sh -s publish:verdaccio -n 5 -r true

  prepare_test_env:
    steps:
      - attach_workspace:
          at: /root
      - restore_cache:
          key: amplify-js-{{ .Branch }}-{{ checksum "~/amplify-js-samples-staging/yarn.lock" }}
      - publish_to_verdaccio

  prepare_no_ui_test_env:
    steps:
      - attach_workspace:
          at: /root
      - restore_cache:
          key: amplify-js-{{ .Branch }}-{{ checksum "~/amplify-js-samples-staging/yarn.lock" }}

  integ_test_js:
    parameters:
      test_name:
        type: string
      framework:
        type: string
      category:
        type: string
      sample_name:
        type: string
      spec:
        # optional - the script will use sample_name by default
        type: string
        default: ''
      browser:
        type: string
        default: ''
      amplifyjs_dir:
        # optional - dir to amplify js workspace
        type: string
        default: ''
    steps:
      - run:
          name: 'Install << parameters.test_name >> sample'
          command: |
            echo "Current NPM registry: " $(yarn config get registry)
            ~/amplify-js/.circleci/retry-yarn-script.sh -s 'install' -n 3
      - run:
          name: 'Run cypress tests for << parameters.test_name >> sample on dev'
          command: |
            cd ~/amplify-js-samples-staging
            ~/amplify-js/.circleci/retry-yarn-script.sh -s 'ci:test << parameters.framework >> << parameters.category >> << parameters.sample_name >> << parameters.spec >> << parameters.browser >> dev << parameters.amplifyjs_dir >>' -n 3
      - run:
          name: 'Run cypress tests for << parameters.test_name >> sample on prod'
          command: |
            cd ~/amplify-js-samples-staging
            ~/amplify-js/.circleci/retry-yarn-script.sh -s 'ci:test << parameters.framework >> << parameters.category >> << parameters.sample_name >> << parameters.spec >> << parameters.browser >> prod << parameters.amplifyjs_dir >>' -n 3
      - store_artifacts:
          path: ~/amplify-js-samples-staging/cypress/videos
      - store_artifacts:
          path: ~/amplify-js-samples-staging/cypress/screenshots

  integ_test_node_js:
    parameters:
      test_name:
        type: string
      category:
        type: string
      sample_name:
        type: string
    steps:
      - run:
          name: 'Install << parameters.test_name >> sample'
          command: |
            echo "Current NPM registry: " $(yarn config get registry)
            ~/amplify-js/.circleci/retry-yarn-script.sh -s 'install' -n 3
      - run:
          name: 'Run Node tests for << parameters.test_name >> sample'
          command: |
            cd ~/amplify-js-samples-staging
            ~/amplify-js/.circleci/retry-yarn-script.sh -s 'ci:test node << parameters.category >> << parameters.sample_name >> dev' -n 3

  integ_test_cypress_no_ui:
    parameters:
      test_name:
        type: string
      category:
        type: string
      spec:
        type: string
    steps:
      - run:
          name: 'Change directory into build and run link'
          command: |
            cd ~/amplify-js/
            yarn link-all
      - run:
          name: 'Link packages into samples staging root'
          command: |
            yarn link amazon-cognito-identity-js @aws-amplify/core @aws-amplify/cache @aws-amplify/auth
      - run:
          name: 'Run cypress test << parameters.spec >>'
          command: |
            cd ~/amplify-js-samples-staging
            ~/amplify-js/.circleci/retry-yarn-script.sh -s 'cypress run --headless --spec ./cypress/integration/auth/<< parameters.spec >>.spec.js --config baseUrl=https://aws.amazon.com/' -n 3
      - store_artifacts:
          path: ~/amplify-js-samples-staging/cypress/videos
      - store_artifacts:
          path: ~/amplify-js-samples-staging/cypress/screenshots

  install_verdaccio:
    steps:
      - run:
          name: Install Verdaccio
          command: npm i -g verdaccio
      - run:
          name: Run Verdaccio
          background: true
          command: |
            cd ~
            verdaccio

  integ_test_rn_ios:
    steps:
      - attach_workspace:
          at: ~/
      - install_verdaccio
      - publish_to_verdaccio
      - run:
          name: Yarn Install
          command: |
            echo "Current NPM registry: " $(yarn config get registry)
            ~/amplify-js/.circleci/retry-yarn-script.sh -s 'install --frozen-lockfile --non-interactive' -n 3
      - run:
          name: Install CocoaPods
          command: |
            cd ios
            pod install
      - run:
          background: true
          command: xcrun simctl boot "iPhone 11" || true
          name: Start iOS simulator (background)
      - run:
          background: true
          command: yarn start
          name: Start Metro Packager (background)
      - run:
          name: Configure Detox
          environment:
            HOMEBREW_NO_AUTO_UPDATE: '1'
          command: |
            brew tap wix/brew
            brew install applesimutils
            yarn global add detox-cli
      - run:
          name: Detox Build
          command: detox build -c ios.sim.debug
      - run:
          environment:
            JEST_JUNIT_OUTPUT_DIR: 'reports/junit'
            JEST_JUNIT_OUTPUT_NAME: 'detox-test-results.xml'
          name: Detox Test
          command: |
            ~/amplify-js/.circleci/retry-yarn-script.sh -s 'detox test -c ios.sim.debug -u' -n 3
      - store_test_results:
          path: reports/junit
      - store_artifacts:
          path: reports/junit

  integ_test_rn_android:
    steps:
      - attach_workspace:
          at: ~/
      - install_verdaccio
      - publish_to_verdaccio
      - run:
          # https://reactnative.dev/docs/environment-setup
          command: |
            cd ~/amplify-js
            ./.circleci/android-rn.sh export-env
          name: Configure Environment Variables
      - restore_cache:
          key: |
            brew-cache-{{ arch }}-{{ .Environment.CACHE_VERSION }}
      - run:
          # https://reactnative.dev/docs/environment-setup
          environment:
            HOMEBREW_NO_AUTO_UPDATE: '1'
          command: |
            brew tap wix/brew >/dev/null
            brew tap homebrew/cask >/dev/null
            brew install android-sdk >/dev/null
            yarn global add detox-cli
            touch .watchmanconfig
            node -v
          name: Configure Detox Environment
      - save_cache:
          key: |
            brew-cache-{{ arch }}-{{ .Environment.CACHE_VERSION }}
          paths:
            - /usr/local/Homebrew
            - ~/Library/Caches/Homebrew
      - run:
          name: Yarn Install
          command: |
            echo "Current NPM registry: " $(yarn config get registry)
            ~/amplify-js/.circleci/retry-yarn-script.sh -s 'install --frozen-lockfile --non-interactive' -n 3
      - run:
          # Install Android Emulator without Android Studio
          command: |
            cd ~/amplify-js
            ./.circleci/android-rn.sh sdkmanager
          name: Install Android Emulator
          shell: /bin/bash -e
      - run:
          # Force ssh key generation for emulators
          command: |
            adb start-server
            adb devices
            adb kill-server
            ls -la ~/.android
          name: ADB Start Stop
      - run:
          # Create Android Emulator without Android Studio
          command: >-
            avdmanager create avd --force --name TestingAVD
            --package "system-images;android-28;default;x86_64"
            --tag default --device pixel
          name: Create Android Emulator
      - run:
          background: true
          command: |
            cd ~/amplify-js
            ./.circleci/android-rn.sh start-emulator
          name: Start Android Emulator (background)
      - run:
          command: |
            cd ~/amplify-js
            ./.circleci/android-rn.sh wait-for-avd
          name: Wait for AVD to be ready
          no_output_timeout: 5m
      - run:
          background: true
          command: yarn start
          name: Start Metro Packager (background)
      - run:
          name: Detox Build
          command: detox build -c android.emu.debug
      - run:
          environment:
            JEST_JUNIT_OUTPUT_DIR: 'reports/junit'
            JEST_JUNIT_OUTPUT_NAME: 'detox-test-results.xml'
          name: Detox Test
          command: |
            ~/amplify-js/.circleci/retry-yarn-script.sh -s 'detox test -c android.emu.debug -u' -n 3
      - store_test_results:
          path: reports/junit
      - store_artifacts:
          path: reports/junit

jobs:
  build:
    executor: build-executor
    steps:
      - checkout
      - run:
          name: yarn install --non-interactive
          command: |
            yarn
      - run: yarn bootstrap
      - run: yarn build
      # storing yarn.lock as an artifact, so that we can quickly get a dependency diff
      # with the last working build in the event that some upstream deps break the build in the future
      - store_artifacts:
          path: yarn.lock
      - save_cache:
          key: amplify-ssh-deps-{{ .Branch }}
          paths:
            - ~/.ssh
      - persist_to_workspace:
          root: /root
          paths:
            - amplify-js

  unit_test:
    executor: unit-test-executor
    steps:
      - attach_workspace:
          at: /root
      - run:
          name: 'Run Amplify JS unit tests'
          command: |
            yarn test
            yarn coverage

  bundle_test:
    executor: unit-test-executor
    steps:
      - attach_workspace:
          at: /root
      - run:
          name: 'Run Amplify JS bundle size checks'
          command: yarn test:size

  integ_setup:
    executor: build-executor
    working_directory: ~/
    steps:
      - run:
          name: 'Clone Amplify JS Samples repo, install cypress, install react samples authenticator and link amplify packages'
          command: |
            mkdir ~/.ssh/ && echo -e "Host github.com\n\tStrictHostKeyChecking no\n" > ~/.ssh/config
            echo $SSH_HOST_PUBLIC_KEY >> ~/.ssh/known_hosts
            git clone $AMPLIFY_JS_SAMPLES_STAGING_URL
            cd amplify-js-samples-staging
            branchExists=true
            git ls-remote --heads origin <<pipeline.git.branch>> | grep <<pipeline.git.branch>> >/dev/null || branchExists=false
            if [ "$branchExists" = true ]; then git checkout <<pipeline.git.branch>>; fi
            yarn
      - save_cache:
          key: amplify-js-{{ .Branch }}-{{ checksum "amplify-js-samples-staging/yarn.lock" }}
          paths:
            - ~/.cache ## cache both yarn and Cypress
      - persist_to_workspace:
          root: /root
          paths:
            - amplify-js-samples-staging

  integ_react_auth_1: #break react auth test to 2 sections to save time
    parameters:
      browser:
        type: string
    # TODO: see `js-test-executor` TODO above
    executor: js-test-executor-prev
    <<: *test_env_vars
    working_directory: ~/amplify-js-samples-staging/samples
    steps:
      - prepare_test_env
      - integ_test_js:
          test_name: 'React Authenticator'
          framework: react
          category: auth
          sample_name: amplify-authenticator
          spec: new-ui-authenticator
          browser: << parameters.browser >>
      - integ_test_js:
          test_name: 'Guest to Authenticated User"'
          framework: react
          category: auth
          sample_name: guest-to-auth-user
          spec: guest-to-auth-user
          browser: << parameters.browser >>
      - integ_test_js:
          test_name: 'React Typescript Authenticator'
          framework: react
          category: auth
          sample_name: typescript-amplify-authenticator
          spec: new-ui-authenticator
          browser: << parameters.browser >>
  integ_react_auth_2:
    parameters:
      browser:
        type: string
    # TODO: see `js-test-executor` TODO above
    executor: js-test-executor-prev
    <<: *test_env_vars
    working_directory: ~/amplify-js-samples-staging/samples
    steps:
      - prepare_test_env
      - integ_test_js:
          test_name: 'React Credentials Different Region'
          framework: react
          category: auth
          sample_name: credentials-auth
          spec: credentials-auth
          browser: << parameters.browser >>
      - integ_test_js:
          test_name: 'React Custom Authenticator'
          framework: react
          category: auth
          sample_name: amplify-authenticator
          spec: new-ui-custom-authenticator
          browser: << parameters.browser >>
      - integ_test_js:
          test_name: 'React Custom Authenticator'
          framework: react
          category: auth
          sample_name: with-authenticator
          spec: new-ui-authenticator
          browser: << parameters.browser >>
      - integ_test_js:
          test_name: 'Sign In after Sign Up'
          framework: react
          category: auth
          sample_name: auto-signin-after-signup
          spec: auto-signin-after-signup
          browser: << parameters.browser >>
  integ_angular_auth:
    parameters:
      browser:
        type: string
    executor: js-test-executor
    <<: *test_env_vars
    working_directory: ~/amplify-js-samples-staging/samples
    steps:
      - prepare_test_env
      - integ_test_js:
          test_name: 'Angular Authenticator'
          framework: angular
          category: auth
          sample_name: amplify-authenticator
          spec: ui-amplify-authenticator
          browser: << parameters.browser >>
      - integ_test_js:
          test_name: 'Angular Custom Authenticator'
          framework: angular
          category: auth
          sample_name: amplify-authenticator
          spec: custom-authenticator
          browser: << parameters.browser >>
  integ_javascript_auth:
    parameters:
      browser:
        type: string
    executor: js-test-executor
    <<: *test_env_vars
    working_directory: ~/amplify-js-samples-staging/samples
    steps:
      - prepare_test_env
      - integ_test_js:
          test_name: 'JavaScript Auth CDN'
          framework: javascript
          category: auth
          sample_name: auth-cdn
          spec: auth-cdn
          browser: << parameters.browser >>
          amplifyjs_dir: ~/amplify-js
  integ_vue_auth:
    parameters:
      browser:
        type: string
    executor: js-test-executor
    <<: *test_env_vars
    working_directory: ~/amplify-js-samples-staging/samples
    steps:
      - prepare_test_env
      - integ_test_js:
          test_name: 'Legacy Vue Authenticator'
          framework: vue
          category: auth
          sample_name: amplify-authenticator-legacy
          spec: authenticator
          browser: << parameters.browser >>
      - integ_test_js:
          test_name: 'Vue 3 Authenticator'
          framework: vue
          category: auth
          sample_name: authenticator-vue3
          spec: new-ui-authenticator
          browser: << parameters.browser >>
      - integ_test_js:
          test_name: 'Vue Custom Authenticator'
          framework: vue
          category: auth
          sample_name: amplify-authenticator
          spec: custom-authenticator
          browser: << parameters.browser >>
  integ_next_auth:
    parameters:
      browser:
        type: string
    executor: js-test-executor
    <<: *test_env_vars
    working_directory: ~/amplify-js-samples-staging/samples
    steps:
      - prepare_test_env
      - integ_test_js:
          test_name: 'Authenticator and SSR page'
          framework: next
          category: auth
          sample_name: auth-ssr
          spec: auth-ssr
          browser: << parameters.browser >>
      - integ_test_js:
          test_name: 'Authenticator and RSC page'
          framework: next
          category: auth
          sample_name: auth-rsc
          spec: auth-rsc
          browser: << parameters.browser >>
      - integ_test_js:
          test_name: 'NextJS Auth Custom Implementation with SSR'
          framework: next
          category: auth
          sample_name: custom-auth-ssr
          spec: authenticator
          browser: << parameters.browser >>

  integ_react_predictions:
    parameters:
      browser:
        type: string
    executor: js-test-executor
    <<: *test_env_vars
    working_directory: ~/amplify-js-samples-staging/samples/react/predictions/multi-user-translation
    steps:
      - prepare_test_env
      - integ_test_js:
          test_name: 'React Predictions'
          framework: react
          category: predictions
          sample_name: multi-user-translation
          spec: multiuser-translation
          browser: << parameters.browser >>

  integ_react_interactions:
    parameters:
      browser:
        type: string
    executor: js-test-executor
    <<: *test_env_vars
    working_directory: ~/amplify-js-samples-staging/samples/react/interactions/chatbot-component
    steps:
      - prepare_test_env
      - integ_test_js:
          test_name: 'React Interactions'
          framework: react
          category: interactions
          sample_name: chatbot-component
          spec: chatbot-component
          browser: << parameters.browser >>
      - integ_test_js:
          test_name: 'Chatbot V1'
          framework: react
          category: interactions
          sample_name: lex-test-component
          spec: chatbot-v1
          browser: << parameters.browser >>
      - integ_test_js:
          test_name: 'Chatbot V2'
          framework: react
          category: interactions
          sample_name: lex-test-component
          spec: chatbot-v2
          browser: << parameters.browser >>

  integ_vue_interactions:
    parameters:
      browser:
        type: string
    executor: js-test-executor
    <<: *test_env_vars
    working_directory: ~/amplify-js-samples-staging/samples/vue/interactions/chatbot-component
    steps:
      - prepare_test_env
      - integ_test_js:
          test_name: 'Vue 2 Interactions'
          framework: vue
          category: interactions
          sample_name: chatbot-component
          spec: chatbot-component
          browser: << parameters.browser >>
      - integ_test_js:
          test_name: 'Vue 3 Interactions'
          framework: vue
          category: interactions
          sample_name: chatbot-component-vue3
          spec: chatbot-component
          browser: << parameters.browser >>
  integ_angular_interactions:
    parameters:
      browser:
        type: string
    executor: js-test-executor
    <<: *test_env_vars
    working_directory: ~/amplify-js-samples-staging/samples/angular/interactions/chatbot-component
    steps:
      - prepare_test_env
      - integ_test_js:
          test_name: 'Angular Interactions'
          framework: angular
          category: interactions
          sample_name: chatbot-component
          spec: chatbot-component
          browser: << parameters.browser >>

  integ_react_datastore:
    parameters:
      browser:
        type: string
    executor: js-test-executor
    <<: *test_env_vars
    working_directory: ~/amplify-js-samples-staging/samples/react/datastore/many-to-many
    steps:
      - prepare_test_env
      - integ_test_js:
          test_name: 'React DataStore'
          framework: react
          category: datastore
          sample_name: many-to-many
          spec: many-to-many
          browser: << parameters.browser >>

  integ_react_datastore_v2:
    parameters:
      browser:
        type: string
    executor: js-test-executor
    <<: *test_env_vars
    working_directory: ~/amplify-js-samples-staging/samples/react/datastore/v2/many-to-many-v2
    steps:
      - prepare_test_env
      - integ_test_js:
          test_name: 'React DataStore CLI v2'
          framework: react
          category: datastore
          sample_name: v2/many-to-many-v2
          spec: many-to-many
          browser: << parameters.browser >>

  integ_react_datastore_multi_auth_one_rule:
    parameters:
      browser:
        type: string
    executor: js-test-executor
    <<: *test_env_vars
    working_directory: ~/amplify-js-samples-staging/samples/react/datastore/multi-auth
    steps:
      - prepare_test_env
      - integ_test_js:
          test_name: 'React DataStore Multi-Auth - One Rule'
          framework: react
          category: datastore
          sample_name: multi-auth
          spec: multi-auth-one-rule
          browser: << parameters.browser >>

  integ_react_datastore_multi_auth_one_rule_v2:
    parameters:
      browser:
        type: string
    executor: js-test-executor
    <<: *test_env_vars
    working_directory: ~/amplify-js-samples-staging/samples/react/datastore/v2/multi-auth-v2
    steps:
      - prepare_test_env
      - integ_test_js:
          test_name: 'React DataStore Multi-Auth - One Rule CLI v2'
          framework: react
          category: datastore
          sample_name: v2/multi-auth-v2
          spec: multi-auth-one-rule
          browser: << parameters.browser >>

  integ_react_datastore_multi_auth_two_rules:
    parameters:
      browser:
        type: string
    executor: js-test-executor
    <<: *test_env_vars
    working_directory: ~/amplify-js-samples-staging/samples/react/datastore/multi-auth
    steps:
      - prepare_test_env
      - integ_test_js:
          test_name: 'React DataStore Multi-Auth - Two Rules'
          framework: react
          category: datastore
          sample_name: multi-auth
          spec: multi-auth-two-rules
          browser: << parameters.browser >>

  integ_react_datastore_multi_auth_two_rules_v2:
    parameters:
      browser:
        type: string
    executor: js-test-executor
    <<: *test_env_vars
    working_directory: ~/amplify-js-samples-staging/samples/react/datastore/v2/multi-auth-v2
    steps:
      - prepare_test_env
      - integ_test_js:
          test_name: 'React DataStore Multi-Auth - Two Rules CLI v2'
          framework: react
          category: datastore
          sample_name: v2/multi-auth-v2
          spec: multi-auth-two-rules
          browser: << parameters.browser >>

  integ_react_datastore_multi_auth_three_plus_rules:
    parameters:
      browser:
        type: string
    executor: js-test-executor
    <<: *test_env_vars
    working_directory: ~/amplify-js-samples-staging/samples/react/datastore/multi-auth
    steps:
      - prepare_test_env
      - integ_test_js:
          test_name: 'React DataStore Multi-Auth - Three Plus Rules'
          framework: react
          category: datastore
          sample_name: multi-auth
          spec: multi-auth-three-plus-rules
          browser: << parameters.browser >>

  integ_react_datastore_multi_auth_three_plus_rules_v2:
    parameters:
      browser:
        type: string
    executor: js-test-executor
    <<: *test_env_vars
    working_directory: ~/amplify-js-samples-staging/samples/react/datastore/v2/multi-auth-v2
    steps:
      - prepare_test_env
      - integ_test_js:
          test_name: 'React DataStore Multi-Auth - Three Plus Rules CLI v2'
          framework: react
          category: datastore
          sample_name: v2/multi-auth-v2
          spec: multi-auth-three-plus-rules
          browser: << parameters.browser >>

  integ_react_datastore_subs_disabled:
    parameters:
      browser:
        type: string
    executor: js-test-executor
    <<: *test_env_vars
    working_directory: ~/amplify-js-samples-staging/samples/react/datastore/subs-disabled
    steps:
      - prepare_test_env
      - integ_test_js:
          test_name: 'DataStore - Subs Disabled'
          framework: react
          category: datastore
          sample_name: subs-disabled
          spec: subs-disabled
          browser: << parameters.browser >>

  integ_react_datastore_subs_disabled_v2:
    parameters:
      browser:
        type: string
    executor: js-test-executor
    <<: *test_env_vars
    working_directory: ~/amplify-js-samples-staging/samples/react/datastore/v2/subs-disabled-v2
    steps:
      - prepare_test_env
      - integ_test_js:
          test_name: 'DataStore - Subs Disabled CLI v2'
          framework: react
          category: datastore
          sample_name: v2/subs-disabled-v2
          spec: subs-disabled
          browser: << parameters.browser >>

  integ_react_datastore_consecutive_saves:
    parameters:
      browser:
        type: string
    executor: js-test-executor
    <<: *test_env_vars
    working_directory: ~/amplify-js-samples-staging/samples/react/datastore/consecutive-saves
    steps:
      - prepare_test_env
      - integ_test_js:
          test_name: 'DataStore - Subs Disabled'
          framework: react
          category: datastore
          sample_name: consecutive-saves
          spec: consecutive-saves
          browser: << parameters.browser >>

  integ_react_datastore_consecutive_saves_v2:
    parameters:
      browser:
        type: string
    executor: js-test-executor
    <<: *test_env_vars
    working_directory: ~/amplify-js-samples-staging/samples/react/datastore/v2/consecutive-saves-v2
    steps:
      - prepare_test_env
      - integ_test_js:
          test_name: 'DataStore - Subs Disabled CLI v2'
          framework: react
          category: datastore
          sample_name: v2/consecutive-saves-v2
          spec: consecutive-saves
          browser: << parameters.browser >>

  integ_react_datastore_observe_query:
    parameters:
      browser:
        type: string
    executor: js-test-executor
    <<: *test_env_vars
    working_directory: ~/amplify-js-samples-staging/samples/react/datastore/observe-query
    steps:
      - prepare_test_env
      - integ_test_js:
          test_name: 'DataStore - Observe Query'
          framework: react
          category: datastore
          sample_name: observe-query
          spec: observe-query
          browser: << parameters.browser >>

  integ_react_datastore_observe_query_v2:
    parameters:
      browser:
        type: string
    executor: js-test-executor
    <<: *test_env_vars
    working_directory: ~/amplify-js-samples-staging/samples/react/datastore/v2/observe-query-v2
    steps:
      - prepare_test_env
      - integ_test_js:
          test_name: 'DataStore - Observe Query CLI v2'
          framework: react
          category: datastore
          sample_name: v2/observe-query-v2
          spec: observe-query
          browser: << parameters.browser >>

  integ_react_datastore_schema_drift:
    parameters:
      browser:
        type: string
    executor: js-test-executor
    <<: *test_env_vars
    working_directory: ~/amplify-js-samples-staging/samples/react/datastore/schema-drift
    steps:
      - prepare_test_env
      - integ_test_js:
          test_name: 'DataStore - Schema Drift'
          framework: react
          category: datastore
          sample_name: schema-drift
          spec: schema-drift
          browser: << parameters.browser >>

  integ_react_storage:
    parameters:
      browser:
        type: string
    executor: js-test-executor
    <<: *test_env_vars
    working_directory: ~/amplify-js-samples-staging/samples/react/storage/storageApp
    steps:
      - prepare_test_env
      - integ_test_js:
          test_name: 'React Storage'
          framework: react
          category: storage
          sample_name: storageApp
          spec: storage
          browser: << parameters.browser >>
  integ_react_storage_multipart_progress:
    parameters:
      browser:
        type: string
    executor: js-test-executor
    <<: *test_env_vars
    working_directory: ~/amplify-js-samples-staging/samples/react/storage/multi-part-upload-with-progress
    steps:
      - prepare_test_env
      - integ_test_js:
          test_name: 'React Storage Multi-Part Upload with Progress'
          framework: react
          category: storage
          sample_name: multi-part-upload-with-progress
          spec: multi-part-upload-with-progress
          browser: << parameters.browser >>
  integ_react_storage_copy:
    parameters:
      browser:
        type: string
    executor: js-test-executor
    <<: *test_env_vars
    working_directory: ~/amplify-js-samples-staging/samples/react/storage/multi-part-copy-with-progress
    steps:
      - prepare_test_env
      - integ_test_js:
          test_name: 'React Storage Copy'
          framework: react
          category: storage
          sample_name: multi-part-copy-with-progress
          spec: multi-part-copy-with-progress
          browser: << parameters.browser >>
  integ_react_graphql_api:
    parameters:
      browser:
        type: string
    executor: js-test-executor
    <<: *test_env_vars
    working_directory: ~/amplify-js-samples-staging/samples/react/api/graphql
    steps:
      - prepare_test_env
      - integ_test_js:
          test_name: 'React GraphQL API'
          framework: react
          category: api
          sample_name: graphql
          spec: graphql
          browser: << parameters.browser >>
  integ_react_amazon_cognito_identity_js_cookie_storage:
    parameters:
      browser:
        type: string
    executor: js-test-executor
    <<: *test_env_vars
    working_directory: ~/amplify-js-samples-staging/samples/react/auth/amazon-cognito-identity-js-cookie-storage
    steps:
      - prepare_test_env
      - integ_test_js:
          test_name: 'amazon-cognito-identity-js-cookie-storage'
          framework: react
          category: auth
          sample_name: amazon-cognito-identity-js-cookie-storage
          spec: amazon-cognito-identity-js-cookie-storage
          browser: << parameters.browser >>
  integ_react_amazon_cognito_identity_js:
    parameters:
      browser:
        type: string
    executor: js-test-executor
    <<: *test_env_vars
    working_directory: ~/amplify-js-samples-staging/samples/react/auth/amazon-cognito-identity-js
    steps:
      - prepare_test_env
      - integ_test_js:
          test_name: 'amazon-cognito-identity-js'
          framework: react
          category: auth
          sample_name: amazon-cognito-identity-js
          spec: amazon-cognito-identity-js
          browser: << parameters.browser >>
  integ_node_amazon_cognito_identity_js:
    executor: js-test-executor
    <<: *test_env_vars
    working_directory: ~/amplify-js-samples-staging/samples/node/auth/amazon-cognito-identity-js
    steps:
      - prepare_test_env
      - integ_test_node_js:
          test_name: 'amazon-cognito-identity-js'
          category: auth
          sample_name: amazon-cognito-identity-js
  integ_react_device_tracking:
    parameters:
      browser:
        type: string
    executor: js-test-executor
    <<: *test_env_vars
    working_directory: ~/amplify-js-samples-staging/samples/react/auth/device-tracking
    steps:
      - prepare_test_env
      - integ_test_js:
          test_name: 'cognito-device-tracking'
          framework: react
          category: auth
          sample_name: device-tracking
          spec: device-tracking
          browser: << parameters.browser >>

  integ_react_delete_user:
    parameters:
      browser:
        type: string
    executor: js-test-executor
    <<: *test_env_vars
    working_directory: ~/amplify-js-samples-staging/samples/react/auth/delete_user
    steps:
      - prepare_test_env
      - integ_test_js:
          test_name: 'delete-user'
          framework: react
          category: auth
          sample_name: delete-user
          spec: delete-user
          browser: << parameters.browser >>
  integ_rn_ios_storage:
    executor: macos-executor
    <<: *test_env_vars
    working_directory: ~/amplify-js-samples-staging/samples/react-native/storage/StorageApp
    steps:
      - integ_test_rn_ios

  integ_rn_ios_storage_multipart_progress:
    executor: macos-executor
    <<: *test_env_vars
    working_directory: ~/amplify-js-samples-staging/samples/react-native/storage/MultiPartUploadWithProgress
    steps:
      - integ_test_rn_ios

  # integ_rn_ios_push_notifications:
  #   executor: macos-executor
  #   <<: *test_env_vars
  #   working_directory: ~/amplify-js-samples-staging/samples/react-native/push-notifications/PushNotificationApp
  #   steps:
  #     - integ_test_rn_ios

  # integ_rn_android_storage:
  #   executor: macos-executor
  #   <<: *test_env_vars
  #   working_directory: ~/amplify-js-samples-staging/samples/react-native/storage/StorageApp
  #   steps:
  #     - integ_test_rn_android

  # integ_rn_android_storage_multipart_progress:
  #   executor: macos-executor
  #   <<: *test_env_vars
  #   working_directory: ~/amplify-js-samples-staging/samples/react-native/storage/MultiPartUploadWithProgress
  #   steps:
  #     - integ_test_rn_android

  integ_rn_ios_datastore_sqlite_adapter:
    executor: macos-executor
    <<: *test_env_vars
    working_directory: ~/amplify-js-samples-staging/samples/react-native/datastore/SQLiteAdapter
    steps:
      - integ_test_rn_ios

  integ_rn_ios_device_tracking:
    executor: macos-executor
    <<: *test_env_vars
    working_directory: ~/amplify-js-samples-staging/samples/react-native/auth/deviceTracking
    steps:
      - integ_test_rn_ios

  integ_datastore_auth:
    parameters:
      scenario:
        type: string
    executor: js-test-executor
    <<: *test_env_vars
    working_directory: ~/amplify-js-samples-staging/samples
    steps:
      - prepare_test_env
      - integ_test_js:
          test_name: 'DataStore Auth - Chrome'
          framework: react
          category: datastore
          sample_name: << parameters.scenario >>
          spec: << parameters.scenario >>
          browser: chrome
      - integ_test_js:
          test_name: 'DataStore Auth - Firefox'
          framework: react
          category: datastore
          sample_name: << parameters.scenario >>
          spec: << parameters.scenario >>
          browser: firefox

  integ_datastore_auth_v2:
    parameters:
      scenario:
        type: string
    executor: js-test-executor
    <<: *test_env_vars
    working_directory: ~/amplify-js-samples-staging/samples
    steps:
      - prepare_test_env
      - integ_test_js:
          test_name: 'DataStore Auth CLI v2 - Chrome'
          framework: react
          category: datastore
          sample_name: v2/<< parameters.scenario >>-v2
          spec: << parameters.scenario >>
          browser: chrome
      - integ_test_js:
          test_name: 'DataStore Auth CLI v2 - Firefox'
          framework: react
          category: datastore
          sample_name: v2/<< parameters.scenario >>-v2
          spec: << parameters.scenario >>
          browser: firefox
      # integ_duplicate_packages:
      #   parameters:
      #     browser:
      #       type: string
      #   executor: js-test-executor
      #   <<: *test_env_vars
      #   working_directory: ~/amplify-js-samples-staging/samples/react/version-conflict/duplicate-packages
      #   steps:
      #     - prepare_test_env
      #     - integ_test_js:
      #         test_name: 'Duplicate Package Errors'
      #         framework: react
      #         category: version-conflict
      #         sample_name: duplicate-packages
      #         spec: duplicate-packages
      #         browser: << parameters.browser >>
  integ_auth_test_cypress_no_ui:
    working_directory: ~/amplify-js-samples-staging/
    executor: js-test-executor
    steps:
      - prepare_no_ui_test_env
      - integ_test_cypress_no_ui:
          test_name: 'Token revocation'
          category: 'auth'
          spec: 'token-revocation'
  integ_javascript_geo:
    parameters:
      browser:
        type: string
    executor: js-test-executor
    <<: *test_env_vars
    working_directory: ~/amplify-js-samples-staging/samples
    steps:
      - prepare_test_env
      - integ_test_js:
          test_name: 'Display Map'
          framework: javascript
          category: geo
          sample_name: display-map-static
          spec: display-map-static
          browser: << parameters.browser >>
          amplifyjs_dir: ~/amplify-js
      - integ_test_js:
          test_name: 'Search Outside Map'
          framework: javascript
          category: geo
          sample_name: search-outside-map-static
          spec: search-outside-map-static
          browser: << parameters.browser >>
          amplifyjs_dir: ~/amplify-js
  integ_react_geo:
    parameters:
      browser:
        type: string
    executor: js-test-executor
    <<: *test_env_vars
    working_directory: ~/amplify-js-samples-staging/samples
    steps:
      - prepare_test_env
      - integ_test_js:
          test_name: 'Display Map'
          framework: react
          category: geo
          sample_name: display-map
          spec: display-map
          # Temp fix:
          browser: chrome
      - integ_test_js:
          test_name: 'Search Outside Map'
          framework: react
          category: geo
          sample_name: search-outside-map
          spec: search-outside-map
          # Temp fix:
          browser: chrome

  integ_next_datastore_owner_auth:
    parameters:
      browser:
        type: string
    executor: js-test-executor
    <<: *test_env_vars
    working_directory: ~/amplify-js-samples-staging/samples/next/datastore/owner-based-default
    steps:
      - prepare_test_env
      - integ_test_js:
          test_name: 'next owner auth'
          framework: next
          category: datastore
          sample_name: owner-based-default
          spec: next-owner-based-default
          browser: << parameters.browser >>

  # TODO: re-enable or backfill test cases
  # integ_react_datastore_custom_pk_unconnected_models:
  #   parameters:
  #     browser:
  #       type: string
  #   executor: js-test-executor
  #   <<: *test_env_vars
  #   working_directory: ~/amplify-js-samples-staging/samples/react/datastore/v2/custom-pk-unconnected-models
  #   steps:
  #     - prepare_test_env
  #     - integ_test_js:
  #         test_name: 'DataStore - Custom Primary Key (Connected Models)'
  #         framework: react
  #         category: datastore
  #         sample_name: v2/custom-pk-unconnected-models
  #         spec: custom-pk-unconnected-models
  #         browser: << parameters.browser >>

  # TODO: re-enable or backfill test cases
  # integ_react_datastore_custom_pk_unconnected_models_webkit:
  #   executor: webkit-test-executor
  #   <<: *test_env_vars
  #   working_directory: ~/amplify-js-samples-staging/samples/react/datastore/v2/custom-pk-unconnected-models
  #   steps:
  #     - prepare_test_env
  #     - integ_test_js:
  #         test_name: 'DataStore - Custom Primary Key (Connected Models)'
  #         framework: react
  #         category: datastore
  #         sample_name: v2/custom-pk-unconnected-models
  #         spec: custom-pk-unconnected-models
  #         browser: webkit

  # TODO: re-enable or backfill test cases
  # integ_react_datastore_custom_pk_has_one:
  #   parameters:
  #     browser:
  #       type: string
  #   executor: js-test-executor
  #   <<: *test_env_vars
  #   working_directory: ~/amplify-js-samples-staging/samples/react/datastore/v2/custom-pk-has-one
  #   steps:
  #     - prepare_test_env
  #     - integ_test_js:
  #         test_name: 'DataStore - Custom Primary Key (Has One)'
  #         framework: react
  #         category: datastore
  #         sample_name: v2/custom-pk-has-one
  #         spec: custom-pk-has-one
  #         browser: << parameters.browser >>

  # TODO: re-enable or backfill test cases
  # integ_react_datastore_custom_pk_has_many_many_to_many:
  #   parameters:
  #     browser:
  #       type: string
  #   executor: js-test-executor
  #   <<: *test_env_vars
  #   working_directory: ~/amplify-js-samples-staging/samples/react/datastore/v2/custom-pk-has-many-many-to-many
  #   steps:
  #     - prepare_test_env
  #     - integ_test_js:
  #         test_name: 'DataStore - Custom Primary Key (Has Many / Many to Many)'
  #         framework: react
  #         category: datastore
  #         sample_name: v2/custom-pk-has-many-many-to-many
  #         spec: custom-pk-has-many-many-to-many
  #         browser: << parameters.browser >>

  integ_react_datastore_background_process_manager:
    parameters:
      browser:
        type: string
    executor: js-test-executor
    <<: *test_env_vars
    working_directory: ~/amplify-js-samples-staging/samples/react/datastore/v2/background-process-manager
    steps:
      - prepare_test_env
      - integ_test_js:
          test_name: 'DataStore - Background Process Manager'
          framework: react
          category: datastore
          sample_name: v2/background-process-manager
          spec: background-process-manager
          browser: << parameters.browser >>

  integ_react_datastore_background_process_manager_webkit:
    executor: webkit-test-executor
    <<: *test_env_vars
    working_directory: ~/amplify-js-samples-staging/samples/react/datastore/v2/background-process-manager
    steps:
      - prepare_test_env
      - integ_test_js:
          test_name: 'DataStore - Background Process Manager'
          framework: react
          category: datastore
          sample_name: v2/background-process-manager
          spec: background-process-manager
          browser: webkit

  integ_react_datastore_related_models:
    parameters:
      browser:
        type: string
    executor: js-test-executor
    <<: *test_env_vars
    working_directory: ~/amplify-js-samples-staging/samples/react/datastore/related-models
    steps:
      - prepare_test_env
      - integ_test_js:
          test_name: 'DataStore - Related Models'
          framework: react
          category: datastore
          sample_name: related-models
          spec: related-models
          browser: << parameters.browser >>

  integ_react_iot_reconnect:
    # TODO: see `js-test-executor` TODO above
    executor: js-test-executor-prev
    <<: *test_env_vars
    working_directory: ~/amplify-js-samples-staging/samples/react/pubsub/reconnection-iot
    steps:
      - prepare_test_env
      - integ_test_js:
          test_name: 'PubSub - Reconnection for IoT'
          framework: react
          category: pubsub
          sample_name: reconnection-iot
          spec: reconnection
          # Firefox doesn't support network state management in cypress
          browser: chrome

  integ_react_api_reconnect:
    # TODO: see `js-test-executor` TODO above
    executor: js-test-executor-prev
    <<: *test_env_vars
    working_directory: ~/amplify-js-samples-staging/samples/react/pubsub/reconnection-api
    steps:
      - prepare_test_env
      - integ_test_js:
          test_name: 'PubSub - Reconnection for API'
          framework: react
          category: pubsub
          sample_name: reconnection-api
          spec: reconnection
          # Firefox doesn't support network state management in cypress
          browser: chrome

  integ_react_datastore_selective_sync:
    parameters:
      browser:
        type: string
    executor: js-test-executor
    <<: *test_env_vars
    working_directory: ~/amplify-js-samples-staging/samples/react/datastore/selective-sync-v5
    steps:
      - prepare_test_env
      - integ_test_js:
          test_name: 'DataStore - Selective Sync'
          framework: react
          category: datastore
          sample_name: selective-sync-v5
          spec: selective-sync-v5
          browser: << parameters.browser >>

  integ_react_datastore_nested_predicate:
    parameters:
      browser:
        type: string
    executor: js-test-executor
    <<: *test_env_vars
    working_directory: ~/amplify-js-samples-staging/samples/react/datastore/nested-predicate
    steps:
      - prepare_test_env
      - integ_test_js:
          test_name: 'DataStore - Nested Predicate'
          framework: react
          category: datastore
          sample_name: nested-predicate
          spec: nested-predicate
          browser: << parameters.browser >>

  integ_next_datastore_13_basic:
    parameters:
      browser:
        type: string
    executor: js-test-executor
    <<: *test_env_vars
    working_directory: ~/amplify-js-samples-staging/samples/next/datastore/next-13-basic
    steps:
      - prepare_test_env
      - integ_test_js:
          test_name: 'DataStore - Nextjs 13 build with SWC - basic JS app'
          framework: next
          category: datastore
          sample_name: next-13-basic
          spec: nextjs-13-basic
          browser: << parameters.browser >>

  integ_next_datastore_13_js:
    parameters:
      browser:
        type: string
    executor: js-test-executor
    <<: *test_env_vars
    working_directory: ~/amplify-js-samples-staging/samples/next/datastore/next-13-js
    steps:
      - prepare_test_env
      - integ_test_js:
          test_name: 'DataStore - Nextjs 13 build with SWC - JS app'
          framework: next
          category: datastore
          sample_name: next-13-js
          spec: nextjs-13
          browser: << parameters.browser >>

  integ_vite_datastore_basic_crud:
    parameters:
      browser:
        type: string
    executor: js-test-executor
    <<: *test_env_vars
    working_directory: ~/amplify-js-samples-staging/samples/vite/datastore/v2/basic-crud
    steps:
      - prepare_test_env
      - integ_test_js:
          test_name: 'Vite + DataStore - Basic CRUD'
          framework: vite
          category: datastore
          sample_name: v2/basic-crud
          spec: vite-basic-crud

  integ_rollup_datastore_basic_crud:
    parameters:
      browser:
        type: string
    executor: js-test-executor
    <<: *test_env_vars
    working_directory: ~/amplify-js-samples-staging/samples/rollup/datastore/rollup-basic-crud
    steps:
      - prepare_test_env
      - integ_test_js:
          test_name: 'Rollup + DataStore - Basic CRUD'
          framework: rollup
          category: datastore
          sample_name: rollup-basic-crud
          spec: rollup-basic-crud

  integ_vanilla_js_datastore_basic_crud:
    parameters:
      browser:
        type: string
    executor: js-test-executor
    <<: *test_env_vars
    working_directory: ~/amplify-js-samples-staging/samples
    steps:
      - prepare_test_env
      - integ_test_js:
          test_name: 'Vanilla JS + Webpack 4 + DataStore - Basic CRUD'
          framework: javascript
          category: datastore
          sample_name: basic-crud
          browser: << parameters.browser >>
          spec: vanilla-js-basic-crud
          amplifyjs_dir: ~/amplify-js

  integ_react_datastore_docs_examples:
    parameters:
      browser:
        type: string
    executor: js-test-executor
    <<: *test_env_vars
    working_directory: ~/amplify-js-samples-staging/samples/react/datastore/v2/amplify-docs-examples
    steps:
      - prepare_test_env
      - integ_test_js:
          test_name: 'DataStore - Docs Examples'
          framework: react
          category: datastore
          sample_name: v2/amplify-docs-examples
          spec: amplify-docs-examples
          browser: << parameters.browser >>

  integ_react_datastore_websocket_disruption:
    parameters:
      browser:
        type: string
    executor: js-test-executor
    <<: *test_env_vars
    working_directory: ~/amplify-js-samples-staging/samples/react/datastore/websocket-disruption
    steps:
      - prepare_test_env
      - integ_test_js:
          test_name: 'DataStore - WebSocket Disruption'
          framework: react
          category: datastore
          sample_name: websocket-disruption
          spec: websocket-disruption
          browser: << parameters.browser >>

  integ_react_api_optimistic_ui:
    parameters:
      browser:
        type: string
    executor: js-test-executor
    <<: *test_env_vars
    working_directory: ~/amplify-js-samples-staging/samples/react/api/optimistic-ui
    steps:
      - prepare_test_env
      - integ_test_js:
          test_name: 'API (GraphQL) - Optimistic UI'
          framework: react
          category: api
          sample_name: optimistic-ui
          spec: optimistic-ui
          browser: << parameters.browser >>

  deploy:
    executor: macos-executor
    working_directory: ~/amplify-js
    steps:
      - attach_workspace:
          at: ~/
      - run:
          name: 'Publish to Amplify Package'
          command: |
            echo "//registry.npmjs.org/:_authToken=$NPM_TOKEN" >> ~/.npmrc
            echo "export PREID_HASH_SUFFIX=$(echo $CIRCLE_SHA1 | cut -c -7 | sed 's/^/\./')" >> "$BASH_ENV"
            source "$BASH_ENV"
            npm whoami
            git config --global user.email $GITHUB_EMAIL
            git config --global user.name $GITHUB_USER
            git status
            git --no-pager diff
            yarn publish:$CIRCLE_BRANCH

  post_release:
    executor: build-executor
    steps:
      - attach_workspace:
          at: /root
      - restore_cache:
          keys:
            - amplify-ssh-deps-{{ .Branch }}
            - amplify-ssh-deps
      - run:
          name: 'Update roll-back infrastructure'
          command: |
            git config --global user.email $GITHUB_EMAIL
            git config --global user.name $GITHUB_USER
            git pull origin release
            PUBLISH_COMMIT_HASH=$(git log -n 1 --pretty=format:"%H")
            RELEASE_COMMIT_MESSAGE=$(git log -n 1 --skip 1 --pretty=oneline)
            if [[ $RELEASE_COMMIT_MESSAGE = *release\(required\)* ]]; then git tag -f required-release $PUBLISH_COMMIT_HASH; fi
      - run:
          name: 'Update API documentation'
          command: |
            yarn run docs
            git add ./docs/api/
            git commit -m "chore(release): update API docs [ci skip]"
      - run:
          name: 'Push post release changes'
          command: |
            git push origin release
            git push -f origin required-release
            git push --force-with-lease origin release:main

# Specifies the branches that can be considered releasable.
#
# Listing a branch here has the following effects:
#   - Allows the branch to be published to NPM assuming there is a corresponding `publish:<branch>` script in package.json
#   - Runs the full test suite against the branch in CircleCI on pushes to that branch. If the exact branch name also exists
#     in the `amplify-js-samples-staging` repo, it will be used when executing tests. Otherwise, defaults to `main`.
releasable_branches: &releasable_branches
  branches:
    only:
      - release
      - main
      - next
      - api-v6-models

# List of test browsers that are always used in every E2E test. Tests that aren't expected to interact with browser APIs
# should use `minimal_browser_list` to keep test execution time low.
minimal_browser_list: &minimal_browser_list
  browser: [chrome]
  # browser: [chrome, firefox]

# List of test browsers that are used in E2E tests where we want to also test browser APIs. For functionality that
# interacts with browser APIs (e.g. IndexedDB), use `extended_browser_list`. Includes Microsoft Edge. Note: WebKit
# is not included in this list because WebKit requires a different Docker image. Any test that uses this browser
# list should also test against WebKit.
extended_browser_list: &extended_browser_list # browser: [chrome, firefox, edge]
  browser: [chrome]

datastore_auth_scenarios: &datastore_auth_scenarios
  scenario: [
      owner-based-default, # TODO: Add `owner-based-operations` when tests pass
      static-user-pool-groups-default,
      static-user-pool-groups-operations,
      owner-and-group-different-models-default,
      owner-and-group-same-model-default,
      owner-and-group-same-model-operations,
      dynamic-user-pool-groups-default,
      dynamic-user-pool-groups-owner-based-default,
      private-auth-default,
      private-auth-iam,
      public-auth-default,
      public-auth-iam,
      owner-custom-claim-default,
      owner-custom-field-default,
    ]

workflows:
  build_test_deploy:
    # Tells CircleCI to skip this workflow when the pipeline is triggered by the scheduled source,
    # i.e. when the canaries workflow executes
    # https://circleci.com/docs/2.0/scheduled-pipelines/#workflows-filtering
    when:
      not:
        equal: [scheduled_pipeline, << pipeline.trigger_source >>]
    jobs:
      - build
      - integ_setup:
          filters:
            <<: *releasable_branches
      - unit_test:
          requires:
            - build
      # - bundle_test:
      #     requires:
      #       - build
      # - integ_react_auth_1:
      #     requires:
      #       - integ_setup
      #       - build
      #     filters:
      #       <<: *releasable_branches
      #     matrix:
      #       parameters:
      #         <<: *minimal_browser_list
      # - integ_react_auth_2:
      #     requires:
      #       - integ_setup
      #       - build
      #     filters:
      #       <<: *releasable_branches
      #     matrix:
      #       parameters:
      #         <<: *minimal_browser_list
      # - integ_auth_test_cypress_no_ui:
      #     requires:
      #       - integ_setup
      #       - build
      #     filters:
      #       <<: *releasable_branches
      - integ_react_graphql_api:
          requires:
            - integ_setup
            - build
          filters:
            <<: *releasable_branches
          matrix:
            parameters:
              <<: *minimal_browser_list
      # - integ_angular_auth:
      #     requires:
      #       - integ_setup
      #       - build
      #     filters:
      #       <<: *releasable_branches
      #     matrix:
      #       parameters:
      #         <<: *minimal_browser_list
      # - integ_vue_auth:
      #     requires:
      #       - integ_setup
      #       - build
      #     filters:
      #       <<: *releasable_branches
      #     matrix:
      #       parameters:
      #         <<: *minimal_browser_list
      # - integ_next_auth:
      #     requires:
      #       - integ_setup
      #       - build
      #     filters:
      #       <<: *releasable_branches
      #     matrix:
      #       parameters:
      #         <<: *minimal_browser_list
      # - integ_react_predictions:
      #     requires:
      #       - integ_setup
      #       - build
      #     filters:
      #       <<: *releasable_branches
      #     matrix:
      #       parameters:
      #         <<: *minimal_browser_list
      # - integ_react_interactions:
      #     requires:
      #       - integ_setup
      #       - build
      #     filters:
      #       <<: *releasable_branches
      #     matrix:
      #       parameters:
      #         <<: *minimal_browser_list
      # - integ_vue_interactions:
      #     requires:
      #       - integ_setup
      #       - build
      #     filters:
      #       <<: *releasable_branches
      #     matrix:
      #       parameters:
      #         browser: [chrome]
      # - integ_angular_interactions:
      #     requires:
      #       - integ_setup
      #       - build
      #     filters:
      #       <<: *releasable_branches
      #     matrix:
      #       parameters:
      #         <<: *minimal_browser_list
      # - integ_javascript_auth:
      #     requires:
      #       - integ_setup
      #       - build
      #     filters:
      #       <<: *releasable_branches
      #     matrix:
      #       parameters:
      #         <<: *minimal_browser_list
      # - integ_react_datastore:
      #     requires:
      #       - integ_setup
      #       - build
      #     filters:
      #       <<: *releasable_branches
      #     matrix:
      #       parameters:
      #         <<: *minimal_browser_list
      - integ_react_datastore_v2:
          requires:
            - integ_setup
            - build
          filters:
            <<: *releasable_branches
          matrix:
            parameters:
              <<: *minimal_browser_list
<<<<<<< HEAD
      # - integ_react_datastore_multi_auth_one_rule:
      #     requires:
      #       - integ_setup
      #       - build
      #     filters:
      #       <<: *releasable_branches
      #     matrix:
      #       parameters:
      #         <<: *minimal_browser_list
      # - integ_react_datastore_multi_auth_one_rule_v2:
      #     requires:
      #       - integ_setup
      #       - build
      #     filters:
      #       <<: *releasable_branches
      #     matrix:
      #       parameters:
      #         <<: *minimal_browser_list
      # - integ_react_datastore_multi_auth_two_rules:
      #     requires:
      #       - integ_setup
      #       - build
      #     filters:
      #       <<: *releasable_branches
      #     matrix:
      #       parameters:
      #         <<: *minimal_browser_list
      # - integ_react_datastore_multi_auth_two_rules_v2:
      #     requires:
      #       - integ_setup
      #       - build
      #     filters:
      #       <<: *releasable_branches
      #     matrix:
      #       parameters:
      #         <<: *minimal_browser_list
      # - integ_react_datastore_multi_auth_three_plus_rules:
      #     requires:
      #       - integ_setup
      #       - build
      #     filters:
      #       <<: *releasable_branches
      #     matrix:
      #       parameters:
      #         <<: *minimal_browser_list
      # - integ_react_datastore_multi_auth_three_plus_rules_v2:
      #     requires:
      #       - integ_setup
      #       - build
      #     filters:
      #       <<: *releasable_branches
      #     matrix:
      #       parameters:
      #         <<: *minimal_browser_list
      # - integ_react_datastore_subs_disabled:
      #     requires:
      #       - integ_setup
      #       - build
      #     filters:
      #       <<: *releasable_branches
      #     matrix:
      #       parameters:
      #         <<: *minimal_browser_list
      # - integ_react_datastore_subs_disabled_v2:
      #     requires:
      #       - integ_setup
      #       - build
      #     filters:
      #       <<: *releasable_branches
      #     matrix:
      #       parameters:
      #         <<: *minimal_browser_list
      # - integ_react_datastore_consecutive_saves:
      #     requires:
      #       - integ_setup
      #       - build
      #     filters:
      #       <<: *releasable_branches
      #     matrix:
      #       parameters:
      #         <<: *minimal_browser_list
      # - integ_react_datastore_consecutive_saves_v2:
      #     requires:
      #       - integ_setup
      #       - build
      #     filters:
      #       <<: *releasable_branches
      #     matrix:
      #       parameters:
      #         <<: *minimal_browser_list
      # - integ_react_datastore_observe_query:
      #     requires:
      #       - integ_setup
      #       - build
      #     filters:
      #       <<: *releasable_branches
      #     matrix:
      #       parameters:
      #         <<: *minimal_browser_list
      # - integ_react_datastore_observe_query_v2:
      #     requires:
      #       - integ_setup
      #       - build
      #     filters:
      #       <<: *releasable_branches
      #     matrix:
      #       parameters:
      #         <<: *minimal_browser_list
      # - integ_react_datastore_schema_drift:
      #     requires:
      #       - integ_setup
      #       - build
      #     filters:
      #       <<: *releasable_branches
      #     matrix:
      #       parameters:
      #         <<: *minimal_browser_list
      # - integ_react_storage:
      #     requires:
      #       - integ_setup
      #       - build
      #     filters:
      #       <<: *releasable_branches
      #     matrix:
      #       parameters:
      #         <<: *minimal_browser_list
      # - integ_react_storage_multipart_progress:
      #     requires:
      #       - integ_setup
      #       - build
      #     filters:
      #       <<: *releasable_branches
      #     matrix:
      #       parameters:
      #         <<: *minimal_browser_list
      # - integ_react_storage_copy:
      #     requires:
      #       - integ_setup
      #       - build
      #     filters:
      #       <<: *releasable_branches
      #     matrix:
      #       parameters:
      #         <<: *minimal_browser_list
      # - integ_react_amazon_cognito_identity_js_cookie_storage:
      #     requires:
      #       - integ_setup
      #       - build
      #     filters:
      #       <<: *releasable_branches
      #     matrix:
      #       parameters:
      #         <<: *minimal_browser_list
      # - integ_react_amazon_cognito_identity_js:
      #     requires:
      #       - integ_setup
      #       - build
      #     filters:
      #       <<: *releasable_branches
      #     matrix:
      #       parameters:
      #         <<: *minimal_browser_list
      # - integ_node_amazon_cognito_identity_js:
      #     requires:
      #       - integ_setup
      #       - build
      #     filters:
      #       <<: *releasable_branches
      # - integ_react_device_tracking:
      #     requires:
      #       - integ_setup
      #       - build
      #     filters:
      #       <<: *releasable_branches
      #     matrix:
      #       parameters:
      #         <<: *minimal_browser_list
      # - integ_react_delete_user:
      #     requires:
      #       - integ_setup
      #       - build
      #     filters:
      #       <<: *releasable_branches
      #     matrix:
      #       parameters:
      #         <<: *minimal_browser_list
      # - integ_rn_ios_storage:
      #     requires:
      #       - integ_setup
      #       - build
      #     filters:
      #       <<: *releasable_branches
      # - integ_rn_ios_storage_multipart_progress:
      #     requires:
      #       - integ_setup
      #       - build
      #     filters:
      #       <<: *releasable_branches
=======
      - integ_rn_ios_storage:
          requires:
            - integ_setup
            - build
          filters:
            <<: *releasable_branches
      - integ_rn_ios_storage_multipart_progress:
          requires:
            - integ_setup
            - build
          filters:
            <<: *releasable_branches
>>>>>>> d339f988
      # - integ_rn_ios_push_notifications:
      #     requires:
      #       - integ_setup
      #       - build
      #     filters:
      #       <<: *releasable_branches
<<<<<<< HEAD
      # - integ_rn_ios_device_tracking:
      #     requires:
      #       - integ_setup
      #       - build
      #     filters:
      #       <<: *releasable_branches
=======
      - integ_rn_ios_device_tracking:
          requires:
            - integ_setup
            - build
          filters:
            <<: *releasable_branches
>>>>>>> d339f988
      # - integ_rn_android_storage:
      #     requires:
      #       - integ_setup
      #       - build
      #     filters:
      #       <<: *releasable_branches
      # - integ_rn_android_storage_multipart_progress:
      #     requires:
      #       - integ_setup
      #       - build
      #     filters:
      #       <<: *releasable_branches
      # - integ_rn_ios_datastore_sqlite_adapter:
      #     requires:
      #       - integ_setup
      #       - build
      #     filters:
      #       <<: *releasable_branches
      # - integ_datastore_auth:
      #     requires:
      #       - integ_setup
      #       - build
      #     filters:
      #       <<: *releasable_branches
      #     matrix:
      #       parameters:
      #         <<: *datastore_auth_scenarios
      # - integ_datastore_auth_v2:
      #     requires:
      #       - integ_setup
      #       - build
      #     filters:
      #       <<: *releasable_branches
      #     matrix:
      #       parameters:
      #         <<: *datastore_auth_scenarios
      # - integ_duplicate_packages:
      #     requires:
      #       - integ_setup
      #       - build
      #     filters:
      #       <<: *releasable_branches
      #     matrix:
      #       parameters:
      #         <<: *minimal_browser_list
      #- integ_javascript_geo:
      #    requires:
      #      - integ_setup
      #      - build
      #    filters:
      #      <<: *releasable_branches
      #    matrix:
      #      parameters:
      #        browser: [chrome]
      # - integ_react_geo:
      #     requires:
      #       - integ_setup
      #       - build
      #     filters:
      #       <<: *releasable_branches
      #     matrix:
      #       parameters:
      #         <<: *minimal_browser_list
      # - integ_next_datastore_owner_auth:
      #     requires:
      #       - integ_setup
      #       - build
      #     filters:
      #       <<: *releasable_branches
      #     matrix:
      #       parameters:
      #         <<: *minimal_browser_list
      # - integ_react_datastore_custom_pk_unconnected_models:
      #     requires:
      #       - integ_setup
      #       - build
      #     filters:
      #       <<: *releasable_branches
      #     matrix:
      #       parameters:
      #         <<: *extended_browser_list
      # - integ_react_datastore_custom_pk_unconnected_models_webkit:
      #     requires:
      #       - integ_setup
      #       - build
      #     filters:
      #       <<: *releasable_branches
      # - integ_react_datastore_custom_pk_has_one:
      #     requires:
      #       - integ_setup
      #       - build
      #     filters:
      #       <<: *releasable_branches
      #     matrix:
      #       parameters:
      #         <<: *minimal_browser_list
      # - integ_react_datastore_custom_pk_has_many_many_to_many:
      #     requires:
      #       - integ_setup
      #       - build
      #     filters:
      #       <<: *releasable_branches
      #     matrix:
      #       parameters:
      #         <<: *minimal_browser_list
      # - integ_react_datastore_background_process_manager:
      #     requires:
      #       - integ_setup
      #       - build
      #     filters:
      #       <<: *releasable_branches
      #     matrix:
      #       parameters:
      #         <<: *extended_browser_list
      # - integ_react_datastore_background_process_manager_webkit:
      #     requires:
      #       - integ_setup
      #       - build
      #     filters:
      #       <<: *releasable_branches
      # - integ_react_datastore_related_models:
      #     requires:
      #       - integ_setup
      #       - build
      #     filters:
      #       <<: *releasable_branches
      #     matrix:
      #       parameters:
      #         <<: *minimal_browser_list
      # - integ_react_iot_reconnect:
      #     requires:
      #       - integ_setup
      #       - build
      #     filters:
      #       <<: *releasable_branches
      # - integ_react_api_reconnect:
      #     requires:
      #       - integ_setup
      #       - build
      #     filters:
      #       <<: *releasable_branches
      # - integ_react_datastore_selective_sync:
      #     requires:
      #       - integ_setup
      #       - build
      #     filters:
      #       <<: *releasable_branches
      #     matrix:
      #       parameters:
      #         <<: *minimal_browser_list
<<<<<<< HEAD
      # - integ_react_datastore_nested_predicate:
=======
      #- integ_javascript_geo:
      #    requires:
      #      - integ_setup
      #      - build
      #    filters:
      #      <<: *releasable_branches
      #    matrix:
      #      parameters:
      #        browser: [chrome]
      - integ_react_geo:
          requires:
            - integ_setup
            - build
          filters:
            <<: *releasable_branches
          matrix:
            parameters:
              <<: *minimal_browser_list
      - integ_next_datastore_owner_auth:
          requires:
            - integ_setup
            - build
          filters:
            <<: *releasable_branches
          matrix:
            parameters:
              <<: *minimal_browser_list
      # TODO: re-enable or backfill test cases
      # - integ_react_datastore_custom_pk_unconnected_models:
>>>>>>> d339f988
      #     requires:
      #       - integ_setup
      #       - build
      #     filters:
      #       <<: *releasable_branches
      #     matrix:
      #       parameters:
<<<<<<< HEAD
      #         <<: *minimal_browser_list
      # - integ_next_datastore_13_basic:
      #     requires:
      #       - integ_setup
      #       - build
      #     filters:
      #       <<: *releasable_branches
      #     matrix:
      #       parameters:
      #         <<: *minimal_browser_list
      # - integ_next_datastore_13_js:
      #     requires:
      #       - integ_setup
      #       - build
      #     filters:
      #       <<: *releasable_branches
      #     matrix:
      #       parameters:
      #         <<: *minimal_browser_list
      # - integ_vite_datastore_basic_crud:
      #     requires:
      #       - integ_setup
      #       - build
      #     filters:
      #       <<: *releasable_branches
      #     matrix:
      #       parameters:
      #         <<: *minimal_browser_list
      # - integ_rollup_datastore_basic_crud:
      #     requires:
      #       - integ_setup
      #       - build
      #     filters:
      #       <<: *releasable_branches
      #     matrix:
      #       parameters:
      #         <<: *minimal_browser_list
      # - integ_vanilla_js_datastore_basic_crud:
=======
      #         <<: *extended_browser_list
      # - integ_react_datastore_custom_pk_unconnected_models_webkit:
>>>>>>> d339f988
      #     requires:
      #       - integ_setup
      #       - build
      #     filters:
      #       <<: *releasable_branches
<<<<<<< HEAD
      #     matrix:
      #       parameters:
      #         <<: *minimal_browser_list
      # - integ_react_datastore_docs_examples:
=======
      # - integ_react_datastore_custom_pk_has_one:
>>>>>>> d339f988
      #     requires:
      #       - integ_setup
      #       - build
      #     filters:
      #       <<: *releasable_branches
      #     matrix:
      #       parameters:
      #         <<: *minimal_browser_list
<<<<<<< HEAD
      # - integ_react_datastore_websocket_disruption:
=======
      # - integ_react_datastore_custom_pk_has_many_many_to_many:
>>>>>>> d339f988
      #     requires:
      #       - integ_setup
      #       - build
      #     filters:
      #       <<: *releasable_branches
      #     matrix:
      #       parameters:
      #         <<: *minimal_browser_list
<<<<<<< HEAD
      - integ_react_api_optimistic_ui:
=======
      - integ_react_datastore_background_process_manager:
>>>>>>> d339f988
          requires:
            - integ_setup
            - build
          filters:
            <<: *releasable_branches
          matrix:
            parameters:
              <<: *extended_browser_list
      - deploy:
          filters:
            <<: *releasable_branches
          requires:
            - unit_test
            # - bundle_test
            # - integ_react_delete_user
            # - integ_react_predictions
            # - integ_react_datastore
            - integ_react_datastore_v2
            # - integ_react_datastore_multi_auth_one_rule
            # - integ_react_datastore_multi_auth_one_rule_v2
            # - integ_react_datastore_multi_auth_two_rules
            # - integ_react_datastore_multi_auth_two_rules_v2
            # - integ_react_datastore_multi_auth_three_plus_rules
            # - integ_react_datastore_multi_auth_three_plus_rules_v2
            # - integ_react_datastore_subs_disabled
            # - integ_react_datastore_subs_disabled_v2
            # - integ_react_datastore_consecutive_saves
            # - integ_react_datastore_consecutive_saves_v2
            # - integ_react_datastore_observe_query
            # - integ_react_datastore_observe_query_v2
            # - integ_react_datastore_schema_drift
            # - integ_react_storage
            # - integ_react_storage_multipart_progress
            # - integ_react_storage_copy
            # - integ_react_interactions
            # - integ_angular_interactions
            # - integ_vue_interactions
            # - integ_react_amazon_cognito_identity_js_cookie_storage
            # - integ_react_amazon_cognito_identity_js
            # - integ_node_amazon_cognito_identity_js
            # - integ_react_auth_1
            # - integ_react_auth_2
            # - integ_angular_auth
            # - integ_javascript_auth # TODO: enable it when CDN deployment is automated
            # - integ_vue_auth
            # - integ_next_auth
            # - integ_rn_ios_storage
            # - integ_rn_ios_storage_multipart_progress
            # - integ_rn_android_storage_multipart_progress
            # - integ_rn_ios_push_notifications
            # - integ_rn_ios_device_tracking
            # - integ_rn_android_storage
            # - integ_rn_ios_datastore_sqlite_adapter
            # - integ_datastore_auth
            # - integ_datastore_auth_v2
            # - integ_duplicate_packages
            # - integ_auth_test_cypress_no_ui
            - integ_react_graphql_api
            # - integ_javascript_geo  # TODO: enable it when CDN deployment is automated
            # - integ_react_geo
            # - integ_next_datastore_owner_auth
            # - integ_react_datastore_custom_pk_unconnected_models
            # - integ_react_datastore_custom_pk_unconnected_models_webkit
            # - integ_react_datastore_custom_pk_has_one
            # - integ_react_datastore_custom_pk_has_many_many_to_many
            # - integ_react_datastore_background_process_manager
            # - integ_react_datastore_background_process_manager_webkit
            # - integ_react_datastore_related_models
            # - integ_react_iot_reconnect
            # - integ_react_api_reconnect
            # - integ_react_datastore_selective_sync
            # - integ_react_datastore_nested_predicate
            # - integ_next_datastore_13_basic
            # - integ_next_datastore_13_js
            # - integ_vite_datastore_basic_crud
            # - integ_rollup_datastore_basic_crud
            # - integ_vanilla_js_datastore_basic_crud
            # - integ_react_datastore_docs_examples
            # - integ_react_datastore_websocket_disruption
            - integ_react_api_optimistic_ui
      - post_release:
          filters:
            branches:
              only:
                - release
          requires:
            - deploy
  # Scheduled smoke test workflow
  # Jobs are pulled from the getting-started-smoke-test inline orb defined below
  canaries:
    when:
      and:
        - equal: [scheduled_pipeline, << pipeline.trigger_source >>]
        - equal: [canaries, << pipeline.schedule.name >>]
    jobs:
      ## Web
      # React
      - getting-started-smoke-test/web:
          name: React - latest
          npx-command: create-react-app
          framework: react
          main-file-path: src/App.js
          build-dir: build
      - getting-started-smoke-test/web:
          name: React - next
          npx-command: create-react-app@next
          framework: react
          main-file-path: src/App.js
          build-dir: build
      # Next
      - getting-started-smoke-test/web:
          name: Next.js (Page Router) - latest
          npx-command: create-next-app
          npx-post: --use-npm --ts --tailwind --no-eslint --no-src-dir --no-app --import-alias "@/*"
          framework: nextjs
          main-file-path: pages/_app.tsx
          dev-start: dev
          build-dir: build
          ssr: true
      - getting-started-smoke-test/web:
          name: Next.js (App Router) - latest
          npx-command: create-next-app
          npx-post: --use-npm --ts --tailwind --no-eslint --no-src-dir --app --import-alias "@/*"
          framework: nextjs
          main-file-path: app/page.tsx
          dev-start: dev
          build-dir: build
          ssr: true
      - getting-started-smoke-test/web:
          name: Next.js (App Router) - next
          npx-command: create-next-app@canary
          npx-post: --use-npm --ts --tailwind --no-eslint --no-src-dir --app --import-alias "@/*"
          framework: nextjs
          main-file-path: app/page.tsx
          dev-start: dev
          build-dir: build
          ssr: true
      # Angular
      - getting-started-smoke-test/web:
          name: Angular - latest
          npx-command: -p @angular/cli ng new --defaults true --force
          framework: angular
          main-file-path: src/main.ts
          dev-port: 4200
          build-dir: dist
      - getting-started-smoke-test/web:
          name: Angular - next
          npx-command: -p @angular/cli@next ng new --defaults true --force
          framework: angular
          main-file-path: src/main.ts
          dev-port: 4200
          build-dir: dist
      # Vue
      - getting-started-smoke-test/web:
          name: Vue - latest
          npx-command: -p @vue/cli vue create --default --force --registry "https://registry.npmmirror.com" # npmmirror works better with vue create specifically in CCI
          framework: vue
          main-file-path: src/main.js
          dev-start: serve
          dev-port: 8080
          build-dir: dist
      - getting-started-smoke-test/web:
          name: Vue - next
          npx-command: -p @vue/cli@next vue create --default --force --registry "https://registry.npmmirror.com"
          framework: vue
          main-file-path: src/main.js
          dev-start: serve
          dev-port: 8080
          build-dir: dist
      ## Mobile
      # RN CLI
      - getting-started-smoke-test/rn-ios:
          name: RN iOS - latest
          framework: rn_ios
          main-file-path: ./App.js
          # TODO: delete next line after https://github.com/react-native-picker/picker/issues/425 is resolved
          tag: 0.68.2
      - getting-started-smoke-test/rn-android:
          name: RN Android - latest
          framework: rn_android
          main-file-path: ./App.js
          # TODO: delete next line after https://github.com/react-native-picker/picker/issues/425 is resolved
          tag: 0.68.2

      # TODO: re-enable the following 2 jobs after https://github.com/react-native-picker/picker/issues/425 is resolved
      # - getting-started-smoke-test/rn-ios:
      #     name: RN iOS - next
      #     framework: rn_ios
      #     main-file-path: ./App.js
      #     tag: next
      # - getting-started-smoke-test/rn-android:
      #     name: RN Android - next
      #     framework: rn_android
      #     main-file-path: ./App.js
      #     tag: next
      # Expo
      - getting-started-smoke-test/expo:
          name: Expo - latest
          framework: expo_ios
          main-file-path: ./App.js
      - getting-started-smoke-test/expo:
          name: Expo - next
          framework: expo_ios
          main-file-path: ./App.js
          tag: next

# Start Canary Orb
orbs:
  getting-started-smoke-test:
    executors:
      web-executor:
        docker:
          - image: cimg/node:lts
        resource_class: large

      android-executor:
        machine:
          image: android:202102-01
        resource_class: large

    common_env_vars: &common_env_vars
      environment:
        IMPORT_STATEMENT: import {Logger} from 'aws-amplify';
        LIBRARY_STATEMENT: Logger.LOG_LEVEL='DEBUG';
        MAX_WAIT_ON_TIMEOUT: 180000 # 3 minutes; how long we wait for the build to succeed before failing the job

    commands:
      run-with-retry:
        description: Run command with retry
        parameters:
          label:
            description: Display name
            type: string
          pre-command:
            description: This command will be executed once, but will not be retried
            type: string
            default: ''
          command:
            description: Command to run
            type: string
          retry-count:
            description: Number of retry
            type: integer
            default: 3
          sleep:
            description: Wait duration until next retry
            type: integer
            default: 5
          no_output_timeout:
            description: Elapsed time the command can run without output
            type: string
            default: 10m
        steps:
          - run:
              name: << parameters.label >>
              command: |
                retry() {
                  MAX_RETRY=<< parameters.retry-count >>
                  n=0
                  until [ $n -ge $MAX_RETRY ]
                  do
                      bash -c "$@" && exit 0
                      n=$[$n+1]
                      echo "retry $n of $MAX_RETRY"
                      sleep << parameters.sleep >>
                  done
                  if [ $n -ge $MAX_RETRY ]; then
                    echo "failed: ${@}" >&2
                    exit 1
                  fi
                }
                eval << parameters.pre-command >>
                retry "<< parameters.command >>"
              no_output_timeout: << parameters.no_output_timeout >>

    jobs:
      web:
        parameters:
          framework:
            type: string
          npx-command:
            type: string
          npx-post:
            type: string
            default: ''
          main-file-path:
            type: string
          dev-start:
            type: string
            default: start
          dev-port:
            type: integer
            default: 3000
          build-dir:
            type: string
          ssr:
            type: boolean
            default: false
        executor: web-executor
        <<: *common_env_vars
        working_directory: ~/project/amplify-getting-started-<< parameters.framework >>
        steps:
          - run-with-retry:
              label: Scaffold App
              pre-command: cd ../
              command: npx -y << parameters.npx-command >> amplify-getting-started-<< parameters.framework >> << parameters.npx-post >>
              no_output_timeout: 2m
          - run-with-retry:
              label: Install AmplifyJS
              command: |
                npm i -S aws-amplify
                npm i -g wait-on serve
                ~/amplify-js/.circleci/duplicates-npm.sh
          - run:
              name: Call Amplify library in code
              command: |
                echo "$IMPORT_STATEMENT" | cat - << parameters.main-file-path >> | tee << parameters.main-file-path >>
                echo "$LIBRARY_STATEMENT" >> << parameters.main-file-path >>
          - run-with-retry:
              label: Run in Dev Mode
              command: npm run << parameters.dev-start >> & wait-on http://localhost:<< parameters.dev-port >> -t $MAX_WAIT_ON_TIMEOUT
          - unless:
              condition: << parameters.ssr >>
              steps:
                - run-with-retry:
                    label: Run in Prod Mode
                    command: npm run build && (serve -n -s << parameters.build-dir >> -l 4000 & wait-on http://localhost:4000  -t $MAX_WAIT_ON_TIMEOUT)
          - when:
              condition: << parameters.ssr >>
              steps:
                - run-with-retry:
                    label: Run in Prod Mode
                    command: npm run build && (npm start & wait-on http://localhost:3000 -t $MAX_WAIT_ON_TIMEOUT)

      rn-ios:
        parameters:
          framework:
            type: string
          main-file-path:
            type: string
          tag:
            type: string
            default: latest
          xcode-version:
            type: string
            default: 13.4.0
          ios-device:
            type: string
            default: iPhone 13
        macos:
          xcode: << parameters.xcode-version >>
        resource_class: large
        working_directory: ~/amplify_getting_started_<< parameters.framework >>
        steps:
          - run-with-retry:
              label: Scaffold App
              pre-command: cd ../ && rm -rf amplify_getting_started_<< parameters.framework >>
              command: npx react-native@<< parameters.tag >> init amplify_getting_started_<< parameters.framework >> --version << parameters.tag >>
              no_output_timeout: 10m
          - run-with-retry:
              label: Install Amplify dependencies
              command: npm install aws-amplify aws-amplify-react-native amazon-cognito-identity-js @react-native-community/netinfo @react-native-async-storage/async-storage @react-native-picker/picker
          - run-with-retry:
              label: Pod Install
              command: npx pod-install
          - run:
              name: Call Amplify library in code
              command: |
                echo "$IMPORT_STATEMENT" | cat - << parameters.main-file-path >> | tee << parameters.main-file-path >>
                echo "$LIBRARY_STATEMENT" >> << parameters.main-file-path >>
          - run:
              background: true
              name: Start iOS simulator (background)
              command: xcrun simctl boot "<< parameters.ios-device >>" || true
          - run-with-retry:
              label: Start App
              command: npm run ios

      rn-android:
        parameters:
          framework:
            type: string
          main-file-path:
            type: string
          tag:
            type: string
            default: latest
        executor: android-executor
        working_directory: ~/amplify_getting_started_<< parameters.framework >>
        steps:
          - run:
              name: Create avd
              command: |
                SYSTEM_IMAGES="system-images;android-29;default;x86"
                sdkmanager "$SYSTEM_IMAGES"
                echo "no" | avdmanager --verbose create avd -n test -k "$SYSTEM_IMAGES"
          - run:
              name: Launch emulator
              command: |
                emulator -avd test -delay-adb -verbose -no-window -gpu swiftshader_indirect -no-snapshot -noaudio -no-boot-anim
              background: true
          - run:
              name: Generate cache key
              command: |
                find . -name 'build.gradle' | sort | xargs cat |
                shasum | awk '{print $1}' > /tmp/gradle_cache_seed
          - run-with-retry:
              label: Scaffold App
              pre-command: cd ../ && rm -rf amplify_getting_started_<< parameters.framework >>
              command: npx react-native@<< parameters.tag >> init amplify_getting_started_<< parameters.framework >> --version << parameters.tag >>
              no_output_timeout: 10m
          - run-with-retry:
              label: Install Amplify dependencies
              command: npm install aws-amplify aws-amplify-react-native amazon-cognito-identity-js @react-native-community/netinfo @react-native-async-storage/async-storage @react-native-picker/picker
          - run:
              name: Call Amplify library in code
              command: |
                echo "$IMPORT_STATEMENT" | cat - << parameters.main-file-path >> | tee << parameters.main-file-path >>
                echo "$LIBRARY_STATEMENT" >> << parameters.main-file-path >>
          - run:
              name: Wait for emulator to start
              command: |
                circle-android wait-for-boot
          - run:
              name: Disable emulator animations
              command: |
                adb shell settings put global window_animation_scale 0.0
                adb shell settings put global transition_animation_scale 0.0
                adb shell settings put global animator_duration_scale 0.0
          - run-with-retry:
              label: Start App
              command: npm run android

      expo:
        parameters:
          framework:
            type: string
          main-file-path:
            type: string
          tag:
            type: string
            default: latest
        executor: web-executor
        <<: *common_env_vars
        working_directory: ~/amplify_getting_started_<< parameters.framework >>
        steps:
          - run-with-retry:
              label: Install Expo
              command: npm i -g expo-cli@<< parameters.tag >> wait-on
          - run-with-retry:
              label: Scaffold App
              command: cd ../ && rm -rf amplify_getting_started_<< parameters.framework >> && expo-cli init amplify_getting_started_<< parameters.framework >> --yes
              no_output_timeout: 5m
          - run-with-retry:
              label: Install Amplify dependencies
              command: yarn add aws-amplify aws-amplify-react-native @react-native-community/netinfo @react-native-async-storage/async-storage @react-native-picker/picker
          - run-with-retry:
              label: Call Amplify library in code
              command: |
                echo "$IMPORT_STATEMENT" | cat - << parameters.main-file-path >> | tee << parameters.main-file-path >>
                echo "$LIBRARY_STATEMENT" >> << parameters.main-file-path >>
          - run-with-retry:
              label: Start App
              command: yarn web & wait-on http://localhost:19006  -t $MAX_WAIT_ON_TIMEOUT
# End Canary Orb<|MERGE_RESOLUTION|>--- conflicted
+++ resolved
@@ -52,13 +52,8 @@
 
   macos-executor:
     macos:
-<<<<<<< HEAD
       xcode: 14.3.1
     resource_class: macos.x86.medium.gen2
-=======
-      xcode: 13.4.1
-    resource_class: large
->>>>>>> d339f988
 
   webkit-test-executor:
     docker:
@@ -1826,7 +1821,6 @@
           matrix:
             parameters:
               <<: *minimal_browser_list
-<<<<<<< HEAD
       # - integ_react_datastore_multi_auth_one_rule:
       #     requires:
       #       - integ_setup
@@ -2025,41 +2019,18 @@
       #       - build
       #     filters:
       #       <<: *releasable_branches
-=======
-      - integ_rn_ios_storage:
-          requires:
-            - integ_setup
-            - build
-          filters:
-            <<: *releasable_branches
-      - integ_rn_ios_storage_multipart_progress:
-          requires:
-            - integ_setup
-            - build
-          filters:
-            <<: *releasable_branches
->>>>>>> d339f988
       # - integ_rn_ios_push_notifications:
       #     requires:
       #       - integ_setup
       #       - build
       #     filters:
       #       <<: *releasable_branches
-<<<<<<< HEAD
       # - integ_rn_ios_device_tracking:
       #     requires:
       #       - integ_setup
       #       - build
       #     filters:
       #       <<: *releasable_branches
-=======
-      - integ_rn_ios_device_tracking:
-          requires:
-            - integ_setup
-            - build
-          filters:
-            <<: *releasable_branches
->>>>>>> d339f988
       # - integ_rn_android_storage:
       #     requires:
       #       - integ_setup
@@ -2210,47 +2181,14 @@
       #     matrix:
       #       parameters:
       #         <<: *minimal_browser_list
-<<<<<<< HEAD
       # - integ_react_datastore_nested_predicate:
-=======
-      #- integ_javascript_geo:
-      #    requires:
-      #      - integ_setup
-      #      - build
-      #    filters:
-      #      <<: *releasable_branches
-      #    matrix:
-      #      parameters:
-      #        browser: [chrome]
-      - integ_react_geo:
-          requires:
-            - integ_setup
-            - build
-          filters:
-            <<: *releasable_branches
-          matrix:
-            parameters:
-              <<: *minimal_browser_list
-      - integ_next_datastore_owner_auth:
-          requires:
-            - integ_setup
-            - build
-          filters:
-            <<: *releasable_branches
-          matrix:
-            parameters:
-              <<: *minimal_browser_list
-      # TODO: re-enable or backfill test cases
-      # - integ_react_datastore_custom_pk_unconnected_models:
->>>>>>> d339f988
-      #     requires:
-      #       - integ_setup
-      #       - build
-      #     filters:
-      #       <<: *releasable_branches
-      #     matrix:
-      #       parameters:
-<<<<<<< HEAD
+      #     requires:
+      #       - integ_setup
+      #       - build
+      #     filters:
+      #       <<: *releasable_branches
+      #     matrix:
+      #       parameters:
       #         <<: *minimal_browser_list
       # - integ_next_datastore_13_basic:
       #     requires:
@@ -2289,49 +2227,33 @@
       #       parameters:
       #         <<: *minimal_browser_list
       # - integ_vanilla_js_datastore_basic_crud:
-=======
-      #         <<: *extended_browser_list
-      # - integ_react_datastore_custom_pk_unconnected_models_webkit:
->>>>>>> d339f988
-      #     requires:
-      #       - integ_setup
-      #       - build
-      #     filters:
-      #       <<: *releasable_branches
-<<<<<<< HEAD
+      #     requires:
+      #       - integ_setup
+      #       - build
+      #     filters:
+      #       <<: *releasable_branches
       #     matrix:
       #       parameters:
       #         <<: *minimal_browser_list
       # - integ_react_datastore_docs_examples:
-=======
-      # - integ_react_datastore_custom_pk_has_one:
->>>>>>> d339f988
-      #     requires:
-      #       - integ_setup
-      #       - build
-      #     filters:
-      #       <<: *releasable_branches
-      #     matrix:
-      #       parameters:
-      #         <<: *minimal_browser_list
-<<<<<<< HEAD
+      #     requires:
+      #       - integ_setup
+      #       - build
+      #     filters:
+      #       <<: *releasable_branches
+      #     matrix:
+      #       parameters:
+      #         <<: *minimal_browser_list
       # - integ_react_datastore_websocket_disruption:
-=======
-      # - integ_react_datastore_custom_pk_has_many_many_to_many:
->>>>>>> d339f988
-      #     requires:
-      #       - integ_setup
-      #       - build
-      #     filters:
-      #       <<: *releasable_branches
-      #     matrix:
-      #       parameters:
-      #         <<: *minimal_browser_list
-<<<<<<< HEAD
+      #     requires:
+      #       - integ_setup
+      #       - build
+      #     filters:
+      #       <<: *releasable_branches
+      #     matrix:
+      #       parameters:
+      #         <<: *minimal_browser_list
       - integ_react_api_optimistic_ui:
-=======
-      - integ_react_datastore_background_process_manager:
->>>>>>> d339f988
           requires:
             - integ_setup
             - build
