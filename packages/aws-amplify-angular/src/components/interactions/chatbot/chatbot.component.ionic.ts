<<<<<<< HEAD
import { Component, ViewChild } from '@angular/core';
import { ChatbotComponentCore } from './chatbot.component.core'
=======
import { Component, Input, Output, EventEmitter } from '@angular/core';
import { ChatbotComponentCore } from './chatbot.component.core';
>>>>>>> fdd8263f
import { AmplifyService } from '../../../providers';

const template = `
<div class="amplify-interactions-container">
	<div class="amplify-form-container">
		<ion-grid>
			<ion-row *ngIf="chatTitle"> 
				<ion-col>
					<ion-row>
						<ion-col align-self-start>
							<div>
								<ion-chip color="primary">
									<ion-label>{{chatTitle}}</ion-label>
								</ion-chip>
							</div>
						</ion-col>
						<ion-col align-self-end>
							&nbsp;
						</ion-col>
					</ion-row>
				</ion-col>
			</ion-row>
			<ion-row *ngFor="let message of messages">
				<ion-col>
					<ion-row>
						<ion-col align-self-start>
							<div>
								&nbsp;
							</div>
						</ion-col>
						<ion-col align-self-end>
							<ion-chip style="float:right">
								<ion-label>{{message.me}}</ion-label>
							</ion-chip>
						</ion-col>
					</ion-row>
					<ion-row>
						<ion-col align-self-start>
							<ion-chip color="primary">
								<ion-label>{{message.bot}}</ion-label>
							</ion-chip>
						</ion-col>
						<ion-col align-self-end>
							<div>
								&nbsp;
							</div>
						</ion-col>
					</ion-row>
				</ion-col>
			</ion-row>
		</ion-grid>

		<div class="amplify-form-row">
		    <ion-input #inputValue
					type='text'
		        class="amplify-form-input amplify-form-input-interactions-ionic"
		        placeholder="Message"
		        [value]="inputText"
		        (keyup.enter)="onSubmit(inputValue.value)"
		        (ionChange)="onInputChange($event.target.value)"></ion-input>
		    <ion-button expand="block" (click)="onSubmit(inputValue.value)">Send</ion-button>
		</div>
	</div>
</div>
`;

@Component({
  selector: 'amplify-interactions-ionic',
  template
})
export class ChatbotComponentIonic extends ChatbotComponentCore {
  
  constructor(amplifyService: AmplifyService) {
    super(amplifyService);    
  }

}<|MERGE_RESOLUTION|>--- conflicted
+++ resolved
@@ -1,10 +1,5 @@
-<<<<<<< HEAD
 import { Component, ViewChild } from '@angular/core';
 import { ChatbotComponentCore } from './chatbot.component.core'
-=======
-import { Component, Input, Output, EventEmitter } from '@angular/core';
-import { ChatbotComponentCore } from './chatbot.component.core';
->>>>>>> fdd8263f
 import { AmplifyService } from '../../../providers';
 
 const template = `
