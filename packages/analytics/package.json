{
	"name": "@aws-amplify/analytics",
<<<<<<< HEAD
	"version": "7.0.52",
=======
	"version": "7.0.55",
>>>>>>> caf00e28
	"description": "Analytics category of aws-amplify",
	"main": "./dist/cjs/index.js",
	"module": "./dist/esm/index.mjs",
	"react-native": "./src/index.ts",
	"typings": "./dist/esm/index.d.ts",
	"sideEffects": false,
	"publishConfig": {
		"access": "public"
	},
	"scripts": {
		"test": "npm run lint && jest -w 1 --coverage --logHeapUsage",
		"build-with-test": "npm run clean && npm run test && npm run build",
		"build:umd": "webpack && webpack --config ./webpack.config.dev.js",
		"build:esm-cjs": "rollup --forceExit -c rollup.config.mjs",
		"build:watch": "npm run build:esm-cjs -- --watch",
		"build": "npm run clean && npm run build:esm-cjs && npm run build:umd",
		"clean": "npm run clean:size && rimraf dist lib lib-esm",
		"clean:size": "rimraf dual-publish-tmp tmp*",
		"format": "echo \"Not implemented\"",
		"lint": "eslint '**/*.{ts,tsx}' && npm run ts-coverage",
		"lint:fix": "eslint '**/*.{ts,tsx}' --fix",
		"ts-coverage": "typescript-coverage-report -p ./tsconfig.build.json -t 71.4"
	},
	"typesVersions": {
		">=4.2": {
			"pinpoint": [
				"./dist/esm/providers/pinpoint/index.d.ts"
			],
			"kinesis": [
				"./dist/esm/providers/kinesis/index.d.ts"
			],
			"kinesis-firehose": [
				"./dist/esm/providers/kinesis-firehose/index.d.ts"
			],
			"personalize": [
				"./dist/esm/providers/personalize/index.d.ts"
			]
		}
	},
	"exports": {
		".": {
			"types": "./dist/esm/index.d.ts",
			"import": "./dist/esm/index.mjs",
			"require": "./dist/cjs/index.js",
			"react-native": "./src/index.ts"
		},
		"./pinpoint": {
			"types": "./dist/esm/providers/pinpoint/index.d.ts",
			"import": "./dist/esm/providers/pinpoint/index.mjs",
			"require": "./dist/cjs/providers/pinpoint/index.js",
			"react-native": "./src/providers/pinpoint/index.ts"
		},
		"./kinesis": {
			"types": "./dist/esm/providers/kinesis/index.d.ts",
			"import": "./dist/esm/providers/kinesis/index.mjs",
			"require": "./dist/cjs/providers/kinesis/index.js",
			"react-native": "./src/providers/kinesis/index.ts"
		},
		"./kinesis-firehose": {
			"types": "./dist/esm/providers/kinesis-firehose/index.d.ts",
			"import": "./dist/esm/providers/kinesis-firehose/index.mjs",
			"require": "./dist/cjs/providers/kinesis-firehose/index.js",
			"react-native": "./src/providers/kinesis-firehose/index.ts"
		},
		"./personalize": {
			"types": "./dist/esm/providers/personalize/index.d.ts",
			"import": "./dist/esm/providers/personalize/index.mjs",
			"require": "./dist/cjs/providers/personalize/index.js",
			"react-native": "./src/providers/personalize/index.ts"
		},
		"./package.json": "./package.json"
	},
	"repository": {
		"type": "git",
		"url": "https://github.com/aws-amplify/amplify-js.git"
	},
	"author": "Amazon Web Services",
	"license": "Apache-2.0",
	"bugs": {
		"url": "https://github.com/aws/aws-amplify/issues"
	},
	"homepage": "https://aws-amplify.github.io/",
	"files": [
		"dist/cjs",
		"dist/esm",
		"src",
		"pinpoint",
		"kinesis",
		"kinesis-firehose",
		"personalize"
	],
	"dependencies": {
		"@aws-sdk/client-firehose": "3.621.0",
		"@aws-sdk/client-kinesis": "3.621.0",
		"@aws-sdk/client-personalize-events": "3.621.0",
		"@smithy/util-utf8": "2.0.0",
		"tslib": "^2.5.0"
	},
	"peerDependencies": {
		"@aws-amplify/core": "^6.1.0"
	},
	"devDependencies": {
<<<<<<< HEAD
		"@aws-amplify/core": "6.4.5",
=======
		"@aws-amplify/core": "6.5.0",
>>>>>>> caf00e28
		"@aws-amplify/react-native": "1.1.6",
		"@aws-sdk/types": "3.398.0",
		"typescript": "5.0.2"
	}
}<|MERGE_RESOLUTION|>--- conflicted
+++ resolved
@@ -1,10 +1,6 @@
 {
 	"name": "@aws-amplify/analytics",
-<<<<<<< HEAD
-	"version": "7.0.52",
-=======
 	"version": "7.0.55",
->>>>>>> caf00e28
 	"description": "Analytics category of aws-amplify",
 	"main": "./dist/cjs/index.js",
 	"module": "./dist/esm/index.mjs",
@@ -107,11 +103,7 @@
 		"@aws-amplify/core": "^6.1.0"
 	},
 	"devDependencies": {
-<<<<<<< HEAD
-		"@aws-amplify/core": "6.4.5",
-=======
 		"@aws-amplify/core": "6.5.0",
->>>>>>> caf00e28
 		"@aws-amplify/react-native": "1.1.6",
 		"@aws-sdk/types": "3.398.0",
 		"typescript": "5.0.2"
