{
  "name": "@aws-amplify/ui",
<<<<<<< HEAD
  "version": "1.0.3-beta.0",
=======
  "version": "1.0.3",
>>>>>>> a22d1f90
  "main": "dist/aws-amplify-ui.js",
  "publishConfig": {
    "access": "public"
  },
  "scripts": {
    "test": "webpack",
    "start": "webpack-dev-server",
    "clean": "rm -rf dist",
    "build": "npm run clean && webpack"
  },
  "license": "MIT",
  "devDependencies": {
    "autoprefixer-core": "^5.1.11",
    "babel-core": "^5.2.17",
    "babel-loader": "^5.0.0",
    "css-loader": "^0.15.1",
    "ejs": "^2.3.1",
    "extract-text-webpack-plugin": "^0.8.1",
    "file-loader": "^0.8.4",
    "gh-pages": "git://github.com/markdalgleish/gh-pages#cli-message",
    "node-libs-browser": "^0.5.0",
    "postcss-color-rebeccapurple": "^1.1.0",
    "postcss-loader": "^0.4.3",
    "raw-loader": "^0.5.1",
    "react": "^0.13.3",
    "react-to-html-webpack-plugin": "^2.2.0",
    "style-loader": "^0.12.3",
    "url-loader": "^0.5.6",
    "webpack": "^1.9.10",
    "webpack-dev-server": "^1.9.0"
  }
}<|MERGE_RESOLUTION|>--- conflicted
+++ resolved
@@ -1,10 +1,6 @@
 {
   "name": "@aws-amplify/ui",
-<<<<<<< HEAD
-  "version": "1.0.3-beta.0",
-=======
   "version": "1.0.3",
->>>>>>> a22d1f90
   "main": "dist/aws-amplify-ui.js",
   "publishConfig": {
     "access": "public"
