--- conflicted
+++ resolved
@@ -12,7 +12,6 @@
 	StorageSubpathStrategy,
 } from '../../../types/options';
 
-<<<<<<< HEAD
 /**
  * @internal
  */
@@ -20,21 +19,18 @@
 	forceRefresh?: boolean;
 }) => Promise<{ credentials: AWSCredentials }>;
 
-=======
 export interface BucketInfo {
 	bucketName: string;
 	region: string;
 }
 
 export type StorageBucket = string | BucketInfo;
->>>>>>> 381ca112
 interface CommonOptions {
 	/**
 	 * Whether to use accelerate endpoint.
 	 * @default false
 	 */
 	useAccelerateEndpoint?: boolean;
-<<<<<<< HEAD
 
 	/**
 	 * Async function returning AWS credentials for an API call. This function
@@ -43,9 +39,7 @@
 	 * would be used.
 	 */
 	locationCredentialsProvider?: LocationCredentialsProvider;
-=======
-	bucket?: StorageBucket;
->>>>>>> 381ca112
+	bucket?: StorageBucket;
 }
 
 /** @deprecated This may be removed in the next major version. */
