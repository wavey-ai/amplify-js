--- conflicted
+++ resolved
@@ -72,11 +72,7 @@
 			"name": "DataStore (top-level class)",
 			"path": "./lib-esm/index.js",
 			"import": "{ Amplify, DataStore }",
-<<<<<<< HEAD
 			"limit": "137 kB"
-=======
-			"limit": "136.5 kB"
->>>>>>> 15353e0f
 		}
 	],
 	"jest": {
