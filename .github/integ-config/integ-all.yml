minimal_browser_list: &minimal_browser_list
  - chrome
  - firefox

extended_browser_list: &extended_browser_list
  - chrome
  - firefox
  - edge

tests:
  # DATASTORE
  # - test_name: integ_datastore_auth-owner-based-default
  #   desc: 'DataStore Auth'
  #   framework: react
  #   category: datastore
  #   sample_name: owner-based-default
  #   spec: owner-based-default
  #   browser: *minimal_browser_list
  # - test_name: integ_datastore_auth-static-user-pool-groups-default
  #   desc: 'DataStore Auth'
  #   framework: react
  #   category: datastore
  #   sample_name: static-user-pool-groups-default
  #   spec: static-user-pool-groups-default
  #   browser: *minimal_browser_list
  # - test_name: integ_datastore_auth-static-user-pool-groups-operations
  #   desc: 'DataStore Auth'
  #   framework: react
  #   category: datastore
  #   sample_name: static-user-pool-groups-operations
  #   spec: static-user-pool-groups-operations
  #   browser: *minimal_browser_list
  # - test_name: integ_datastore_auth-owner-and-group-different-models-default
  #   desc: 'DataStore Auth'
  #   framework: react
  #   category: datastore
  #   sample_name: owner-and-group-different-models-default
  #   spec: owner-and-group-different-models-default
  #   browser: *minimal_browser_list
  # - test_name: integ_datastore_auth-owner-and-group-same-model-default
  #   desc: 'DataStore Auth'
  #   framework: react
  #   category: datastore
  #   sample_name: owner-and-group-same-model-default
  #   spec: owner-and-group-same-model-default
  #   browser: *minimal_browser_list
  # - test_name: integ_datastore_auth-owner-and-group-same-model-operations
  #   desc: 'DataStore Auth'
  #   framework: react
  #   category: datastore
  #   sample_name: owner-and-group-same-model-operations
  #   spec: owner-and-group-same-model-operations
  #   browser: *minimal_browser_list
  # - test_name: integ_datastore_auth-dynamic-user-pool-groups-default
  #   desc: 'DataStore Auth'
  #   framework: react
  #   category: datastore
  #   sample_name: dynamic-user-pool-groups-default
  #   spec: dynamic-user-pool-groups-default
  #   browser: *minimal_browser_list
  # - test_name: integ_datastore_auth-dynamic-user-pool-groups-owner-based-default
  #   desc: 'DataStore Auth'
  #   framework: react
  #   category: datastore
  #   sample_name: dynamic-user-pool-groups-owner-based-default
  #   spec: dynamic-user-pool-groups-owner-based-default
  #   browser: *minimal_browser_list
  # - test_name: integ_datastore_auth-private-auth-default
  #   desc: 'DataStore Auth'
  #   framework: react
  #   category: datastore
  #   sample_name: private-auth-default
  #   spec: private-auth-default
  #   browser: *minimal_browser_list
  # - test_name: integ_datastore_auth-private-auth-iam
  #   desc: 'DataStore Auth'
  #   framework: react
  #   category: datastore
  #   sample_name: private-auth-iam
  #   spec: private-auth-iam
  #   browser: *minimal_browser_list
  # - test_name: integ_datastore_auth-public-auth-default
  #   desc: 'DataStore Auth'
  #   framework: react
  #   category: datastore
  #   sample_name: public-auth-default
  #   spec: public-auth-default
  #   browser: *minimal_browser_list
  # - test_name: integ_datastore_auth-public-auth-iam
  #   desc: 'DataStore Auth'
  #   framework: react
  #   category: datastore
  #   sample_name: public-auth-iam
  #   spec: public-auth-iam
  #   browser: *minimal_browser_list
  # - test_name: integ_datastore_auth-owner-custom-claim-default
  #   desc: 'DataStore Auth'
  #   framework: react
  #   category: datastore
  #   sample_name: owner-custom-claim-default
  #   spec: owner-custom-claim-default
  #   browser: *minimal_browser_list
  # - test_name: integ_datastore_auth-owner-custom-field-default
  #   desc: 'DataStore Auth'
  #   framework: react
  #   category: datastore
  #   sample_name: owner-custom-field-default
  #   spec: owner-custom-field-default
  #   browser: *minimal_browser_list
  # - test_name: integ_datastore_auth_v2-owner-based-default
  #   desc: 'DataStore Auth CLI v2'
  #   framework: react
  #   category: datastore
  #   sample_name: v2/owner-based-default-v2
  #   spec: owner-based-default
  #   browser: *minimal_browser_list
  # - test_name: integ_datastore_auth_v2-static-user-pool-groups-default
  #   desc: 'DataStore Auth CLI v2'
  #   framework: react
  #   category: datastore
  #   sample_name: v2/static-user-pool-groups-default-v2
  #   spec: static-user-pool-groups-default
  #   browser: *minimal_browser_list
  # - test_name: integ_datastore_auth_v2-static-user-pool-groups-operations
  #   desc: 'DataStore Auth CLI v2'
  #   framework: react
  #   category: datastore
  #   sample_name: v2/static-user-pool-groups-operations-v2
  #   spec: static-user-pool-groups-operations
  #   browser: *minimal_browser_list
  # - test_name: integ_datastore_auth_v2-owner-and-group-different-models-default
  #   desc: 'DataStore Auth CLI v2'
  #   framework: react
  #   category: datastore
  #   sample_name: v2/owner-and-group-different-models-default-v2
  #   spec: owner-and-group-different-models-default
  #   browser: *minimal_browser_list
  #   timeout_minutes: 45
  #   retry_count: 10
  # - test_name: integ_datastore_auth_v2-owner-and-group-same-model-default
  #   desc: 'DataStore Auth CLI v2'
  #   framework: react
  #   category: datastore
  #   sample_name: v2/owner-and-group-same-model-default-v2
  #   spec: owner-and-group-same-model-default
  #   browser: *minimal_browser_list
  # - test_name: integ_datastore_auth_v2-owner-and-group-same-model-operations
  #   desc: 'DataStore Auth CLI v2'
  #   framework: react
  #   category: datastore
  #   sample_name: v2/owner-and-group-same-model-operations-v2
  #   spec: owner-and-group-same-model-operations
  #   browser: *minimal_browser_list
  # - test_name: integ_datastore_auth_v2-dynamic-user-pool-groups-default
  #   desc: 'DataStore Auth CLI v2'
  #   framework: react
  #   category: datastore
  #   sample_name: v2/dynamic-user-pool-groups-default-v2
  #   spec: dynamic-user-pool-groups-default
  #   browser: *minimal_browser_list
  #   timeout_minutes: 45
  #   retry_count: 10
  # - test_name: integ_datastore_auth_v2-dynamic-user-pool-groups-owner-based-default
  #   desc: 'DataStore Auth CLI v2'
  #   framework: react
  #   category: datastore
  #   sample_name: v2/dynamic-user-pool-groups-owner-based-default-v2
  #   spec: dynamic-user-pool-groups-owner-based-default
  #   browser: *minimal_browser_list
  # - test_name: integ_datastore_auth_v2-private-auth-default
  #   desc: 'DataStore Auth CLI v2'
  #   framework: react
  #   category: datastore
  #   sample_name: v2/private-auth-default-v2
  #   spec: private-auth-default
  #   browser: *minimal_browser_list
  # - test_name: integ_datastore_auth_v2-private-auth-iam
  #   desc: 'DataStore Auth CLI v2'
  #   framework: react
  #   category: datastore
  #   sample_name: v2/private-auth-iam-v2
  #   spec: private-auth-iam
  #   browser: *minimal_browser_list
  # - test_name: integ_datastore_auth_v2-public-auth-default
  #   desc: 'DataStore Auth CLI v2'
  #   framework: react
  #   category: datastore
  #   sample_name: v2/public-auth-default-v2
  #   spec: public-auth-default
  #   browser: *minimal_browser_list
  # - test_name: integ_datastore_auth_v2-public-auth-iam
  #   desc: 'DataStore Auth CLI v2'
  #   framework: react
  #   category: datastore
  #   sample_name: v2/public-auth-iam-v2
  #   spec: public-auth-iam
  #   browser: *minimal_browser_list
  # - test_name: integ_datastore_auth_v2-owner-custom-claim-default
  #   desc: 'DataStore Auth CLI v2'
  #   framework: react
  #   category: datastore
  #   sample_name: v2/owner-custom-claim-default-v2
  #   spec: owner-custom-claim-default
  #   browser: *minimal_browser_list
  # - test_name: integ_datastore_auth_v2-owner-custom-field-default
  #   desc: 'DataStore Auth CLI v2'
  #   framework: react
  #   category: datastore
  #   sample_name: v2/owner-custom-field-default-v2
  #   spec: owner-custom-field-default
  #   browser: *minimal_browser_list
  # - test_name: integ_react_datastore
  #   desc: 'React DataStore'
  #   framework: react
  #   category: datastore
  #   sample_name: [many-to-many]
  #   spec: many-to-many
  #   browser: *minimal_browser_list
  # - test_name: integ_react_datastore_v2
  #   desc: 'React DataStore CLI v2'
  #   framework: react
  #   category: datastore
  #   sample_name: [v2/many-to-many-v2]
  #   spec: many-to-many
  #   browser: *minimal_browser_list
  # - test_name: integ_react_datastore_multi_auth_one_rule
  #   desc: 'React DataStore Multi-Auth - One Rule'
  #   framework: react
  #   category: datastore
  #   sample_name: [multi-auth]
  #   spec: multi-auth-one-rule
  #   browser: *minimal_browser_list
  # - test_name: integ_react_datastore_multi_auth_one_rule_v2
  #   desc: 'React DataStore Multi-Auth - One Rule CLI v2'
  #   framework: react
  #   category: datastore
  #   sample_name: [v2/multi-auth-v2]
  #   spec: multi-auth-one-rule
  #   browser: *minimal_browser_list
  # - test_name: integ_react_datastore_multi_auth_two_rules
  #   desc: 'React DataStore Multi-Auth - Two Rules'
  #   framework: react
  #   category: datastore
  #   sample_name: [multi-auth]
  #   spec: multi-auth-two-rules
  #   browser: *minimal_browser_list
  # - test_name: integ_react_datastore_multi_auth_two_rules_v2
  #   desc: 'React DataStore Multi-Auth - Two Rules CLI v2'
  #   framework: react
  #   category: datastore
  #   sample_name: [v2/multi-auth-v2]
  #   spec: multi-auth-two-rules
  #   browser: *minimal_browser_list
  # - test_name: integ_react_datastore_multi_auth_three_plus_rules
  #   desc: 'React DataStore Multi-Auth - Three Plus Rules'
  #   framework: react
  #   category: datastore
  #   sample_name: [multi-auth]
  #   spec: multi-auth-three-plus-rules
  #   browser: *minimal_browser_list
  # - test_name: integ_react_datastore_multi_auth_three_plus_rules_v2
  #   desc: 'React DataStore Multi-Auth - Three Plus Rules CLI v2'
  #   framework: react
  #   category: datastore
  #   sample_name: [v2/multi-auth-v2]
  #   spec: multi-auth-three-plus-rules
  #   browser: *minimal_browser_list
  # - test_name: integ_react_datastore_subs_disabled
  #   desc: 'DataStore - Subs Disabled'
  #   framework: react
  #   category: datastore
  #   sample_name: [subs-disabled]
  #   spec: subs-disabled
  #   browser: *minimal_browser_list
  # - test_name: integ_react_datastore_subs_disabled_v2
  #   desc: 'DataStore - Subs Disabled CLI v2'
  #   framework: react
  #   category: datastore
  #   sample_name: [v2/subs-disabled-v2]
  #   spec: subs-disabled
  #   browser: *minimal_browser_list
  # - test_name: integ_react_datastore_consecutive_saves
  #   desc: 'DataStore - Subs Disabled'
  #   framework: react
  #   category: datastore
  #   sample_name: [consecutive-saves]
  #   spec: consecutive-saves
  #   browser: *minimal_browser_list
  # - test_name: integ_react_datastore_consecutive_saves_v2
  #   desc: 'DataStore - Subs Disabled CLI v2'
  #   framework: react
  #   category: datastore
  #   sample_name: [v2/consecutive-saves-v2]
  #   spec: consecutive-saves
  #   browser: *minimal_browser_list
  # - test_name: integ_react_datastore_observe_query
  #   desc: 'DataStore - Observe Query'
  #   framework: react
  #   category: datastore
  #   sample_name: [observe-query]
  #   spec: observe-query
  #   browser: *minimal_browser_list
  # - test_name: integ_react_datastore_observe_query_v2
  #   desc: 'DataStore - Observe Query CLI v2'
  #   framework: react
  #   category: datastore
  #   sample_name: [v2/observe-query-v2]
  #   spec: observe-query
  #   browser: *minimal_browser_list
  # - test_name: integ_react_datastore_schema_drift
  #   desc: 'DataStore - Schema Drift'
  #   framework: react
  #   category: datastore
  #   sample_name: [schema-drift]
  #   spec: schema-drift
  #   browser: *minimal_browser_list
  # - test_name: integ_react_datastore_background_process_manager
  #   desc: 'DataStore - Background Process Manager'
  #   framework: react
  #   category: datastore
  #   sample_name: [v2/background-process-manager]
  #   spec: background-process-manager
  #   browser: *extended_browser_list
  # - test_name: integ_react_datastore_background_process_manager_webkit
  #   desc: 'DataStore - Background Process Manager'
  #   framework: react
  #   category: datastore
  #   sample_name: [v2/background-process-manager]
  #   spec: background-process-manager
  #   browser: [webkit]
  # - test_name: integ_react_datastore_cpk_related_models
  #   desc: 'DataStore - Custom Primary Key + Related Models'
  #   framework: react
  #   category: datastore
  #   sample_name: [v2/related-models]
  #   spec: cpk-related-models
  #   browser: *extended_browser_list
  #   timeout_minutes: 45
  #   retry_count: 10
  # - test_name: integ_react_datastore_selective_sync
  #   desc: 'DataStore - Selective Sync'
  #   framework: react
  #   category: datastore
  #   sample_name: [selective-sync-v5]
  #   spec: selective-sync-v5
  #   browser: *minimal_browser_list
  # - test_name: integ_react_datastore_nested_predicate
  #   desc: 'DataStore - Nested Predicate'
  #   framework: react
  #   category: datastore
  #   sample_name: [nested-predicate]
  #   spec: nested-predicate
  #   browser: *minimal_browser_list
  # - test_name: integ_react_datastore_docs_examples
  #   desc: 'DataStore - Docs Examples'
  #   framework: react
  #   category: datastore
  #   sample_name: [v2/amplify-docs-examples]
  #   spec: amplify-docs-examples
  #   browser: *minimal_browser_list
  #   timeout_minutes: 45
  #   retry_count: 10
  # - test_name: integ_react_datastore_websocket_disruption
  #   desc: 'DataStore - WebSocket Disruption'
  #   framework: react
  #   category: datastore
  #   sample_name: [websocket-disruption]
  #   spec: websocket-disruption
  #   browser: *minimal_browser_list
  # - test_name: integ_vanilla_js_datastore_basic_crud
  #   desc: 'Vanilla JS + Webpack 4 + DataStore - Basic CRUD'
  #   framework: javascript
  #   category: datastore
  #   sample_name: [basic-crud]
  #   browser: *minimal_browser_list
  #   spec: vanilla-js-basic-crud
  #   amplifyjs_dir: true
  #   timeout_minutes: 45
  #   retry_count: 10
  # - test_name: integ_next_datastore_owner_auth
  #   desc: 'next owner auth'
  #   framework: next
  #   category: datastore
  #   sample_name: [owner-based-default]
  #   spec: next-owner-based-default
  #   browser: *minimal_browser_list
  # - test_name: integ_next_datastore_13_basic
  #   desc: 'DataStore - Nextjs 13 build with SWC - basic JS app'
  #   framework: next
  #   category: datastore
  #   sample_name: [next-13-basic]
  #   spec: nextjs-13-basic
  #   browser: *minimal_browser_list
  # - test_name: integ_next_datastore_13_js
  #   desc: 'DataStore - Nextjs 13 build with SWC - JS app'
  #   framework: next
  #   category: datastore
  #   sample_name: [next-13-js]
  #   spec: nextjs-13
  #   browser: *minimal_browser_list
  # - test_name: integ_vite_datastore_basic_crud
  #   desc: 'Vite + DataStore - Basic CRUD'
  #   framework: vite
  #   category: datastore
  #   sample_name: [v2/basic-crud]
  #   spec: vite-basic-crud
  #   # TODO: run on firefox
  #   browser: [chrome]
  #   timeout_minutes: 45
  #   retry_count: 10
  # - test_name: integ_rollup_datastore_basic_crud
  #   desc: 'Rollup + DataStore - Basic CRUD'
  #   framework: rollup
  #   category: datastore
  #   sample_name: [rollup-basic-crud]
  #   spec: rollup-basic-crud
  #   # TODO: run on firefox
  #   browser: [chrome]
  #   timeout_minutes: 45
  #   retry_count: 10

  # API
  # - test_name: integ_react_graphql_api
  #   desc: React GraphQL API
  #   framework: react
  #   category: api
  #   sample_name: [graphql]
  #   spec: graphql
  #   browser: *minimal_browser_list

  # AUTH
  - test_name: integ_react_javascript_authentication
    desc: 'React Authentication'
    framework: react
    category: auth
    sample_name: [javascript-auth]
    spec: functional-auth
    browser: *minimal_browser_list
  # TODO(v6) Migrate?
  # - test_name: integ_react_auth_1_guest_to_authenticated_user
  #   desc: 'Guest to Authenticated User'
  #   framework: react
  #   category: auth
  #   sample_name: [guest-to-auth-user]
  #   spec: guest-to-auth-user
  #   browser: *minimal_browser_list
  - test_name: integ_react_typescript_authentication
    desc: 'React Typescript Authentication'
    framework: react
    category: auth
    sample_name: [typescript-auth]
    spec: functional-auth
    browser: *minimal_browser_list
  - test_name: integ_react_credentials_different_region
    desc: 'React Credentials Different Region'
    framework: react
    category: auth
    sample_name: [credentials-auth]
    spec: credentials-auth
    browser: *minimal_browser_list
  # - test_name: integ_react_auth_2_sign_in_after_sign_up
  #   desc: 'Sign In after Sign Up'
  #   framework: react
  #   category: auth
  #   sample_name: [auto-signin-after-signup]
  #   spec: auto-signin-after-signup
  #   browser: *minimal_browser_list
  - test_name: integ_react_amazon_cognito_identity_js_cookie_storage
    desc: 'amazon-cognito-identity-js-cookie-storage'
    framework: react
    category: auth
    sample_name: [amazon-cognito-identity-js-cookie-storage]
    spec: amazon-cognito-identity-js-cookie-storage
    browser: *minimal_browser_list
  - test_name: integ_react_amazon_cognito_identity_js
    desc: 'amazon-cognito-identity-js'
    framework: react
    category: auth
    sample_name: [amazon-cognito-identity-js]
    spec: amazon-cognito-identity-js
    browser: *minimal_browser_list
  # - test_name: integ_react_device_tracking
  #   desc: 'cognito-device-tracking'
  #   framework: react
  #   category: auth
  #   sample_name: [device-tracking]
  #   spec: device-tracking
  #   browser: *minimal_browser_list
  # - test_name: integ_react_delete_user
  #   desc: 'delete-user'
  #   framework: react
  #   category: auth
  #   sample_name: [delete-user]
  #   spec: delete-user
  #   browser: *minimal_browser_list
  # - test_name: integ_angular_auth_angular_authenticator
  #   desc: 'Angular Authenticator'
  #   framework: angular
  #   category: auth
  #   sample_name: [amplify-authenticator]
  #   spec: ui-amplify-authenticator
  #   browser: *minimal_browser_list
  # - test_name: integ_angular_auth_angular_custom_authenticator
  #   desc: 'Angular Custom Authenticator'
  #   framework: angular
  #   category: auth
  #   sample_name: [amplify-authenticator]
  #   spec: custom-authenticator
  #   browser: *minimal_browser_list
  # - test_name: integ_javascript_auth
  #   desc: 'JavaScript Auth CDN'
  #   framework: javascript
  #   category: auth
  #   sample_name: [auth-cdn]
  #   spec: auth-cdn
  #   browser: *minimal_browser_list
  #   amplifyjs_dir: true
  # - test_name: integ_vue_auth_legacy_vue_authenticator
  #   desc: 'Legacy Vue Authenticator'
  #   framework: vue
  #   category: auth
  #   sample_name: [amplify-authenticator-legacy]
  #   spec: authenticator
  #   browser: *minimal_browser_list
  # - test_name: integ_vue_auth_vue_3_authenticator
  #   desc: 'Vue 3 Authenticator'
  #   framework: vue
  #   category: auth
  #   sample_name: [authenticator-vue3]
  #   spec: new-ui-authenticator
  #   browser: *minimal_browser_list
  # TODO(v6) Migrate once SSR updates available
  # - test_name: integ_next_auth_authenticator_and_ssr_page
  #   desc: 'Authenticator and SSR page'
  #   framework: next
  #   category: auth
  #   sample_name: [auth-ssr]
  #   spec: auth-ssr
  #   browser: *minimal_browser_list
  # TODO(v6) Migrate once SSR updates available
  # - test_name: integ_next_auth_authenticator_and_rsc_page
  #   desc: 'Authenticator and RSC page'
  #   framework: next
  #   category: auth
  #   sample_name: [auth-rsc]
  #   spec: auth-rsc
  #   browser: [chrome]
  #   timeout_minutes: 45
  #   retry_count: 10
  # - test_name: integ_next_auth_nextjs_auth_custom_implementation_with_ssr
  #   desc: 'NextJS Auth Custom Implementation with SSR'
  #   framework: next
  #   category: auth
  #   sample_name: [custom-auth-ssr]
  #   spec: authenticator
  #   browser: *minimal_browser_list

  # ANALYTICS
  - test_name: integ_react_analytics_pinpoint
    desc: 'Test record and identifyUser calls for pinpoint'
    framework: react
    category: analytics
    sample_name: [pinpoint-test]
    spec: pinpoint
    # Temp fix:
    browser: *minimal_browser_list

<<<<<<< HEAD
  - test_name: integ_react_analytics_kinesis_data_stream_auth
    desc: 'Test record API for KDS with authenticated user'
    framework: react
    category: analytics
    sample_name: [kinesis-test]
    spec: kinesis
    # Temp fix:
    browser: *minimal_browser_list

  - test_name: integ_react_analytics_kinesis_data_stream_unauth
    desc: 'Test record API for KDS with guest user'
    framework: react
    category: analytics
    sample_name: [kinesis-test]
    spec: kinesis-unauth
=======
  - test_name: integ_react_analytics_personalize_auth
    desc: 'Test record API for Personalize with authenticated user'
    framework: react
    category: analytics
    sample_name: [personalize-test]
    spec: personalize
    # Temp fix:
    browser: *minimal_browser_list

  - test_name: integ_react_analytics_personalize_unauth
    desc: 'Test record API for Personalize with guest user'
    framework: react
    category: analytics
    sample_name: [personalize-test]
    spec: personalize-unauth
    # Temp fix:
    browser: *minimal_browser_list
    
  - test_name: integ_react_analytics_kinesis_data_firehose_auth
    desc: 'Test record API for KDF with authenticated user'
    framework: react
    category: analytics
    sample_name: [kinesis-firehose-test]
    spec: kinesis-firehose
    # Temp fix:
    browser: *minimal_browser_list

  - test_name: integ_react_analytics_kinesis_data_firehose_unauth
    desc: 'Test record API for KDF with guest user'
    framework: react
    category: analytics
    sample_name: [kinesis-firehose-test]
    spec: kinesis-firehose-unauth
>>>>>>> d298a264
    # Temp fix:
    browser: *minimal_browser_list

  # GEO
  # - test_name: integ_react_geo_display_map
  #   desc: 'Display Map'
  #   framework: react
  #   category: geo
  #   sample_name: [display-map]
  #   spec: display-map
  #   # Temp fix:
  #   browser: [chrome]
  # - test_name: integ_react_geo_search_outside_map
  #   desc: 'Search Outside Map'
  #   framework: react
  #   category: geo
  #   sample_name: [search-outside-map]
  #   spec: search-outside-map
  #   # Temp fix:
  #   browser: [chrome]
  # - test_name: integ_javascript_geo_display_map
  #   desc: 'Display Map'
  #   framework: javascript
  #   category: geo
  #   sample_name: [display-map-static]
  #   spec: display-map-static
  #   browser: *minimal_browser_list
  #   amplifyjs_dir: true
  # - test_name: integ_javascript_geo_search_outside_map
  #   desc: 'Search Outside Map'
  #   framework: javascript
  #   category: geo
  #   sample_name: [search-outside-map-static]
  #   spec: search-outside-map-static
  #   browser: *minimal_browser_list
  #   amplifyjs_dir: true

  # INTERACTIONS
  # - test_name: integ_react_interactions_react_interactions
  #   desc: 'React Interactions'
  #   framework: react
  #   category: interactions
  #   sample_name: [chatbot-component]
  #   spec: chatbot-component
  #   browser: *minimal_browser_list
  # - test_name: integ_react_interactions_chatbot_v1
  #   desc: 'Chatbot V1'
  #   framework: react
  #   category: interactions
  #   sample_name: [lex-test-component]
  #   spec: chatbot-v1
  #   browser: *minimal_browser_list
  # - test_name: integ_react_interactions_chatbot_v2
  #   desc: 'Chatbot V2'
  #   framework: react
  #   category: interactions
  #   sample_name: [lex-test-component]
  #   spec: chatbot-v2
  #   browser: *minimal_browser_list
  # - test_name: integ_angular_interactions
  #   desc: 'Angular Interactions'
  #   framework: angular
  #   category: interactions
  #   sample_name: [chatbot-component]
  #   spec: chatbot-component
  #   browser: *minimal_browser_list
  # - test_name: integ_vue_interactions_vue_2_interactions
  #   desc: 'Vue 2 Interactions'
  #   framework: vue
  #   category: interactions
  #   sample_name: [chatbot-component]
  #   spec: chatbot-component
  #   browser: [chrome]
  # - test_name: integ_vue_interactionsvue_3_interactions
  #   desc: 'Vue 3 Interactions'
  #   framework: vue
  #   category: interactions
  #   sample_name: [chatbot-component-vue3]
  #   spec: chatbot-component
  #   browser: [chrome]

  # PREDICTIONS
  # - test_name: integ_react_predictions
  #   desc: 'React Predictions'
  #   framework: react
  #   category: predictions
  #   sample_name: [multi-user-translation]
  #   spec: multiuser-translation
  #   browser: *minimal_browser_list

  # PUBSUB
  # - test_name: integ_react_iot_reconnect
  #   desc: 'PubSub - Reconnection for IoT'
  #   framework: react
  #   category: pubsub
  #   sample_name: [reconnection-iot]
  #   spec: reconnection
  #   # Firefox doesn't support network state management in cypress
  #   browser: [chrome]
  - test_name: integ_react_api_reconnect
    desc: 'PubSub - Reconnection for API'
    framework: react
    category: pubsub
    sample_name: [reconnection-api]
    spec: reconnection
    # Firefox doesn't support network state management in cypress
    browser: [chrome]

  # STORAGE
  - test_name: integ_react_storage
    desc: 'React Storage'
    framework: react
    category: storage
    sample_name: [storageApp]
    spec: storage
    browser: *minimal_browser_list
  - test_name: integ_react_storage_multipart_progress
    desc: 'React Storage Multi-Part Upload with Progress'
    framework: react
    category: storage
    sample_name: [multi-part-upload-with-progress]
    spec: multi-part-upload-with-progress
    browser: *minimal_browser_list
  - test_name: integ_react_storage_copy
    desc: 'React Storage Copy'
    framework: react
    category: storage
    sample_name: [multi-part-copy]
    spec: multi-part-copy
    browser: *minimal_browser_list

  # - test_name: integ_duplicate_packages
  #   desc: 'Duplicate Package Errors'
  #   framework: react
  #   category: version-conflict
  #   sample_name: duplicate-packages
  #   spec: duplicate-packages
  #   browser: *minimal_browser_list<|MERGE_RESOLUTION|>--- conflicted
+++ resolved
@@ -565,7 +565,6 @@
     # Temp fix:
     browser: *minimal_browser_list
 
-<<<<<<< HEAD
   - test_name: integ_react_analytics_kinesis_data_stream_auth
     desc: 'Test record API for KDS with authenticated user'
     framework: react
@@ -581,7 +580,9 @@
     category: analytics
     sample_name: [kinesis-test]
     spec: kinesis-unauth
-=======
+    # Temp fix:
+    browser: *minimal_browser_list
+
   - test_name: integ_react_analytics_personalize_auth
     desc: 'Test record API for Personalize with authenticated user'
     framework: react
@@ -615,7 +616,6 @@
     category: analytics
     sample_name: [kinesis-firehose-test]
     spec: kinesis-firehose-unauth
->>>>>>> d298a264
     # Temp fix:
     browser: *minimal_browser_list
 
