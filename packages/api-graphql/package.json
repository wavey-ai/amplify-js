{
	"name": "@aws-amplify/api-graphql",
<<<<<<< HEAD
	"version": "4.4.1",
=======
	"version": "4.5.0",
>>>>>>> caf00e28
	"description": "Api-graphql category of aws-amplify",
	"main": "./dist/cjs/index.js",
	"module": "./dist/esm/index.mjs",
	"typings": "./dist/esm/index.d.ts",
	"react-native": "./src/index.ts",
	"sideEffects": [
		"./dist/cjs/GraphQLAPI.js",
		"./dist/esm/GraphQLAPI.mjs"
	],
	"publishConfig": {
		"access": "public"
	},
	"scripts": {
		"test": "npm run lint && jest -w 1 --coverage --logHeapUsage",
		"test:watch": "jest -w 1 --watch",
		"build-with-test": "npm test && npm build",
		"build:umd": "webpack && webpack --config ./webpack.config.dev.js",
		"build:esm-cjs": "rollup --forceExit -c rollup.config.mjs",
		"build:watch": "npm run build:esm-cjs -- --watch",
		"build": "npm run clean && npm run build:esm-cjs && npm run build:umd",
		"clean": "npm run clean:size && rimraf dist lib lib-esm",
		"clean:size": "rimraf dual-publish-tmp tmp*",
		"format": "echo \"Not implemented\"",
		"lint": "eslint '**/*.{ts,tsx}' && npm run ts-coverage",
		"lint:fix": "eslint '**/*.{ts,tsx}' --fix",
		"ts-coverage": "typescript-coverage-report -p ./tsconfig.build.json -t 70.0"
	},
	"exports": {
		".": {
			"types": "./dist/esm/index.d.ts",
			"import": "./dist/esm/index.mjs",
			"require": "./dist/cjs/index.js",
			"react-native": "./src/index.ts"
		},
		"./internals": {
			"types": "./dist/esm/internals/index.d.ts",
			"import": "./dist/esm/internals/index.mjs",
			"require": "./dist/cjs/internals/index.js",
			"react-native": "./src/internals/index.ts"
		},
		"./internals/server": {
			"types": "./dist/esm/internals/server/index.d.ts",
			"import": "./dist/esm/internals/server/index.mjs",
			"require": "./dist/cjs/internals/server/index.js",
			"react-native": "./src/internals/server/index.ts"
		},
		"./server": {
			"types": "./dist/esm/server/index.d.ts",
			"import": "./dist/esm/server/index.mjs",
			"require": "./dist/cjs/server/index.js"
		},
		"./package.json": "./package.json"
	},
	"typesVersions": {
		">=4.2": {
			"internals": [
				"./dist/esm/internals/index.d.ts"
			]
		}
	},
	"repository": {
		"type": "git",
		"url": "https://github.com/aws-amplify/amplify-js.git"
	},
	"author": "Amazon Web Services",
	"license": "Apache-2.0",
	"bugs": {
		"url": "https://github.com/aws/aws-amplify/issues"
	},
	"homepage": "https://aws-amplify.github.io/",
	"devDependencies": {
		"@rollup/plugin-typescript": "11.1.5",
		"rollup": "^4.9.6",
		"typescript": "5.0.2"
	},
	"files": [
		"dist/cjs",
		"dist/esm",
		"src",
		"internals",
		"server"
	],
	"dependencies": {
<<<<<<< HEAD
		"@aws-amplify/api-rest": "4.0.52",
		"@aws-amplify/core": "6.4.5",
=======
		"@aws-amplify/api-rest": "4.0.55",
		"@aws-amplify/core": "6.5.0",
>>>>>>> caf00e28
		"@aws-amplify/data-schema": "^1.7.0",
		"@aws-sdk/types": "3.387.0",
		"graphql": "15.8.0",
		"rxjs": "^7.8.1",
		"tslib": "^2.5.0",
		"uuid": "^9.0.0"
	},
	"size-limit": [
		{
			"name": "API (GraphQL client)",
			"path": "./dist/esm/index.mjs",
			"import": "{ Amplify, GraphQLAPI }",
			"limit": "91.7 kB"
		}
	]
}<|MERGE_RESOLUTION|>--- conflicted
+++ resolved
@@ -1,10 +1,6 @@
 {
 	"name": "@aws-amplify/api-graphql",
-<<<<<<< HEAD
-	"version": "4.4.1",
-=======
 	"version": "4.5.0",
->>>>>>> caf00e28
 	"description": "Api-graphql category of aws-amplify",
 	"main": "./dist/cjs/index.js",
 	"module": "./dist/esm/index.mjs",
@@ -88,13 +84,8 @@
 		"server"
 	],
 	"dependencies": {
-<<<<<<< HEAD
-		"@aws-amplify/api-rest": "4.0.52",
-		"@aws-amplify/core": "6.4.5",
-=======
 		"@aws-amplify/api-rest": "4.0.55",
 		"@aws-amplify/core": "6.5.0",
->>>>>>> caf00e28
 		"@aws-amplify/data-schema": "^1.7.0",
 		"@aws-sdk/types": "3.387.0",
 		"graphql": "15.8.0",
