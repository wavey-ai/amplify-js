// Copyright Amazon.com, Inc. or its affiliates. All Rights Reserved.
// SPDX-License-Identifier: Apache-2.0

import { Amplify } from '@aws-amplify/core';
import { StorageAction } from '@aws-amplify/core/internals/utils';

import { UploadDataInput, UploadDataWithPathInput } from '../../types';
import {
	calculateContentMd5,
	resolveS3ConfigAndInput,
	validateStorageOperationInput,
} from '../../utils';
import { ItemWithKey, ItemWithPath } from '../../types/outputs';
import { putObject } from '../../utils/client/s3data';
import { getStorageUserAgentValue } from '../../utils/userAgent';
import { STORAGE_INPUT_KEY } from '../../utils/constants';
<<<<<<< HEAD
import { calculateContentCRC32 } from '../../utils/crc32';

import { validateObjectNotExists } from './validateObjectNotExists';
=======
import { constructContentDisposition } from '../../utils/constructContentDisposition';
>>>>>>> 6ecb364e

/**
 * Get a function the returns a promise to call putObject API to S3.
 *
 * @internal
 */
export const putObjectJob =
	(
		uploadDataInput: UploadDataInput | UploadDataWithPathInput,
		abortSignal: AbortSignal,
		totalLength?: number,
	) =>
	async (): Promise<ItemWithKey | ItemWithPath> => {
		const { options: uploadDataOptions, data } = uploadDataInput;
		const { bucket, keyPrefix, s3Config, isObjectLockEnabled, identityId } =
			await resolveS3ConfigAndInput(Amplify, uploadDataInput);
		const { inputType, objectKey } = validateStorageOperationInput(
			uploadDataInput,
			identityId,
		);

		const finalKey =
			inputType === STORAGE_INPUT_KEY ? keyPrefix + objectKey : objectKey;
		const {
			contentDisposition,
			contentEncoding,
			contentType = 'application/octet-stream',
			preventOverwrite,
			metadata,
			onProgress,
		} = uploadDataOptions ?? {};

		const checksumCRC32 = await calculateContentCRC32(data);
		const contentMD5 =
			// check if checksum exists. ex: should not exist in react native
			!checksumCRC32 && isObjectLockEnabled
				? await calculateContentMd5(data)
				: undefined;

		if (preventOverwrite) {
			await validateObjectNotExists(s3Config, {
				Bucket: bucket,
				Key: finalKey,
			});
		}

		const { ETag: eTag, VersionId: versionId } = await putObject(
			{
				...s3Config,
				abortSignal,
				onUploadProgress: onProgress,
				userAgentValue: getStorageUserAgentValue(StorageAction.UploadData),
			},
			{
				Bucket: bucket,
				Key: finalKey,
				Body: data,
				ContentType: contentType,
				ContentDisposition: constructContentDisposition(contentDisposition),
				ContentEncoding: contentEncoding,
				Metadata: metadata,
				ContentMD5: contentMD5,
				ChecksumCRC32: checksumCRC32?.checksum,
			},
		);

		const result = {
			eTag,
			versionId,
			contentType,
			metadata,
			size: totalLength,
		};

		return inputType === STORAGE_INPUT_KEY
			? { key: objectKey, ...result }
			: { path: objectKey, ...result };
	};<|MERGE_RESOLUTION|>--- conflicted
+++ resolved
@@ -14,13 +14,10 @@
 import { putObject } from '../../utils/client/s3data';
 import { getStorageUserAgentValue } from '../../utils/userAgent';
 import { STORAGE_INPUT_KEY } from '../../utils/constants';
-<<<<<<< HEAD
 import { calculateContentCRC32 } from '../../utils/crc32';
+import { constructContentDisposition } from '../../utils/constructContentDisposition';
 
 import { validateObjectNotExists } from './validateObjectNotExists';
-=======
-import { constructContentDisposition } from '../../utils/constructContentDisposition';
->>>>>>> 6ecb364e
 
 /**
  * Get a function the returns a promise to call putObject API to S3.
