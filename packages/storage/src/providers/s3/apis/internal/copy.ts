// Copyright Amazon.com, Inc. or its affiliates. All Rights Reserved.
// SPDX-License-Identifier: Apache-2.0

import { AmplifyClassV6 } from '@aws-amplify/core';
import { StorageAction } from '@aws-amplify/core/internals/utils';

import {
	CopyInput,
	CopyOutput,
	CopyWithPathInput,
	CopyWithPathOutput,
} from '../../types';
import { ResolvedS3Config, StorageBucket } from '../../types/options';
import {
	isInputWithPath,
	resolveS3ConfigAndInput,
	validateStorageOperationInput,
} from '../../utils';
import { StorageValidationErrorCode } from '../../../../errors/types/validation';
import { assertValidationError } from '../../../../errors/utils/assertValidationError';
import { copyObject } from '../../utils/client/s3data';
import { getStorageUserAgentValue } from '../../utils/userAgent';
import { logger } from '../../../../utils';

const isCopyInputWithPath = (
	input: CopyInput | CopyWithPathInput,
): input is CopyWithPathInput => isInputWithPath(input.source);

const storageBucketAssertion = (
	sourceBucket?: StorageBucket,
	destBucket?: StorageBucket,
) => {
	/**  For multi-bucket, both source and destination bucket needs to be passed in
	 *   or both can be undefined and we fallback to singleton's default value
	 */
	assertValidationError(
		// Both src & dest bucket option is present is acceptable
		(sourceBucket !== undefined && destBucket !== undefined) ||
			// or both are undefined is also acceptable
			(!destBucket && !sourceBucket),
		StorageValidationErrorCode.InvalidCopyOperationStorageBucket,
	);
};

export const copy = async (
	amplify: AmplifyClassV6,
	input: CopyInput | CopyWithPathInput,
): Promise<CopyOutput | CopyWithPathOutput> => {
	return isCopyInputWithPath(input)
		? copyWithPath(amplify, input)
		: copyWithKey(amplify, input);
};

const copyWithPath = async (
	amplify: AmplifyClassV6,
	input: CopyWithPathInput,
): Promise<CopyWithPathOutput> => {
	const { source, destination } = input;
<<<<<<< HEAD
	const { s3Config, bucket, identityId } = await resolveS3ConfigAndInput(
		amplify,
		input,
	);
=======

	storageBucketAssertion(source.bucket, destination.bucket);

	const { bucket: sourceBucket, identityId } = await resolveS3ConfigAndInput(
		amplify,
		input.source,
	);

	const { s3Config, bucket: destBucket } = await resolveS3ConfigAndInput(
		amplify,
		input.destination,
	); // resolveS3ConfigAndInput does not make extra API calls or storage access if called repeatedly.
>>>>>>> 381ca112

	assertValidationError(!!source.path, StorageValidationErrorCode.NoSourcePath);
	assertValidationError(
		!!destination.path,
		StorageValidationErrorCode.NoDestinationPath,
	);

	const { objectKey: sourcePath } = validateStorageOperationInput(
		source,
		identityId,
	);
	const { objectKey: destinationPath } = validateStorageOperationInput(
		destination,
		identityId,
	);

	const finalCopySource = `${sourceBucket}/${sourcePath}`;
	const finalCopyDestination = destinationPath;
	logger.debug(`copying "${finalCopySource}" to "${finalCopyDestination}".`);

	await serviceCopy({
		source: finalCopySource,
		destination: finalCopyDestination,
		bucket: destBucket,
		s3Config,
	});

	return { path: finalCopyDestination };
};

/** @deprecated Use {@link copyWithPath} instead. */
export const copyWithKey = async (
	amplify: AmplifyClassV6,
	input: CopyInput,
): Promise<CopyOutput> => {
	const { source, destination } = input;

	storageBucketAssertion(source.bucket, destination.bucket);

	assertValidationError(!!source.key, StorageValidationErrorCode.NoSourceKey);
	assertValidationError(
		!!destination.key,
		StorageValidationErrorCode.NoDestinationKey,
	);

	const { bucket: sourceBucket, keyPrefix: sourceKeyPrefix } =
		await resolveS3ConfigAndInput(amplify, source);

	const {
		s3Config,
<<<<<<< HEAD
		bucket,
		keyPrefix: sourceKeyPrefix,
	} = await resolveS3ConfigAndInput(amplify, {
		...input,
		options: input.source,
	});
	const { keyPrefix: destinationKeyPrefix } = await resolveS3ConfigAndInput(
		amplify,
		{ ...input, options: input.destination },
	); // resolveS3ConfigAndInput does not make extra API calls or storage access if called repeatedly.
=======
		bucket: destBucket,
		keyPrefix: destinationKeyPrefix,
	} = await resolveS3ConfigAndInput(amplify, destination); // resolveS3ConfigAndInput does not make extra API calls or storage access if called repeatedly.
>>>>>>> 381ca112

	// TODO(ashwinkumar6) V6-logger: warn `You may copy files from another user if the source level is "protected", currently it's ${srcLevel}`
	const finalCopySource = `${sourceBucket}/${sourceKeyPrefix}${source.key}`;
	const finalCopyDestination = `${destinationKeyPrefix}${destination.key}`;
	logger.debug(`copying "${finalCopySource}" to "${finalCopyDestination}".`);

	await serviceCopy({
		source: finalCopySource,
		destination: finalCopyDestination,
		bucket: destBucket,
		s3Config,
	});

	return {
		key: destination.key,
	};
};

const serviceCopy = async ({
	source,
	destination,
	bucket,
	s3Config,
}: {
	source: string;
	destination: string;
	bucket: string;
	s3Config: ResolvedS3Config;
}) => {
	await copyObject(
		{
			...s3Config,
			userAgentValue: getStorageUserAgentValue(StorageAction.Copy),
		},
		{
			Bucket: bucket,
			CopySource: source,
			Key: destination,
			MetadataDirective: 'COPY', // Copies over metadata like contentType as well
		},
	);
};<|MERGE_RESOLUTION|>--- conflicted
+++ resolved
@@ -56,12 +56,8 @@
 	input: CopyWithPathInput,
 ): Promise<CopyWithPathOutput> => {
 	const { source, destination } = input;
-<<<<<<< HEAD
-	const { s3Config, bucket, identityId } = await resolveS3ConfigAndInput(
-		amplify,
-		input,
-	);
-=======
+	// TODO(@AllanZhengYP)
+	await resolveS3ConfigAndInput(amplify, input);
 
 	storageBucketAssertion(source.bucket, destination.bucket);
 
@@ -74,7 +70,6 @@
 		amplify,
 		input.destination,
 	); // resolveS3ConfigAndInput does not make extra API calls or storage access if called repeatedly.
->>>>>>> 381ca112
 
 	assertValidationError(!!source.path, StorageValidationErrorCode.NoSourcePath);
 	assertValidationError(
@@ -121,26 +116,19 @@
 	);
 
 	const { bucket: sourceBucket, keyPrefix: sourceKeyPrefix } =
-		await resolveS3ConfigAndInput(amplify, source);
+		await resolveS3ConfigAndInput(amplify, {
+			...input,
+			options: input.source,
+		});
 
 	const {
 		s3Config,
-<<<<<<< HEAD
-		bucket,
-		keyPrefix: sourceKeyPrefix,
+		bucket: destBucket,
+		keyPrefix: destinationKeyPrefix,
 	} = await resolveS3ConfigAndInput(amplify, {
 		...input,
-		options: input.source,
-	});
-	const { keyPrefix: destinationKeyPrefix } = await resolveS3ConfigAndInput(
-		amplify,
-		{ ...input, options: input.destination },
-	); // resolveS3ConfigAndInput does not make extra API calls or storage access if called repeatedly.
-=======
-		bucket: destBucket,
-		keyPrefix: destinationKeyPrefix,
-	} = await resolveS3ConfigAndInput(amplify, destination); // resolveS3ConfigAndInput does not make extra API calls or storage access if called repeatedly.
->>>>>>> 381ca112
+		options: input.destination,
+	}); // resolveS3ConfigAndInput does not make extra API calls or storage access if called repeatedly.
 
 	// TODO(ashwinkumar6) V6-logger: warn `You may copy files from another user if the source level is "protected", currently it's ${srcLevel}`
 	const finalCopySource = `${sourceBucket}/${sourceKeyPrefix}${source.key}`;
