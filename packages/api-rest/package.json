--- conflicted
+++ resolved
@@ -56,11 +56,7 @@
       "name": "API (rest client)",
       "path": "./lib-esm/index.js",
       "import": "{ Amplify, RestAPI }",
-<<<<<<< HEAD
       "limit": "32.33 kB"
-=======
-      "limit": "31 kB"
->>>>>>> fda7a25a
     }
   ],
   "jest": {
