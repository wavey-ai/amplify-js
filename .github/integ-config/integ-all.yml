--- conflicted
+++ resolved
@@ -602,7 +602,6 @@
     sample_name: [subdomains]
     spec: subdomains
     browser: [chrome]
-<<<<<<< HEAD
   - test_name: integ_next_custom_auth
     desc: 'Sign-in with Custom Auth flow'
     framework: next
@@ -610,7 +609,6 @@
     sample_name: [custom-auth]
     spec: custom-auth
     browser: *minimal_browser_list
-=======
   - test_name: integ_next_auth_sign_in_with_sms_mfa
     desc: 'Resumable sign in with SMS MFA flow'
     framework: next
@@ -618,8 +616,6 @@
     sample_name: [auth-mfa]
     spec: auth-mfa
     browser: *minimal_browser_list
-
->>>>>>> 6168bcbd
 
   # DISABLED Angular/Vue tests:
   # TODO: delete tests or add custom ui logic to support them.
