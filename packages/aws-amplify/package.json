{
	"name": "aws-amplify",
<<<<<<< HEAD
	"version": "6.6.5",
=======
	"version": "6.7.0",
>>>>>>> caf00e28
	"description": "AWS Amplify is a JavaScript library for Frontend and mobile developers building cloud-enabled applications.",
	"main": "./dist/cjs/index.js",
	"module": "./dist/esm/index.mjs",
	"typings": "./dist/esm/index.d.ts",
	"react-native": "./src/index.ts",
	"exports": {
		".": {
			"types": "./dist/esm/index.d.ts",
			"import": "./dist/esm/index.mjs",
			"require": "./dist/cjs/index.js",
			"react-native": "./src/index.ts"
		},
		"./utils": {
			"types": "./dist/esm/utils/index.d.ts",
			"import": "./dist/esm/utils/index.mjs",
			"require": "./dist/cjs/utils/index.js",
			"react-native": "./src/utils/index.ts"
		},
		"./auth": {
			"types": "./dist/esm/auth/index.d.ts",
			"import": "./dist/esm/auth/index.mjs",
			"require": "./dist/cjs/auth/index.js",
			"react-native": "./src/auth/index.ts"
		},
		"./api": {
			"types": "./dist/esm/api/index.d.ts",
			"import": "./dist/esm/api/index.mjs",
			"require": "./dist/cjs/api/index.js",
			"react-native": "./src/api/index.ts"
		},
		"./api/server": {
			"types": "./dist/esm/api/server.d.ts",
			"import": "./dist/esm/api/server.mjs",
			"require": "./dist/cjs/api/server.js"
		},
		"./data": {
			"types": "./dist/esm/api/index.d.ts",
			"import": "./dist/esm/api/index.mjs",
			"require": "./dist/cjs/api/index.js",
			"react-native": "./src/api/index.ts"
		},
		"./data/server": {
			"types": "./dist/esm/api/server.d.ts",
			"import": "./dist/esm/api/server.mjs",
			"require": "./dist/cjs/api/server.js"
		},
		"./datastore": {
			"types": "./dist/esm/datastore/index.d.ts",
			"import": "./dist/esm/datastore/index.mjs",
			"require": "./dist/cjs/datastore/index.js",
			"react-native": "./src/datastore/index.ts"
		},
		"./auth/cognito": {
			"types": "./dist/esm/auth/cognito/index.d.ts",
			"import": "./dist/esm/auth/cognito/index.mjs",
			"require": "./dist/cjs/auth/cognito/index.js",
			"react-native": "./src/auth/cognito/index.ts"
		},
		"./auth/cognito/server": {
			"types": "./dist/esm/auth/cognito/server/index.d.ts",
			"import": "./dist/esm/auth/cognito/server/index.mjs",
			"require": "./dist/cjs/auth/cognito/server/index.js"
		},
		"./auth/server": {
			"types": "./dist/esm/auth/server.d.ts",
			"import": "./dist/esm/auth/server.mjs",
			"require": "./dist/cjs/auth/server.js"
		},
		"./auth/enable-oauth-listener": {
			"types": "./dist/esm/auth/enableOAuthListener.d.ts",
			"import": "./dist/esm/auth/enableOAuthListener.mjs",
			"require": "./dist/cjs/auth/enableOAuthListener.js"
		},
		"./analytics": {
			"types": "./dist/esm/analytics/index.d.ts",
			"import": "./dist/esm/analytics/index.mjs",
			"require": "./dist/cjs/analytics/index.js",
			"react-native": "./src/analytics/index.ts"
		},
		"./analytics/pinpoint": {
			"types": "./dist/esm/analytics/pinpoint/index.d.ts",
			"import": "./dist/esm/analytics/pinpoint/index.mjs",
			"require": "./dist/cjs/analytics/pinpoint/index.js",
			"react-native": "./src/analytics/pinpoint/index.ts"
		},
		"./analytics/kinesis": {
			"types": "./dist/esm/analytics/kinesis/index.d.ts",
			"import": "./dist/esm/analytics/kinesis/index.mjs",
			"require": "./dist/cjs/analytics/kinesis/index.js",
			"react-native": "./src/analytics/kinesis/index.ts"
		},
		"./analytics/kinesis-firehose": {
			"types": "./dist/esm/analytics/kinesis-firehose/index.d.ts",
			"import": "./dist/esm/analytics/kinesis-firehose/index.mjs",
			"require": "./dist/cjs/analytics/kinesis-firehose/index.js",
			"react-native": "./src/analytics/kinesis-firehose/index.ts"
		},
		"./analytics/personalize": {
			"types": "./dist/esm/analytics/personalize/index.d.ts",
			"import": "./dist/esm/analytics/personalize/index.mjs",
			"require": "./dist/cjs/analytics/personalize/index.js",
			"react-native": "./src/analytics/personalize/index.ts"
		},
		"./storage": {
			"types": "./dist/esm/storage/index.d.ts",
			"import": "./dist/esm/storage/index.mjs",
			"require": "./dist/cjs/storage/index.js",
			"react-native": "./src/storage/index.ts"
		},
		"./storage/s3": {
			"types": "./dist/esm/storage/s3/index.d.ts",
			"import": "./dist/esm/storage/s3/index.mjs",
			"require": "./dist/cjs/storage/s3/index.js",
			"react-native": "./src/storage/s3/index.ts"
		},
		"./storage/server": {
			"types": "./dist/esm/storage/server.d.ts",
			"import": "./dist/esm/storage/server.mjs",
			"require": "./dist/cjs/storage/server.js"
		},
		"./storage/s3/server": {
			"types": "./dist/esm/storage/s3/server.d.ts",
			"import": "./dist/esm/storage/s3/server.mjs",
			"require": "./dist/cjs/storage/s3/server.js"
		},
		"./in-app-messaging": {
			"types": "./dist/esm/in-app-messaging/index.d.ts",
			"import": "./dist/esm/in-app-messaging/index.mjs",
			"require": "./dist/cjs/in-app-messaging/index.js",
			"react-native": "./src/in-app-messaging/index.ts"
		},
		"./push-notifications": {
			"types": "./dist/esm/push-notifications/index.d.ts",
			"import": "./dist/esm/push-notifications/index.mjs",
			"require": "./dist/cjs/push-notifications/index.js",
			"react-native": "./src/push-notifications/index.ts"
		},
		"./in-app-messaging/pinpoint": {
			"types": "./dist/esm/in-app-messaging/pinpoint/index.d.ts",
			"import": "./dist/esm/in-app-messaging/pinpoint/index.mjs",
			"require": "./dist/cjs/in-app-messaging/pinpoint/index.js",
			"react-native": "./src/in-app-messaging/pinpoint/index.ts"
		},
		"./push-notifications/pinpoint": {
			"types": "./dist/esm/push-notifications/pinpoint/index.d.ts",
			"import": "./dist/esm/push-notifications/pinpoint/index.mjs",
			"require": "./dist/cjs/push-notifications/pinpoint/index.js",
			"react-native": "./src/push-notifications/pinpoint/index.ts"
		},
		"./adapter-core": {
			"types": "./dist/esm/adapter-core/index.d.ts",
			"import": "./dist/esm/adapter-core/index.mjs",
			"require": "./dist/cjs/adapter-core/index.js"
		},
		"./package.json": "./package.json"
	},
	"typesVersions": {
		">=4.2": {
			"api": [
				"./dist/esm/api/index.d.ts"
			],
			"data": [
				"./dist/esm/api/index.d.ts"
			],
			"api/server": [
				"./dist/esm/api/server.d.ts"
			],
			"utils": [
				"./dist/esm/utils/index.d.ts"
			],
			"auth": [
				"./dist/esm/auth/index.d.ts"
			],
			"auth/cognito": [
				"./dist/esm/auth/cognito/index.d.ts"
			],
			"auth/cognito/server": [
				"./dist/esm/auth/cognito/server/index.d.ts"
			],
			"auth/server": [
				"./dist/esm/auth/server.d.ts"
			],
			"auth/enable-oauth-listener": [
				"./dist/esm/auth/enableOAuthListener.ts.d.ts"
			],
			"analytics": [
				"./dist/esm/analytics/index.d.ts"
			],
			"analytics/pinpoint": [
				"./dist/esm/analytics/pinpoint/index.d.ts"
			],
			"analytics/kinesis": [
				"./dist/esm/analytics/kinesis/index.d.ts"
			],
			"analytics/kinesis-firehose": [
				"./dist/esm/analytics/kinesis-firehose/index.d.ts"
			],
			"analytics/personalize": [
				"./dist/esm/analytics/personalize/index.d.ts"
			],
			"storage": [
				"./dist/esm/storage/index.d.ts"
			],
			"storage/s3": [
				"./dist/esm/storage/s3/index.d.ts"
			],
			"storage/server": [
				"./dist/esm/storage/server.d.ts"
			],
			"storage/s3/server": [
				"./dist/esm/storage/s3/server.d.ts"
			],
			"in-app-messaging": [
				"./dist/esm/in-app-messaging/index.d.ts"
			],
			"in-app-messaging/pinpoint": [
				"./dist/esm/in-app-messaging/pinpoint/index.d.ts"
			],
			"push-notifications": [
				"./dist/esm/push-notifications/index.d.ts"
			],
			"push-notifications/pinpoint": [
				"./dist/esm/push-notifications/pinpoint/index.d.ts"
			],
			"adapter-core": [
				"./dist/esm/adapter-core/index.d.ts"
			]
		}
	},
	"sideEffects": [
		"./dist/esm/auth/enableOAuthListener.mjs",
		"./dist/cjs/auth/enableOAuthListener.js"
	],
	"scripts": {
		"test": "npm run lint && jest -w 1 --coverage --logHeapUsage",
		"test:size": "size-limit",
		"build-with-test": "npm run clean && npm test && tsc && webpack -p",
		"build:umd": "webpack && webpack --config ./webpack.config.dev.js",
		"build:esm-cjs": "rollup --forceExit -c rollup.config.mjs",
		"build:watch": "npm run build:esm-cjs -- --watch",
		"build": "npm run clean && npm run build:esm-cjs && npm run build:umd",
		"clean": "rimraf lib-esm lib dist",
		"format": "echo \"Not implemented\"",
		"lint": "eslint '**/*.{ts,tsx}' && npm run ts-coverage",
		"lint:fix": "eslint '**/*.{ts,tsx}' --fix",
		"generate-docs-local": "typedoc --out docs src",
		"generate-docs-root": "typedoc --out ../../docs src",
		"ts-coverage": "typescript-coverage-report -p ./tsconfig.build.json -t 93.26"
	},
	"repository": {
		"type": "git",
		"url": "https://github.com/aws-amplify/amplify-js.git"
	},
	"author": "Amazon Web Services",
	"license": "Apache-2.0",
	"bugs": {
		"url": "https://github.com/aws-amplify/amplify-js/issues"
	},
	"homepage": "https://aws-amplify.github.io/",
	"files": [
		"dist/cjs",
		"dist/esm",
		"src",
		"analytics",
		"adapter-core",
		"api",
		"auth",
		"data",
		"storage",
		"datastore",
		"in-app-messaging",
		"push-notifications",
		"utils"
	],
	"dependencies": {
<<<<<<< HEAD
		"@aws-amplify/analytics": "7.0.52",
		"@aws-amplify/api": "6.0.54",
		"@aws-amplify/auth": "6.5.2",
		"@aws-amplify/core": "6.4.5",
		"@aws-amplify/datastore": "5.0.54",
		"@aws-amplify/notifications": "2.0.52",
		"@aws-amplify/storage": "6.6.10",
=======
		"@aws-amplify/analytics": "7.0.55",
		"@aws-amplify/api": "6.1.0",
		"@aws-amplify/auth": "6.5.5",
		"@aws-amplify/core": "6.5.0",
		"@aws-amplify/datastore": "5.0.57",
		"@aws-amplify/notifications": "2.0.55",
		"@aws-amplify/storage": "6.6.13",
>>>>>>> caf00e28
		"tslib": "^2.5.0"
	},
	"devDependencies": {
		"typescript": "5.0.2"
	},
	"size-limit": [
		{
			"name": "[Analytics] record (Pinpoint)",
			"path": "./dist/esm/analytics/index.mjs",
			"import": "{ record }",
<<<<<<< HEAD
			"limit": "17.42 kB"
=======
			"limit": "17.41 kB"
>>>>>>> caf00e28
		},
		{
			"name": "[Analytics] record (Kinesis)",
			"path": "./dist/esm/analytics/kinesis/index.mjs",
			"import": "{ record }",
			"limit": "48.8 kB"
		},
		{
			"name": "[Analytics] record (Kinesis Firehose)",
			"path": "./dist/esm/analytics/kinesis-firehose/index.mjs",
			"import": "{ record }",
			"limit": "45.85 kB"
		},
		{
			"name": "[Analytics] record (Personalize)",
			"path": "./dist/esm/analytics/personalize/index.mjs",
			"import": "{ record }",
			"limit": "49.67 kB"
		},
		{
			"name": "[Analytics] identifyUser (Pinpoint)",
			"path": "./dist/esm/analytics/index.mjs",
			"import": "{ identifyUser }",
			"limit": "15.91 kB"
		},
		{
			"name": "[Analytics] enable",
			"path": "./dist/esm/analytics/index.mjs",
			"import": "{ enable }",
			"limit": "0.50 kB"
		},
		{
			"name": "[Analytics] disable",
			"path": "./dist/esm/analytics/index.mjs",
			"import": "{ disable }",
			"limit": "0.50 kB"
		},
		{
			"name": "[API] generateClient (AppSync)",
			"path": "./dist/esm/api/index.mjs",
			"import": "{ generateClient }",
<<<<<<< HEAD
			"limit": "43.46 kB"
=======
			"limit": "44.1 kB"
>>>>>>> caf00e28
		},
		{
			"name": "[API] REST API handlers",
			"path": "./dist/esm/api/index.mjs",
			"import": "{ get, post, put, del, patch, head, isCancelError }",
			"limit": "15.0 kB"
		},
		{
			"name": "[Auth] signUp (Cognito)",
			"path": "./dist/esm/auth/index.mjs",
			"import": "{ signUp }",
			"limit": "31.00 kB"
		},
		{
			"name": "[Auth] resetPassword (Cognito)",
			"path": "./dist/esm/auth/index.mjs",
			"import": "{ resetPassword }",
			"limit": "12.66 kB"
		},
		{
			"name": "[Auth] confirmResetPassword (Cognito)",
			"path": "./dist/esm/auth/index.mjs",
			"import": "{ confirmResetPassword }",
			"limit": "12.60 kB"
		},
		{
			"name": "[Auth] signIn (Cognito)",
			"path": "./dist/esm/auth/index.mjs",
			"import": "{ signIn }",
			"limit": "28.78 kB"
		},
		{
			"name": "[Auth] resendSignUpCode (Cognito)",
			"path": "./dist/esm/auth/index.mjs",
			"import": "{ resendSignUpCode }",
			"limit": "12.61 kB"
		},
		{
			"name": "[Auth] confirmSignUp (Cognito)",
			"path": "./dist/esm/auth/index.mjs",
			"import": "{ confirmSignUp }",
			"limit": "29.40 kB"
		},
		{
			"name": "[Auth] confirmSignIn (Cognito)",
			"path": "./dist/esm/auth/index.mjs",
			"import": "{ confirmSignIn }",
			"limit": "28.46 kB"
		},
		{
			"name": "[Auth] updateMFAPreference (Cognito)",
			"path": "./dist/esm/auth/index.mjs",
			"import": "{ updateMFAPreference }",
			"limit": "12.07 kB"
		},
		{
			"name": "[Auth] fetchMFAPreference (Cognito)",
			"path": "./dist/esm/auth/index.mjs",
			"import": "{ fetchMFAPreference }",
			"limit": "12.1 kB"
		},
		{
			"name": "[Auth] verifyTOTPSetup (Cognito)",
			"path": "./dist/esm/auth/index.mjs",
			"import": "{ verifyTOTPSetup }",
			"limit": "12.94 kB"
		},
		{
			"name": "[Auth] updatePassword (Cognito)",
			"path": "./dist/esm/auth/index.mjs",
			"import": "{ updatePassword }",
			"limit": "12.96 kB"
		},
		{
			"name": "[Auth] setUpTOTP (Cognito)",
			"path": "./dist/esm/auth/index.mjs",
			"import": "{ setUpTOTP }",
			"limit": "13.50 kB"
		},
		{
			"name": "[Auth] updateUserAttributes (Cognito)",
			"path": "./dist/esm/auth/index.mjs",
			"import": "{ updateUserAttributes }",
			"limit": "12.19 kB"
		},
		{
			"name": "[Auth] getCurrentUser (Cognito)",
			"path": "./dist/esm/auth/index.mjs",
			"import": "{ getCurrentUser }",
<<<<<<< HEAD
			"limit": "7.99 kB"
=======
			"limit": "8.09 kB"
>>>>>>> caf00e28
		},
		{
			"name": "[Auth] confirmUserAttribute (Cognito)",
			"path": "./dist/esm/auth/index.mjs",
			"import": "{ confirmUserAttribute }",
			"limit": "12.93 kB"
		},
		{
			"name": "[Auth] signInWithRedirect (Cognito)",
			"path": "./dist/esm/auth/index.mjs",
			"import": "{ signInWithRedirect }",
			"limit": "21.21 kB"
		},
		{
			"name": "[Auth] fetchUserAttributes (Cognito)",
			"path": "./dist/esm/auth/index.mjs",
			"import": "{ fetchUserAttributes }",
			"limit": "12.01 kB"
		},
		{
			"name": "[Auth] Basic Auth Flow (Cognito)",
			"path": "./dist/esm/auth/index.mjs",
			"import": "{ signIn, signOut, fetchAuthSession, confirmSignIn }",
			"limit": "30.23 kB"
		},
		{
			"name": "[Auth] OAuth Auth Flow (Cognito)",
			"path": "./dist/esm/auth/index.mjs",
			"import": "{ signInWithRedirect, signOut, fetchAuthSession }",
			"limit": "21.64 kB"
		},
		{
			"name": "[Storage] copy (S3)",
			"path": "./dist/esm/storage/index.mjs",
			"import": "{ copy }",
<<<<<<< HEAD
			"limit": "16.08 kB"
=======
			"limit": "15.03 kB"
>>>>>>> caf00e28
		},
		{
			"name": "[Storage] downloadData (S3)",
			"path": "./dist/esm/storage/index.mjs",
			"import": "{ downloadData }",
<<<<<<< HEAD
			"limit": "16.40 kB"
=======
			"limit": "15.62 kB"
>>>>>>> caf00e28
		},
		{
			"name": "[Storage] getProperties (S3)",
			"path": "./dist/esm/storage/index.mjs",
			"import": "{ getProperties }",
<<<<<<< HEAD
			"limit": "15.65 kB"
=======
			"limit": "14.89 kB"
>>>>>>> caf00e28
		},
		{
			"name": "[Storage] getUrl (S3)",
			"path": "./dist/esm/storage/index.mjs",
			"import": "{ getUrl }",
<<<<<<< HEAD
			"limit": "16.90 kB"
=======
			"limit": "16.11 kB"
>>>>>>> caf00e28
		},
		{
			"name": "[Storage] list (S3)",
			"path": "./dist/esm/storage/index.mjs",
			"import": "{ list }",
<<<<<<< HEAD
			"limit": "16.35 kB"
=======
			"limit": "15.55 kB"
>>>>>>> caf00e28
		},
		{
			"name": "[Storage] remove (S3)",
			"path": "./dist/esm/storage/index.mjs",
			"import": "{ remove }",
<<<<<<< HEAD
			"limit": "15.52 kB"
=======
			"limit": "14.75 kB"
>>>>>>> caf00e28
		},
		{
			"name": "[Storage] uploadData (S3)",
			"path": "./dist/esm/storage/index.mjs",
			"import": "{ uploadData }",
<<<<<<< HEAD
			"limit": "22.54 kB"
=======
			"limit": "20.08 kB"
>>>>>>> caf00e28
		}
	]
}<|MERGE_RESOLUTION|>--- conflicted
+++ resolved
@@ -1,10 +1,6 @@
 {
 	"name": "aws-amplify",
-<<<<<<< HEAD
-	"version": "6.6.5",
-=======
 	"version": "6.7.0",
->>>>>>> caf00e28
 	"description": "AWS Amplify is a JavaScript library for Frontend and mobile developers building cloud-enabled applications.",
 	"main": "./dist/cjs/index.js",
 	"module": "./dist/esm/index.mjs",
@@ -280,15 +276,6 @@
 		"utils"
 	],
 	"dependencies": {
-<<<<<<< HEAD
-		"@aws-amplify/analytics": "7.0.52",
-		"@aws-amplify/api": "6.0.54",
-		"@aws-amplify/auth": "6.5.2",
-		"@aws-amplify/core": "6.4.5",
-		"@aws-amplify/datastore": "5.0.54",
-		"@aws-amplify/notifications": "2.0.52",
-		"@aws-amplify/storage": "6.6.10",
-=======
 		"@aws-amplify/analytics": "7.0.55",
 		"@aws-amplify/api": "6.1.0",
 		"@aws-amplify/auth": "6.5.5",
@@ -296,7 +283,6 @@
 		"@aws-amplify/datastore": "5.0.57",
 		"@aws-amplify/notifications": "2.0.55",
 		"@aws-amplify/storage": "6.6.13",
->>>>>>> caf00e28
 		"tslib": "^2.5.0"
 	},
 	"devDependencies": {
@@ -307,11 +293,7 @@
 			"name": "[Analytics] record (Pinpoint)",
 			"path": "./dist/esm/analytics/index.mjs",
 			"import": "{ record }",
-<<<<<<< HEAD
 			"limit": "17.42 kB"
-=======
-			"limit": "17.41 kB"
->>>>>>> caf00e28
 		},
 		{
 			"name": "[Analytics] record (Kinesis)",
@@ -353,11 +335,7 @@
 			"name": "[API] generateClient (AppSync)",
 			"path": "./dist/esm/api/index.mjs",
 			"import": "{ generateClient }",
-<<<<<<< HEAD
-			"limit": "43.46 kB"
-=======
 			"limit": "44.1 kB"
->>>>>>> caf00e28
 		},
 		{
 			"name": "[API] REST API handlers",
@@ -447,11 +425,7 @@
 			"name": "[Auth] getCurrentUser (Cognito)",
 			"path": "./dist/esm/auth/index.mjs",
 			"import": "{ getCurrentUser }",
-<<<<<<< HEAD
-			"limit": "7.99 kB"
-=======
 			"limit": "8.09 kB"
->>>>>>> caf00e28
 		},
 		{
 			"name": "[Auth] confirmUserAttribute (Cognito)",
@@ -487,71 +461,43 @@
 			"name": "[Storage] copy (S3)",
 			"path": "./dist/esm/storage/index.mjs",
 			"import": "{ copy }",
-<<<<<<< HEAD
 			"limit": "16.08 kB"
-=======
-			"limit": "15.03 kB"
->>>>>>> caf00e28
 		},
 		{
 			"name": "[Storage] downloadData (S3)",
 			"path": "./dist/esm/storage/index.mjs",
 			"import": "{ downloadData }",
-<<<<<<< HEAD
 			"limit": "16.40 kB"
-=======
-			"limit": "15.62 kB"
->>>>>>> caf00e28
 		},
 		{
 			"name": "[Storage] getProperties (S3)",
 			"path": "./dist/esm/storage/index.mjs",
 			"import": "{ getProperties }",
-<<<<<<< HEAD
 			"limit": "15.65 kB"
-=======
-			"limit": "14.89 kB"
->>>>>>> caf00e28
 		},
 		{
 			"name": "[Storage] getUrl (S3)",
 			"path": "./dist/esm/storage/index.mjs",
 			"import": "{ getUrl }",
-<<<<<<< HEAD
 			"limit": "16.90 kB"
-=======
-			"limit": "16.11 kB"
->>>>>>> caf00e28
 		},
 		{
 			"name": "[Storage] list (S3)",
 			"path": "./dist/esm/storage/index.mjs",
 			"import": "{ list }",
-<<<<<<< HEAD
 			"limit": "16.35 kB"
-=======
-			"limit": "15.55 kB"
->>>>>>> caf00e28
 		},
 		{
 			"name": "[Storage] remove (S3)",
 			"path": "./dist/esm/storage/index.mjs",
 			"import": "{ remove }",
-<<<<<<< HEAD
 			"limit": "15.52 kB"
-=======
-			"limit": "14.75 kB"
->>>>>>> caf00e28
 		},
 		{
 			"name": "[Storage] uploadData (S3)",
 			"path": "./dist/esm/storage/index.mjs",
 			"import": "{ uploadData }",
-<<<<<<< HEAD
 			"limit": "22.54 kB"
-=======
-			"limit": "20.08 kB"
->>>>>>> caf00e28
 		}
 	]
 }