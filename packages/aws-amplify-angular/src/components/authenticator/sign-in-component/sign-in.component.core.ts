import { Component, Input } from '@angular/core';
import { AmplifyService, AuthState } from '../../../providers';
import { includes } from '../common';

const template = `
<div class="amplify-container" *ngIf="_show">
  <div class="amplify-form-container">
    <div class="amplify-form-body">
      <div class="amplify-form-header">Sign in to your account</div>
      <div class="amplify-amplify-form-row amplify-signin-username">
        <label class="amplify-input-label" for="amplifyUsername"> Username *</label>
        <input
          #amplifyUsername
          (keyup)="setUsername($event.target.value)"
          class="amplify-form-input"
          type="text"
          required
          placeholder="Username"
          [value]="username"
        />
      </div>
<<<<<<< HEAD
      
      <div class="amplify-form-cell-right" *ngIf="!shouldHide('SignUp')">
=======

      <div class="amplify-form-row amplify-signin-password">
        <label class="amplify-input-label" for="password">Password *</label>
        <input #password
          (keyup)="setPassword(password.value)"
          (keyup.enter)="onSignIn()"
          class="amplify-form-input"
          type="password"
          required
          placeholder="Enter your password"
        />
        <span class="amplify-form-action">Forgot Password?
>>>>>>> a5e79e12
        <a class="amplify-form-link"
            (click)="onForgotPassword()"
          >Reset your password</a></span>    
      </div>

      <div class="amplify-form-actions">

        <div class="amplify-form-cell-right">
          <button class="amplify-form-button"
            (click)="onSignIn()"
          >Sign In</button>
        </div>

<<<<<<< HEAD
      <div class="amplify-form-cell-right" *ngIf="!shouldHide('ForgotPassword')">
        <a class="amplify-form-link"
          (click)="onForgotPassword()"
        >Forgot Password</a>
=======
        <div class="amplify-form-cell-left">
          <div class="amplify-form-signup">No account? <a class="amplify-form-link" (click)="onSignUp()">Create account</a></div>
        </div>
>>>>>>> a5e79e12
      </div>
    </div>
  </div>

  <div class="amplify-alert" *ngIf="errorMessage">
    <div class="amplify-alert-body">
      <span class="amplify-alert-icon">&#9888;</span>
      <div class="amplify-alert-message">{{ errorMessage }}</div>
      <a class="amplify-alert-close" (click)="onAlertClose()">&times;</a>
    </div>
  </div>

</div>
`

@Component({
  selector: 'amplify-auth-sign-in-core',
  template: template
})
export class SignInComponentCore {
  _authState: AuthState;
  _show: boolean;
  username: string;
  password: string;
  errorMessage: string;
  amplifyService: AmplifyService;
  @Input() hide: string[] = [];

  constructor(amplifyService: AmplifyService) {
    this.amplifyService = amplifyService;
  }

  @Input()
  set data(data: any) {
    this._authState = data.authState;
    this._show = includes(['signIn', 'signedOut', 'signedUp'], data.authState.state);
    this.username = data.authState.user? data.authState.user.username || '' : '';
    this.hide = data.hide ? data.hide : this.hide;
  }

  shouldHide(comp) {
    return this.hide.filter(item => item === comp)
            .length > 0;
  }

  @Input()
  set authState(authState: AuthState) {
    this._authState = authState;
    this._show = includes(['signIn', 'signedOut', 'signedUp'], authState.state);
    this.username = authState.user? authState.user.username || '' : '';
  }

  setUsername(username: string) {
    this.username = username;
  }

  setPassword(password: string) {
    this.password = password;
  }

  onSignIn() {
    this.amplifyService.auth().signIn(this.username, this.password)
      .then(user => {
        if (user.challengeName === 'SMS_MFA' || user.challengeName === 'SOFTWARE_TOKEN_MFA') {
          this.amplifyService.setAuthState({ state: 'confirmSignIn', user: user });
        } else if (user.challengeName === 'NEW_PASSWORD_REQUIRED') {
          this.amplifyService.setAuthState({ state: 'requireNewPassword', user: user });
        } else {
          this.amplifyService.setAuthState({ state: 'signedIn', user: user });
        }
      })
      .catch((err) => {
        this._setError(err);
      });
  }

  onAlertClose() {
    this._setError(null);
  }

  onForgotPassword() {
    const user = this.username? { username: this.username } : null;
    this.amplifyService.setAuthState({ state: 'forgotPassword', user: user });
  }

  onSignUp() {
    const user = this.username? { username: this.username } : null;
    this.amplifyService.setAuthState({ state: 'signUp', user: user });
  }

  _setError(err) {
    if (!err) {
      this.errorMessage = null;
      return;
    }

    this.errorMessage = err.message || err;
  }
}<|MERGE_RESOLUTION|>--- conflicted
+++ resolved
@@ -19,10 +19,6 @@
           [value]="username"
         />
       </div>
-<<<<<<< HEAD
-      
-      <div class="amplify-form-cell-right" *ngIf="!shouldHide('SignUp')">
-=======
 
       <div class="amplify-form-row amplify-signin-password">
         <label class="amplify-input-label" for="password">Password *</label>
@@ -34,8 +30,7 @@
           required
           placeholder="Enter your password"
         />
-        <span class="amplify-form-action">Forgot Password?
->>>>>>> a5e79e12
+        <span class="amplify-form-action" *ngIf="!shouldHide('SignUp')">Forgot Password?
         <a class="amplify-form-link"
             (click)="onForgotPassword()"
           >Reset your password</a></span>    
@@ -49,16 +44,9 @@
           >Sign In</button>
         </div>
 
-<<<<<<< HEAD
-      <div class="amplify-form-cell-right" *ngIf="!shouldHide('ForgotPassword')">
-        <a class="amplify-form-link"
-          (click)="onForgotPassword()"
-        >Forgot Password</a>
-=======
-        <div class="amplify-form-cell-left">
+        <div class="amplify-form-cell-left" *ngIf="!shouldHide('SignUp')">
           <div class="amplify-form-signup">No account? <a class="amplify-form-link" (click)="onSignUp()">Create account</a></div>
         </div>
->>>>>>> a5e79e12
       </div>
     </div>
   </div>
@@ -72,7 +60,7 @@
   </div>
 
 </div>
-`
+`;
 
 @Component({
   selector: 'amplify-auth-sign-in-core',
