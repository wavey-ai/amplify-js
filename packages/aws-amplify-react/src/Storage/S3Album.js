/*
 * Copyright 2017-2017 Amazon.com, Inc. or its affiliates. All Rights Reserved.
 *
 * Licensed under the Apache License, Version 2.0 (the "License"). You may not use this file except in compliance with
 * the License. A copy of the License is located at
 *
 *     http://aws.amazon.com/apache2.0/
 *
 * or in the "license" file accompanying this file. This file is distributed on an "AS IS" BASIS, WITHOUT WARRANTIES OR
 * CONDITIONS OF ANY KIND, either express or implied. See the License for the specific language governing permissions
 * and limitations under the License.
 */

import * as React from 'react';
import { Component } from 'react';

import { JS, ConsoleLogger as Logger } from '@aws-amplify/core';
import Storage from '@aws-amplify/storage';

import Picker from '../Widget/Picker';
import AmplifyTheme from '../AmplifyTheme';
import S3Image from './S3Image';
import S3Text from './S3Text';

const logger = new Logger('Storage.S3Album');

export default class S3Album extends Component {
    _isMounted = false;
    constructor(props) {
        super(props);

        this.handlePick = this.handlePick.bind(this);
        this.handleClick = this.handleClick.bind(this);
        this.list = this.list.bind(this);
        this.marshal = this.marshal.bind(this);

        this.state = {
            items: [],
            ts: new Date().getTime(),
        };
<<<<<<< HEAD
        this.onHubCapsule = this.onHubCapsule.bind(this);
        Hub.listen('window', this.onHubCapsule, 'S3Album');
=======
>>>>>>> 1a48f1db
    }

    getKey(file) {
        const { fileToKey } = this.props;

        const { name, size, type } = file;
        let key = encodeURI(name);
        if (fileToKey) {
            const callback_type = typeof fileToKey;
            if (callback_type === 'string') {
                key = fileToKey;
            } else if (callback_type === 'function') {
                key = fileToKey({ name, size, type });
            } else {
                key = encodeURI(JSON.stringify(fileToKey));
            }
            if (!key) {
                logger.debug('key is empty');
                key = 'empty_key';
            }
        }

        return key.replace(/\s/g, '_');
    }

    handlePick(data) {
        const { onPick, onLoad, onError, track, level } = this.props;

        if (onPick) { onPick(data); }

        const path = this.props.path || '';
        const { file, name, size, type } = data;
        const key = path + this.getKey(data);
        if (!Storage || typeof Storage.put !== 'function') {
            throw new Error('No Storage module found, please ensure @aws-amplify/storage is imported');
        }

        Storage.put(key, file, {
            level: level ? level : 'public',
            contentType: type,
            track
        })
            .then(data => {
                logger.debug('handle pick data', data);
                const { items } = this.state;
                if (items.filter(item => item.key === key).length === 0) {
                    const list = items.concat(data);
                    this.marshal(list);
                } else {
                    logger.debug('update an item');
                }
                if (onLoad) { onLoad(data); }
            })
            .catch(err => {
                logger.debug('handle pick error', err);
                if (onError) { onError(err); }
            });
        if (this._isMounted) {
            this.setState({ ts: new Date().getTime() });
        }
    }

    handleClick(item) {
        const { onClickItem, select, onSelect } = this.props;
        if (onClickItem) { onClickItem(item); }

        if (!select) { return; }

        item.selected = !item.selected;
        if (this._isMounted) {
            this.setState({ items: this.state.items.slice() });
        }

        if (!onSelect) { return; }

        const selected_items = this.state.items.filter(item => item.selected);
        onSelect(item, selected_items);
    }

    componentDidMount() {
        this._isMounted = true;
        this.list();
    }

    componentWillUnmount() {
        this._isMounted = false;
    }

    componentDidUpdate(prevProps, prevState) {
        if (this.props.path === prevProps.path &&
            this.props.ts === prevProps.ts &&
            this.props.select === prevProps.select
        ) {
            return;
        }

        if (!this.props.select) {
            this.state.items.forEach(item => item.selected = false);
        }
        if (this.props.onSelect) {
            this.props.onSelect(null, []);
        }

        this.list();
    }

    list() {
        const { path, level, track, identityId } = this.props;
        logger.debug('Album path: ' + path);
        if (!Storage || typeof Storage.list !== 'function') {
            throw new Error('No Storage module found, please ensure @aws-amplify/storage is imported');
        }
        return Storage.list(path, { level: level ? level : 'public', track, identityId })
            .then(data => {
                logger.debug('album list', data);
                this.marshal(data);
            })
            .catch(err => {
                logger.warn(err);
                return [];
            });
    }

    contentType(item) {
        return JS.filenameToContentType(item.key, 'image/*');
    }

    marshal(list) {
        const contentType = this.props.contentType || '';
        list.forEach(item => {
            if (item.contentType) { return; }
            const isString = typeof contentType === 'string';
            item.contentType = isString ? contentType : contentType(item);
            if (!item.contentType) { item.contentType = this.contentType(item); }
        });

        let items = this.filter(list);
        items = this.sort(items);
        if (this._isMounted) {
            this.setState({ items });
        }
    }

    filter(list) {
        const { filter } = this.props;
        return filter ? filter(list) : list;
    }

    sort(list) {
        const { sort } = this.props;
        const typeof_sort = typeof sort;
        if (typeof_sort === 'function') { return sort(list); }

        if (['string', 'undefined'].includes(typeof_sort)) {
            const sort_str = sort ? sort : 'lastModified';
            const parts = sort_str.split(/\s+/);
            const field = parts[0];
            let dir = parts.length > 1 ? parts[1] : '';
            if (field === 'lastModified') {
                dir = (dir === 'asc') ? 'asc' : 'desc';
            } else {
                dir = (dir === 'desc') ? 'desc' : 'asc';
            }
            JS.sortByField(list, field, dir);

            return list;
        }

        logger.warn('invalid sort. done nothing. should be a string or function');
        return list;
    }

    render() {
        const { picker, translateItem, level, identityId } = this.props;
        const { items, ts } = this.state;

        const pickerTitle = this.props.pickerTitle || 'Pick';

        const theme = this.props.theme || AmplifyTheme;

        const list = items.map(item => {
            const isText = item.contentType && JS.isTextFile(item.contentType);
            return isText ? <S3Text
                key={item.key}
                textKey={item.key}
                theme={theme}
                style={theme.albumText}
                selected={item.selected}
                translate={translateItem}
                level={level}
                identityId={identityId}
                onClick={() => this.handleClick(item)}
            />
                : <S3Image
                    key={item.key}
                    imgKey={item.key}
                    theme={theme}
                    style={theme.albumPhoto}
                    selected={item.selected}
                    translate={translateItem}
                    level={level}
                    identityId={identityId}
                    onClick={() => this.handleClick(item)}
                />;
        });
        return (
            <div>
                <div style={theme.album}>
                    {list}
                </div>
                {picker ? <Picker
                    key={ts}
                    title={pickerTitle}
                    accept="image/*, text/*"
                    onPick={this.handlePick}
                    theme={theme}
                />
                    : null
                }
            </div>
        );
    }
}<|MERGE_RESOLUTION|>--- conflicted
+++ resolved
@@ -38,11 +38,6 @@
             items: [],
             ts: new Date().getTime(),
         };
-<<<<<<< HEAD
-        this.onHubCapsule = this.onHubCapsule.bind(this);
-        Hub.listen('window', this.onHubCapsule, 'S3Album');
-=======
->>>>>>> 1a48f1db
     }
 
     getKey(file) {
