{
	"name": "aws-amplify",
	"version": "6.8.2",
	"description": "AWS Amplify is a JavaScript library for Frontend and mobile developers building cloud-enabled applications.",
	"main": "./dist/cjs/index.js",
	"module": "./dist/esm/index.mjs",
	"typings": "./dist/esm/index.d.ts",
	"react-native": "./src/index.ts",
	"exports": {
		".": {
			"types": "./dist/esm/index.d.ts",
			"import": "./dist/esm/index.mjs",
			"require": "./dist/cjs/index.js",
			"react-native": "./src/index.ts"
		},
		"./utils": {
			"types": "./dist/esm/utils/index.d.ts",
			"import": "./dist/esm/utils/index.mjs",
			"require": "./dist/cjs/utils/index.js",
			"react-native": "./src/utils/index.ts"
		},
		"./auth": {
			"types": "./dist/esm/auth/index.d.ts",
			"import": "./dist/esm/auth/index.mjs",
			"require": "./dist/cjs/auth/index.js",
			"react-native": "./src/auth/index.ts"
		},
		"./api": {
			"types": "./dist/esm/api/index.d.ts",
			"import": "./dist/esm/api/index.mjs",
			"require": "./dist/cjs/api/index.js",
			"react-native": "./src/api/index.ts"
		},
		"./api/server": {
			"types": "./dist/esm/api/server.d.ts",
			"import": "./dist/esm/api/server.mjs",
			"require": "./dist/cjs/api/server.js"
		},
		"./data": {
			"types": "./dist/esm/api/index.d.ts",
			"import": "./dist/esm/api/index.mjs",
			"require": "./dist/cjs/api/index.js",
			"react-native": "./src/api/index.ts"
		},
		"./data/server": {
			"types": "./dist/esm/api/server.d.ts",
			"import": "./dist/esm/api/server.mjs",
			"require": "./dist/cjs/api/server.js"
		},
		"./datastore": {
			"types": "./dist/esm/datastore/index.d.ts",
			"import": "./dist/esm/datastore/index.mjs",
			"require": "./dist/cjs/datastore/index.js",
			"react-native": "./src/datastore/index.ts"
		},
		"./auth/cognito": {
			"types": "./dist/esm/auth/cognito/index.d.ts",
			"import": "./dist/esm/auth/cognito/index.mjs",
			"require": "./dist/cjs/auth/cognito/index.js",
			"react-native": "./src/auth/cognito/index.ts"
		},
		"./auth/cognito/server": {
			"types": "./dist/esm/auth/cognito/server/index.d.ts",
			"import": "./dist/esm/auth/cognito/server/index.mjs",
			"require": "./dist/cjs/auth/cognito/server/index.js"
		},
		"./auth/server": {
			"types": "./dist/esm/auth/server.d.ts",
			"import": "./dist/esm/auth/server.mjs",
			"require": "./dist/cjs/auth/server.js"
		},
		"./auth/enable-oauth-listener": {
			"types": "./dist/esm/auth/enableOAuthListener.d.ts",
			"import": "./dist/esm/auth/enableOAuthListener.mjs",
			"require": "./dist/cjs/auth/enableOAuthListener.js"
		},
		"./analytics": {
			"types": "./dist/esm/analytics/index.d.ts",
			"import": "./dist/esm/analytics/index.mjs",
			"require": "./dist/cjs/analytics/index.js",
			"react-native": "./src/analytics/index.ts"
		},
		"./analytics/pinpoint": {
			"types": "./dist/esm/analytics/pinpoint/index.d.ts",
			"import": "./dist/esm/analytics/pinpoint/index.mjs",
			"require": "./dist/cjs/analytics/pinpoint/index.js",
			"react-native": "./src/analytics/pinpoint/index.ts"
		},
		"./analytics/kinesis": {
			"types": "./dist/esm/analytics/kinesis/index.d.ts",
			"import": "./dist/esm/analytics/kinesis/index.mjs",
			"require": "./dist/cjs/analytics/kinesis/index.js",
			"react-native": "./src/analytics/kinesis/index.ts"
		},
		"./analytics/kinesis-firehose": {
			"types": "./dist/esm/analytics/kinesis-firehose/index.d.ts",
			"import": "./dist/esm/analytics/kinesis-firehose/index.mjs",
			"require": "./dist/cjs/analytics/kinesis-firehose/index.js",
			"react-native": "./src/analytics/kinesis-firehose/index.ts"
		},
		"./analytics/personalize": {
			"types": "./dist/esm/analytics/personalize/index.d.ts",
			"import": "./dist/esm/analytics/personalize/index.mjs",
			"require": "./dist/cjs/analytics/personalize/index.js",
			"react-native": "./src/analytics/personalize/index.ts"
		},
		"./storage": {
			"types": "./dist/esm/storage/index.d.ts",
			"import": "./dist/esm/storage/index.mjs",
			"require": "./dist/cjs/storage/index.js",
			"react-native": "./src/storage/index.ts"
		},
		"./storage/s3": {
			"types": "./dist/esm/storage/s3/index.d.ts",
			"import": "./dist/esm/storage/s3/index.mjs",
			"require": "./dist/cjs/storage/s3/index.js",
			"react-native": "./src/storage/s3/index.ts"
		},
		"./storage/server": {
			"types": "./dist/esm/storage/server.d.ts",
			"import": "./dist/esm/storage/server.mjs",
			"require": "./dist/cjs/storage/server.js"
		},
		"./storage/s3/server": {
			"types": "./dist/esm/storage/s3/server.d.ts",
			"import": "./dist/esm/storage/s3/server.mjs",
			"require": "./dist/cjs/storage/s3/server.js"
		},
		"./in-app-messaging": {
			"types": "./dist/esm/in-app-messaging/index.d.ts",
			"import": "./dist/esm/in-app-messaging/index.mjs",
			"require": "./dist/cjs/in-app-messaging/index.js",
			"react-native": "./src/in-app-messaging/index.ts"
		},
		"./push-notifications": {
			"types": "./dist/esm/push-notifications/index.d.ts",
			"import": "./dist/esm/push-notifications/index.mjs",
			"require": "./dist/cjs/push-notifications/index.js",
			"react-native": "./src/push-notifications/index.ts"
		},
		"./in-app-messaging/pinpoint": {
			"types": "./dist/esm/in-app-messaging/pinpoint/index.d.ts",
			"import": "./dist/esm/in-app-messaging/pinpoint/index.mjs",
			"require": "./dist/cjs/in-app-messaging/pinpoint/index.js",
			"react-native": "./src/in-app-messaging/pinpoint/index.ts"
		},
		"./push-notifications/pinpoint": {
			"types": "./dist/esm/push-notifications/pinpoint/index.d.ts",
			"import": "./dist/esm/push-notifications/pinpoint/index.mjs",
			"require": "./dist/cjs/push-notifications/pinpoint/index.js",
			"react-native": "./src/push-notifications/pinpoint/index.ts"
		},
		"./adapter-core": {
			"types": "./dist/esm/adapter-core/index.d.ts",
			"import": "./dist/esm/adapter-core/index.mjs",
			"require": "./dist/cjs/adapter-core/index.js"
		},
		"./package.json": "./package.json"
	},
	"typesVersions": {
		">=4.2": {
			"api": [
				"./dist/esm/api/index.d.ts"
			],
			"data": [
				"./dist/esm/api/index.d.ts"
			],
			"api/server": [
				"./dist/esm/api/server.d.ts"
			],
			"utils": [
				"./dist/esm/utils/index.d.ts"
			],
			"auth": [
				"./dist/esm/auth/index.d.ts"
			],
			"auth/cognito": [
				"./dist/esm/auth/cognito/index.d.ts"
			],
			"auth/cognito/server": [
				"./dist/esm/auth/cognito/server/index.d.ts"
			],
			"auth/server": [
				"./dist/esm/auth/server.d.ts"
			],
			"auth/enable-oauth-listener": [
				"./dist/esm/auth/enableOAuthListener.ts.d.ts"
			],
			"analytics": [
				"./dist/esm/analytics/index.d.ts"
			],
			"analytics/pinpoint": [
				"./dist/esm/analytics/pinpoint/index.d.ts"
			],
			"analytics/kinesis": [
				"./dist/esm/analytics/kinesis/index.d.ts"
			],
			"analytics/kinesis-firehose": [
				"./dist/esm/analytics/kinesis-firehose/index.d.ts"
			],
			"analytics/personalize": [
				"./dist/esm/analytics/personalize/index.d.ts"
			],
			"storage": [
				"./dist/esm/storage/index.d.ts"
			],
			"storage/s3": [
				"./dist/esm/storage/s3/index.d.ts"
			],
			"storage/server": [
				"./dist/esm/storage/server.d.ts"
			],
			"storage/s3/server": [
				"./dist/esm/storage/s3/server.d.ts"
			],
			"in-app-messaging": [
				"./dist/esm/in-app-messaging/index.d.ts"
			],
			"in-app-messaging/pinpoint": [
				"./dist/esm/in-app-messaging/pinpoint/index.d.ts"
			],
			"push-notifications": [
				"./dist/esm/push-notifications/index.d.ts"
			],
			"push-notifications/pinpoint": [
				"./dist/esm/push-notifications/pinpoint/index.d.ts"
			],
			"adapter-core": [
				"./dist/esm/adapter-core/index.d.ts"
			]
		}
	},
	"sideEffects": [
		"./dist/esm/auth/enableOAuthListener.mjs",
		"./dist/cjs/auth/enableOAuthListener.js"
	],
	"scripts": {
		"test": "npm run lint && jest -w 1 --coverage --logHeapUsage",
		"test:size": "size-limit",
		"build-with-test": "npm run clean && npm test && tsc && webpack -p",
		"build:umd": "webpack && webpack --config ./webpack.config.dev.js",
		"build:esm-cjs": "rollup --forceExit -c rollup.config.mjs",
		"build:watch": "npm run build:esm-cjs -- --watch",
		"build": "npm run clean && npm run build:esm-cjs && npm run build:umd",
		"clean": "rimraf lib-esm lib dist",
		"format": "echo \"Not implemented\"",
		"lint": "eslint '**/*.{ts,tsx}' && npm run ts-coverage",
		"lint:fix": "eslint '**/*.{ts,tsx}' --fix",
		"generate-docs-local": "typedoc --out docs src",
		"generate-docs-root": "typedoc --out ../../docs src",
		"ts-coverage": "typescript-coverage-report -p ./tsconfig.build.json -t 93.26"
	},
	"repository": {
		"type": "git",
		"url": "https://github.com/aws-amplify/amplify-js.git"
	},
	"author": "Amazon Web Services",
	"license": "Apache-2.0",
	"bugs": {
		"url": "https://github.com/aws-amplify/amplify-js/issues"
	},
	"homepage": "https://aws-amplify.github.io/",
	"files": [
		"dist/cjs",
		"dist/esm",
		"src",
		"analytics",
		"adapter-core",
		"api",
		"auth",
		"data",
		"storage",
		"datastore",
		"in-app-messaging",
		"push-notifications",
		"utils"
	],
	"dependencies": {
		"@aws-amplify/analytics": "7.0.58",
		"@aws-amplify/api": "6.1.3",
		"@aws-amplify/auth": "6.6.2",
		"@aws-amplify/core": "6.5.3",
		"@aws-amplify/datastore": "5.0.60",
		"@aws-amplify/notifications": "2.0.58",
		"@aws-amplify/storage": "6.6.16",
		"tslib": "^2.5.0"
	},
	"devDependencies": {
		"typescript": "5.0.2"
	},
	"size-limit": [
		{
			"name": "[Analytics] record (Pinpoint)",
			"path": "./dist/esm/analytics/index.mjs",
			"import": "{ record }",
<<<<<<< HEAD
			"limit": "17.55 kB"
=======
			"limit": "17.5 kB"
>>>>>>> af13e136
		},
		{
			"name": "[Analytics] record (Kinesis)",
			"path": "./dist/esm/analytics/kinesis/index.mjs",
			"import": "{ record }",
			"limit": "48.8 kB"
		},
		{
			"name": "[Analytics] record (Kinesis Firehose)",
			"path": "./dist/esm/analytics/kinesis-firehose/index.mjs",
			"import": "{ record }",
			"limit": "45.85 kB"
		},
		{
			"name": "[Analytics] record (Personalize)",
			"path": "./dist/esm/analytics/personalize/index.mjs",
			"import": "{ record }",
			"limit": "49.67 kB"
		},
		{
			"name": "[Analytics] identifyUser (Pinpoint)",
			"path": "./dist/esm/analytics/index.mjs",
			"import": "{ identifyUser }",
<<<<<<< HEAD
			"limit": "16.00 kB"
=======
			"limit": "15.97 kB"
>>>>>>> af13e136
		},
		{
			"name": "[Analytics] enable",
			"path": "./dist/esm/analytics/index.mjs",
			"import": "{ enable }",
			"limit": "0.50 kB"
		},
		{
			"name": "[Analytics] disable",
			"path": "./dist/esm/analytics/index.mjs",
			"import": "{ disable }",
			"limit": "0.50 kB"
		},
		{
			"name": "[API] generateClient (AppSync)",
			"path": "./dist/esm/api/index.mjs",
			"import": "{ generateClient }",
			"limit": "44.12 kB"
		},
		{
			"name": "[API] REST API handlers",
			"path": "./dist/esm/api/index.mjs",
			"import": "{ get, post, put, del, patch, head, isCancelError }",
			"limit": "15.0 kB"
		},
		{
			"name": "[Auth] signUp (Cognito)",
			"path": "./dist/esm/auth/index.mjs",
			"import": "{ signUp }",
			"limit": "31.00 kB"
		},
		{
			"name": "[Auth] resetPassword (Cognito)",
			"path": "./dist/esm/auth/index.mjs",
			"import": "{ resetPassword }",
			"limit": "12.66 kB"
		},
		{
			"name": "[Auth] confirmResetPassword (Cognito)",
			"path": "./dist/esm/auth/index.mjs",
			"import": "{ confirmResetPassword }",
			"limit": "12.60 kB"
		},
		{
			"name": "[Auth] signIn (Cognito)",
			"path": "./dist/esm/auth/index.mjs",
			"import": "{ signIn }",
			"limit": "28.78 kB"
		},
		{
			"name": "[Auth] resendSignUpCode (Cognito)",
			"path": "./dist/esm/auth/index.mjs",
			"import": "{ resendSignUpCode }",
			"limit": "12.61 kB"
		},
		{
			"name": "[Auth] confirmSignUp (Cognito)",
			"path": "./dist/esm/auth/index.mjs",
			"import": "{ confirmSignUp }",
			"limit": "29.40 kB"
		},
		{
			"name": "[Auth] confirmSignIn (Cognito)",
			"path": "./dist/esm/auth/index.mjs",
			"import": "{ confirmSignIn }",
			"limit": "28.46 kB"
		},
		{
			"name": "[Auth] updateMFAPreference (Cognito)",
			"path": "./dist/esm/auth/index.mjs",
			"import": "{ updateMFAPreference }",
<<<<<<< HEAD
			"limit": "12.07 kB"
=======
			"limit": "12.00 kB"
>>>>>>> af13e136
		},
		{
			"name": "[Auth] fetchMFAPreference (Cognito)",
			"path": "./dist/esm/auth/index.mjs",
			"import": "{ fetchMFAPreference }",
			"limit": "12.1 kB"
		},
		{
			"name": "[Auth] verifyTOTPSetup (Cognito)",
			"path": "./dist/esm/auth/index.mjs",
			"import": "{ verifyTOTPSetup }",
			"limit": "12.94 kB"
		},
		{
			"name": "[Auth] updatePassword (Cognito)",
			"path": "./dist/esm/auth/index.mjs",
			"import": "{ updatePassword }",
			"limit": "12.96 kB"
		},
		{
			"name": "[Auth] setUpTOTP (Cognito)",
			"path": "./dist/esm/auth/index.mjs",
			"import": "{ setUpTOTP }",
			"limit": "13.50 kB"
		},
		{
			"name": "[Auth] updateUserAttributes (Cognito)",
			"path": "./dist/esm/auth/index.mjs",
			"import": "{ updateUserAttributes }",
			"limit": "12.19 kB"
		},
		{
			"name": "[Auth] getCurrentUser (Cognito)",
			"path": "./dist/esm/auth/index.mjs",
			"import": "{ getCurrentUser }",
			"limit": "8.09 kB"
		},
		{
			"name": "[Auth] confirmUserAttribute (Cognito)",
			"path": "./dist/esm/auth/index.mjs",
			"import": "{ confirmUserAttribute }",
			"limit": "12.93 kB"
		},
		{
			"name": "[Auth] signInWithRedirect (Cognito)",
			"path": "./dist/esm/auth/index.mjs",
			"import": "{ signInWithRedirect }",
			"limit": "21.21 kB"
		},
		{
			"name": "[Auth] fetchUserAttributes (Cognito)",
			"path": "./dist/esm/auth/index.mjs",
			"import": "{ fetchUserAttributes }",
			"limit": "12.01 kB"
		},
		{
			"name": "[Auth] Basic Auth Flow (Cognito)",
			"path": "./dist/esm/auth/index.mjs",
			"import": "{ signIn, signOut, fetchAuthSession, confirmSignIn }",
			"limit": "30.23 kB"
		},
		{
			"name": "[Auth] OAuth Auth Flow (Cognito)",
			"path": "./dist/esm/auth/index.mjs",
			"import": "{ signInWithRedirect, signOut, fetchAuthSession }",
			"limit": "21.64 kB"
		},
		{
			"name": "[Storage] copy (S3)",
			"path": "./dist/esm/storage/index.mjs",
			"import": "{ copy }",
			"limit": "16.39 kB"
		},
		{
			"name": "[Storage] downloadData (S3)",
			"path": "./dist/esm/storage/index.mjs",
			"import": "{ downloadData }",
			"limit": "16.73 kB"
		},
		{
			"name": "[Storage] getProperties (S3)",
			"path": "./dist/esm/storage/index.mjs",
			"import": "{ getProperties }",
			"limit": "15.99 kB"
		},
		{
			"name": "[Storage] getUrl (S3)",
			"path": "./dist/esm/storage/index.mjs",
			"import": "{ getUrl }",
			"limit": "17.22 kB"
		},
		{
			"name": "[Storage] list (S3)",
			"path": "./dist/esm/storage/index.mjs",
			"import": "{ list }",
			"limit": "16.69 kB"
		},
		{
			"name": "[Storage] remove (S3)",
			"path": "./dist/esm/storage/index.mjs",
			"import": "{ remove }",
			"limit": "15.83 kB"
		},
		{
			"name": "[Storage] uploadData (S3)",
			"path": "./dist/esm/storage/index.mjs",
			"import": "{ uploadData }",
<<<<<<< HEAD
			"limit": "22.81 kB"
=======
			"limit": "20.17 kB"
>>>>>>> af13e136
		}
	]
}<|MERGE_RESOLUTION|>--- conflicted
+++ resolved
@@ -293,11 +293,7 @@
 			"name": "[Analytics] record (Pinpoint)",
 			"path": "./dist/esm/analytics/index.mjs",
 			"import": "{ record }",
-<<<<<<< HEAD
-			"limit": "17.55 kB"
-=======
-			"limit": "17.5 kB"
->>>>>>> af13e136
+			"limit": "17.59 kB"
 		},
 		{
 			"name": "[Analytics] record (Kinesis)",
@@ -321,11 +317,7 @@
 			"name": "[Analytics] identifyUser (Pinpoint)",
 			"path": "./dist/esm/analytics/index.mjs",
 			"import": "{ identifyUser }",
-<<<<<<< HEAD
-			"limit": "16.00 kB"
-=======
-			"limit": "15.97 kB"
->>>>>>> af13e136
+			"limit": "16.09 kB"
 		},
 		{
 			"name": "[Analytics] enable",
@@ -343,7 +335,7 @@
 			"name": "[API] generateClient (AppSync)",
 			"path": "./dist/esm/api/index.mjs",
 			"import": "{ generateClient }",
-			"limit": "44.12 kB"
+			"limit": "44.21 kB"
 		},
 		{
 			"name": "[API] REST API handlers",
@@ -397,11 +389,7 @@
 			"name": "[Auth] updateMFAPreference (Cognito)",
 			"path": "./dist/esm/auth/index.mjs",
 			"import": "{ updateMFAPreference }",
-<<<<<<< HEAD
 			"limit": "12.07 kB"
-=======
-			"limit": "12.00 kB"
->>>>>>> af13e136
 		},
 		{
 			"name": "[Auth] fetchMFAPreference (Cognito)",
@@ -509,11 +497,7 @@
 			"name": "[Storage] uploadData (S3)",
 			"path": "./dist/esm/storage/index.mjs",
 			"import": "{ uploadData }",
-<<<<<<< HEAD
 			"limit": "22.81 kB"
-=======
-			"limit": "20.17 kB"
->>>>>>> af13e136
 		}
 	]
 }