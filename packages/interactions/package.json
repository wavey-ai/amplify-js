{
	"name": "@aws-amplify/interactions",
<<<<<<< HEAD
	"version": "5.2.6",
=======
	"version": "5.2.8",
>>>>>>> 471cf2a8
	"description": "Interactions category of aws-amplify",
	"main": "./lib/index.js",
	"module": "./lib-esm/index.js",
	"typings": "./lib-esm/index.d.ts",
	"react-native": {
		"./lib/index": "./lib-esm/index.js"
	},
	"sideEffects": [
		"./lib/Interactions.js",
		"./lib-esm/Interactions.js"
	],
	"publishConfig": {
		"access": "public"
	},
	"scripts": {
		"test": "npm run lint && jest -w 1 --coverage",
		"test:size": "size-limit",
		"build-with-test": "npm run clean && npm test && tsc && webpack",
		"build:cjs": "node ./build es5 && webpack && webpack --config ./webpack.config.dev.js",
		"build:esm": "node ./build es6",
		"build:cjs:watch": "node ./build es5 --watch",
		"build:esm:watch": "node ./build es6 --watch",
		"build": "npm run clean && npm run build:esm && npm run build:cjs",
		"clean": "npm run clean:size && rimraf lib-esm lib dist",
		"clean:size": "rimraf dual-publish-tmp tmp*",
		"format": "echo \"Not implemented\"",
		"lint": "tslint 'src/**/*.ts' && npm run ts-coverage",
		"ts-coverage": "typescript-coverage-report -p ./tsconfig.build.json -t 88.6"
	},
	"repository": {
		"type": "git",
		"url": "https://github.com/aws-amplify/amplify-js.git"
	},
	"author": "Amazon Web Services",
	"license": "Apache-2.0",
	"bugs": {
		"url": "https://github.com/aws/aws-amplify/issues"
	},
	"homepage": "https://aws-amplify.github.io/",
	"files": [
		"lib",
		"lib-esm",
		"src"
	],
	"dependencies": {
<<<<<<< HEAD
		"@aws-amplify/core": "5.8.0",
=======
		"@aws-amplify/core": "5.8.2",
>>>>>>> 471cf2a8
		"@aws-sdk/client-lex-runtime-service": "3.186.3",
		"@aws-sdk/client-lex-runtime-v2": "3.186.3",
		"base-64": "1.0.0",
		"fflate": "0.7.3",
		"pako": "2.0.4",
		"tslib": "^1.8.0"
	},
	"size-limit": [
		{
			"name": "Interactions (top-level class with Lex v2)",
			"path": "./lib-esm/index.js",
			"import": "{ Amplify, Interactions, AWSLexV2Provider }",
			"limit": "76.35 kB"
		}
	],
	"jest": {
		"globals": {
			"ts-jest": {
				"diagnostics": false,
				"tsConfig": {
					"lib": [
						"es5",
						"es2015",
						"dom",
						"esnext.asynciterable",
						"es2017.object"
					],
					"allowJs": true
				}
			}
		},
		"transform": {
			"^.+\\.(js|jsx|ts|tsx)$": "ts-jest"
		},
		"testRegex": "(/__tests__/.*|\\.(test|spec))\\.(tsx?|jsx?)$",
		"moduleFileExtensions": [
			"ts",
			"tsx",
			"js",
			"json",
			"jsx"
		],
		"testEnvironment": "jsdom",
		"testURL": "http://localhost/",
		"coverageThreshold": {
			"global": {
				"branches": 0,
				"functions": 0,
				"lines": 0,
				"statements": 0
			}
		},
		"coveragePathIgnorePatterns": [
			"/node_modules/",
			"dist",
			"lib",
			"lib-esm"
		]
	}
}<|MERGE_RESOLUTION|>--- conflicted
+++ resolved
@@ -1,10 +1,6 @@
 {
 	"name": "@aws-amplify/interactions",
-<<<<<<< HEAD
-	"version": "5.2.6",
-=======
 	"version": "5.2.8",
->>>>>>> 471cf2a8
 	"description": "Interactions category of aws-amplify",
 	"main": "./lib/index.js",
 	"module": "./lib-esm/index.js",
@@ -50,11 +46,7 @@
 		"src"
 	],
 	"dependencies": {
-<<<<<<< HEAD
-		"@aws-amplify/core": "5.8.0",
-=======
 		"@aws-amplify/core": "5.8.2",
->>>>>>> 471cf2a8
 		"@aws-sdk/client-lex-runtime-service": "3.186.3",
 		"@aws-sdk/client-lex-runtime-v2": "3.186.3",
 		"base-64": "1.0.0",
