{
	"name": "@aws-amplify/geo",
<<<<<<< HEAD
	"version": "3.0.35",
=======
	"version": "3.0.38",
>>>>>>> 60a559f6
	"description": "Geo category for aws-amplify",
	"main": "./dist/cjs/index.js",
	"module": "./dist/esm/index.mjs",
	"typings": "./dist/esm/index.d.ts",
	"react-native": "./src/index.ts",
	"publishConfig": {
		"access": "public"
	},
	"sideEffects": [
		"./dist/cjs/geo/geo.js",
		"./dist/esm/geo/geo.mjs"
	],
	"scripts": {
		"test": "yarn run lint && jest -w 1 --coverage --logHeapUsage",
		"test:size": "size-limit",
		"build-with-test": "npm test && npm run build",
		"build:umd": "webpack && webpack --config ./webpack.config.dev.js",
		"build:esm-cjs": "rollup --forceExit -c rollup.config.mjs",
		"build:watch": "npm run build:esm-cjs -- --watch",
		"build": "npm run clean && npm run build:esm-cjs && npm run build:umd",
		"clean": "npm run clean:size && rimraf dist lib lib-esm",
		"clean:size": "rimraf dual-publish-tmp tmp*",
		"format": "echo \"Not implemented\"",
		"lint": "eslint '**/*.{ts,tsx}' && npm run ts-coverage",
		"lint:fix": "eslint '**/*.{ts,tsx}' --fix",
		"ts-coverage": "typescript-coverage-report -p ./tsconfig.build.json -t 84.00"
	},
	"exports": {
		".": {
			"types": "./dist/esm/index.d.ts",
			"import": "./dist/esm/index.mjs",
			"require": "./dist/cjs/index.js",
			"react-native": "./src/index.ts"
		},
		"./location-service": {
			"types": "./dist/esm/providers/location-service/AmazonLocationServiceProvider.d.ts",
			"import": "./dist/esm/providers/location-service/AmazonLocationServiceProvider.mjs",
			"require": "./dist/cjs/providers/location-service/AmazonLocationServiceProvider.js",
			"react-native": "./src/providers/location-service/AmazonLocationServiceProvider.ts"
		},
		"./package.json": "./package.json"
	},
	"typesVersions": {
		">=4.2": {
			"location-service": [
				"./dist/esm/providers/location-service/AmazonLocationServiceProvider.d.ts"
			]
		}
	},
	"repository": {
		"type": "git",
		"url": "https://github.com/aws-amplify/amplify-js.git"
	},
	"author": "Amazon Web Services",
	"license": "Apache-2.0",
	"bugs": {
		"url": "https://github.com/aws/aws-amplify/issues"
	},
	"homepage": "https://aws-amplify.github.io/",
	"files": [
		"dist/cjs",
		"dist/esm",
		"location-service",
		"src"
	],
	"dependencies": {
		"@aws-sdk/client-location": "3.398.0",
		"@turf/boolean-clockwise": "6.5.0",
		"camelcase-keys": "6.2.2",
		"tslib": "^2.5.0"
	},
	"peerDependencies": {
		"@aws-amplify/core": "^6.1.0"
	},
	"devDependencies": {
<<<<<<< HEAD
		"@aws-amplify/core": "6.3.2",
=======
		"@aws-amplify/core": "6.3.5",
>>>>>>> 60a559f6
		"typescript": "5.0.2"
	},
	"size-limit": [
		{
			"name": "Geo (top-level class)",
			"path": "./dist/esm/index.mjs",
			"import": "{ Amplify, Geo }",
			"limit": "43.9 kB"
		}
	]
}<|MERGE_RESOLUTION|>--- conflicted
+++ resolved
@@ -1,10 +1,6 @@
 {
 	"name": "@aws-amplify/geo",
-<<<<<<< HEAD
-	"version": "3.0.35",
-=======
 	"version": "3.0.38",
->>>>>>> 60a559f6
 	"description": "Geo category for aws-amplify",
 	"main": "./dist/cjs/index.js",
 	"module": "./dist/esm/index.mjs",
@@ -80,11 +76,7 @@
 		"@aws-amplify/core": "^6.1.0"
 	},
 	"devDependencies": {
-<<<<<<< HEAD
-		"@aws-amplify/core": "6.3.2",
-=======
 		"@aws-amplify/core": "6.3.5",
->>>>>>> 60a559f6
 		"typescript": "5.0.2"
 	},
 	"size-limit": [
