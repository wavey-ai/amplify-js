--- conflicted
+++ resolved
@@ -1,10 +1,6 @@
 {
   "name": "@aws-amplify/pubsub",
-<<<<<<< HEAD
-  "version": "5.2.0",
-=======
   "version": "5.2.1",
->>>>>>> ae5f9744
   "description": "Pubsub category of aws-amplify",
   "main": "./lib/index.js",
   "module": "./lib-esm/index.js",
@@ -54,11 +50,7 @@
     "src"
   ],
   "dependencies": {
-<<<<<<< HEAD
-    "@aws-amplify/auth": "5.4.0",
-=======
     "@aws-amplify/auth": "5.4.1",
->>>>>>> ae5f9744
     "@aws-amplify/cache": "5.1.0",
     "@aws-amplify/core": "5.4.0",
     "graphql": "15.8.0",
