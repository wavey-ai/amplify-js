// Copyright Amazon.com, Inc. or its affiliates. All Rights Reserved.
// SPDX-License-Identifier: Apache-2.0

export { Interactions } from './Interactions';
export * from './types';
<<<<<<< HEAD
export * from './Providers/InteractionsProvider';
export * from './Providers/AWSLexProvider';
export * from './Providers/AWSLexV2Provider';

export { Interactions };
=======
export { AbstractInteractionsProvider } from './Providers/InteractionsProvider';
export { AWSLexProvider } from './Providers/AWSLexProvider';
export { AWSLexV2Provider } from './Providers/AWSLexV2Provider';
>>>>>>> 80da5f14
<|MERGE_RESOLUTION|>--- conflicted
+++ resolved
@@ -3,14 +3,6 @@
 
 export { Interactions } from './Interactions';
 export * from './types';
-<<<<<<< HEAD
-export * from './Providers/InteractionsProvider';
-export * from './Providers/AWSLexProvider';
-export * from './Providers/AWSLexV2Provider';
-
-export { Interactions };
-=======
 export { AbstractInteractionsProvider } from './Providers/InteractionsProvider';
 export { AWSLexProvider } from './Providers/AWSLexProvider';
-export { AWSLexV2Provider } from './Providers/AWSLexV2Provider';
->>>>>>> 80da5f14
+export { AWSLexV2Provider } from './Providers/AWSLexV2Provider';