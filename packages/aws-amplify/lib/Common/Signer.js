"use strict";
/*
 * Copyright 2017-2017 Amazon.com, Inc. or its affiliates. All Rights Reserved.
 *
 * Licensed under the Apache License, Version 2.0 (the "License"). You may not use this file except in compliance with
 * the License. A copy of the License is located at
 *
 *     http://aws.amazon.com/apache2.0/
 *
 * or in the "license" file accompanying this file. This file is distributed on an "AS IS" BASIS, WITHOUT WARRANTIES OR
 * CONDITIONS OF ANY KIND, either express or implied. See the License for the specific language governing permissions
 * and limitations under the License.
 */
Object.defineProperty(exports, "__esModule", { value: true });
var Common_1 = require("../Common");
var logger = new Common_1.ConsoleLogger('Signer');
var url = require('url'), crypto = require('aws-sdk').util.crypto;
var encrypt = function (key, src, encoding) {
    return crypto.lib.createHmac('sha256', key).update(src, 'utf8').digest(encoding);
};
var hash = function (src) {
    src = src || '';
    return crypto.createHash('sha256').update(src, 'utf8').digest('hex');
};
/**
* @private
* Create canonical headers
*
<pre>
CanonicalHeaders =
    CanonicalHeadersEntry0 + CanonicalHeadersEntry1 + ... + CanonicalHeadersEntryN
CanonicalHeadersEntry =
    Lowercase(HeaderName) + ':' + Trimall(HeaderValue) + '\n'
</pre>
*/
var canonical_headers = function (headers) {
    if (!headers || Object.keys(headers).length === 0) {
        return '';
    }
    return Object.keys(headers)
        .map(function (key) {
        return {
            key: key.toLowerCase(),
            value: headers[key] ? headers[key].trim().replace(/\s+/g, ' ') : ''
        };
    })
        .sort(function (a, b) {
        return a.key < b.key ? -1 : 1;
    })
        .map(function (item) {
        return item.key + ':' + item.value;
    })
        .join('\n') + '\n';
};
/**
* List of header keys included in the canonical headers.
* @access private
*/
var signed_headers = function (headers) {
    return Object.keys(headers)
        .map(function (key) { return key.toLowerCase(); })
        .sort()
        .join(';');
};
/**
* @private
* Create canonical request
* Refer to {@link http://docs.aws.amazon.com/general/latest/gr/sigv4-create-canonical-request.html|Create a Canonical Request}
*
<pre>
CanonicalRequest =
    HTTPRequestMethod + '\n' +
    CanonicalURI + '\n' +
    CanonicalQueryString + '\n' +
    CanonicalHeaders + '\n' +
    SignedHeaders + '\n' +
    HexEncode(Hash(RequestPayload))
</pre>
*/
var canonical_request = function (request) {
    var url_info = url.parse(request.url);
    return [
        request.method || '/',
        url_info.path,
        url_info.query,
        canonical_headers(request.headers),
        signed_headers(request.headers),
        hash(request.data)
    ].join('\n');
};
var parse_service_info = function (request) {
    var url_info = url.parse(request.url), host = url_info.host;
    var matched = host.match(/([^\.]+)\.(?:([^\.]*)\.)?amazonaws\.com$/), parsed = (matched || []).slice(1, 3);
    if (parsed[1] === 'es') {
        parsed = parsed.reverse();
    }
    return {
        service: request.service || parsed[0],
        region: request.region || parsed[1]
    };
};
var credential_scope = function (d_str, region, service) {
    return [
        d_str,
        region,
        service,
        'aws4_request',
    ].join('/');
};
/**
* @private
* Create a string to sign
* Refer to {@link http://docs.aws.amazon.com/general/latest/gr/sigv4-create-string-to-sign.html|Create String to Sign}
*
<pre>
StringToSign =
    Algorithm + \n +
    RequestDateTime + \n +
    CredentialScope + \n +
    HashedCanonicalRequest
</pre>
*/
var string_to_sign = function (algorithm, canonical_request, dt_str, scope) {
    return [
        algorithm,
        dt_str,
        scope,
        hash(canonical_request)
    ].join('\n');
};
/**
* @private
* Create signing key
* Refer to {@link http://docs.aws.amazon.com/general/latest/gr/sigv4-calculate-signature.html|Calculate Signature}
*
<pre>
kSecret = your secret access key
kDate = HMAC("AWS4" + kSecret, Date)
kRegion = HMAC(kDate, Region)
kService = HMAC(kRegion, Service)
kSigning = HMAC(kService, "aws4_request")
</pre>
*/
var get_signing_key = function (secret_key, d_str, service_info) {
<<<<<<< HEAD
=======
    logger.debug(service_info);
>>>>>>> 6b189d60
    var k = ('AWS4' + secret_key), k_date = encrypt(k, d_str), k_region = encrypt(k_date, service_info.region), k_service = encrypt(k_region, service_info.service), k_signing = encrypt(k_service, 'aws4_request');
    return k_signing;
};
var get_signature = function (signing_key, str_to_sign) {
    return encrypt(signing_key, str_to_sign, 'hex');
};
/**
* @private
* Create authorization header
* Refer to {@link http://docs.aws.amazon.com/general/latest/gr/sigv4-add-signature-to-request.html|Add the Signing Information}
*/
var get_authorization_header = function (algorithm, access_key, scope, signed_headers, signature) {
    return [
        algorithm + ' ' + 'Credential=' + access_key + '/' + scope,
        'SignedHeaders=' + signed_headers,
        'Signature=' + signature
    ].join(', ');
};
/**
* Sign a HTTP request, add 'Authorization' header to request param
* @method sign
* @memberof Signer
* @static
*
* @param {object} request - HTTP request object
<pre>
request: {
    method: GET | POST | PUT ...
    url: ...,
    headers: {
        header1: ...
    },
    data: data
}
</pre>
* @param {object} access_info - AWS access credential info
<pre>
access_info: {
    access_key: ...,
    secret_key: ...,
    session_token: ...
}
</pre>
* @param {object} [service_info] - AWS service type and region, optional,
*                                  if not provided then parse out from url
<pre>
service_info: {
    service: ...,
    region: ...
}
</pre>
*
* @returns {object} Signed HTTP request
*/
var sign = function (request, access_info, service_info) {
    if (service_info === void 0) { service_info = null; }
    request.headers = request.headers || {};
    // datetime string and date string
    var dt = new Date(), dt_str = dt.toISOString().replace(/[:\-]|\.\d{3}/g, ''), d_str = dt_str.substr(0, 8), algorithm = 'AWS4-HMAC-SHA256';
    var url_info = url.parse(request.url);
    request.headers['host'] = url_info.host;
    request.headers['x-amz-date'] = dt_str;
    if (access_info.session_token) {
        request.headers['X-Amz-Security-Token'] = access_info.session_token;
    }
    // Task 1: Create a Canonical Request
    var request_str = canonical_request(request);
<<<<<<< HEAD
=======
    logger.debug(request_str);
>>>>>>> 6b189d60
    // Task 2: Create a String to Sign
    var service_info = service_info || parse_service_info(request), scope = credential_scope(d_str, service_info.region, service_info.service), str_to_sign = string_to_sign(algorithm, request_str, dt_str, scope);
    // Task 3: Calculate the Signature
    var signing_key = get_signing_key(access_info.secret_key, d_str, service_info), signature = get_signature(signing_key, str_to_sign);
    // Task 4: Adding the Signing information to the Request
    var authorization_header = get_authorization_header(algorithm, access_info.access_key, scope, signed_headers(request.headers), signature);
    request.headers['Authorization'] = authorization_header;
    return request;
};
/**
* AWS request signer.
* Refer to {@link http://docs.aws.amazon.com/general/latest/gr/sigv4_signing.html|Signature Version 4}
*
* @class Signer
*/
var Signer = /** @class */ (function () {
    function Signer() {
    }
    Signer.sign = sign;
    return Signer;
}());
exports.default = Signer;
;
//# sourceMappingURL=Signer.js.map<|MERGE_RESOLUTION|>--- conflicted
+++ resolved
@@ -142,10 +142,7 @@
 </pre>
 */
 var get_signing_key = function (secret_key, d_str, service_info) {
-<<<<<<< HEAD
-=======
     logger.debug(service_info);
->>>>>>> 6b189d60
     var k = ('AWS4' + secret_key), k_date = encrypt(k, d_str), k_region = encrypt(k_date, service_info.region), k_service = encrypt(k_region, service_info.service), k_signing = encrypt(k_service, 'aws4_request');
     return k_signing;
 };
@@ -213,10 +210,7 @@
     }
     // Task 1: Create a Canonical Request
     var request_str = canonical_request(request);
-<<<<<<< HEAD
-=======
     logger.debug(request_str);
->>>>>>> 6b189d60
     // Task 2: Create a String to Sign
     var service_info = service_info || parse_service_info(request), scope = credential_scope(d_str, service_info.region, service_info.service), str_to_sign = string_to_sign(algorithm, request_str, dt_str, scope);
     // Task 3: Calculate the Signature
@@ -232,7 +226,7 @@
 *
 * @class Signer
 */
-var Signer = /** @class */ (function () {
+var Signer = (function () {
     function Signer() {
     }
     Signer.sign = sign;
