import { Component } from '@angular/core';
import { ComponentFixture, TestBed } from '@angular/core/testing';
import { BrowserDynamicTestingModule, platformBrowserDynamicTesting } from '@angular/platform-browser-dynamic/testing';
<<<<<<< HEAD
import { AmplifyService } from '../../../providers/amplify.service';
import Amplify from 'aws-amplify';
import { S3ImageComponentCore } from '../../../components/storage/s3-image-component/s3-image.component.core'
=======
import { AmplifyService } from '../../../providers/amplify.service'
import { S3ImageComponentCore, S3ImageComponentIonic } from '../../../components/storage/s3-image-component'
>>>>>>> 90760f9f


describe('S3ImageComponentCore: ', () => {

  let component: S3ImageComponentCore;
  let service: AmplifyService;

  beforeEach(() => { 
    service = new AmplifyService(Amplify);
    component = new S3ImageComponentCore(service);
  });

  afterEach(() => {
    service = null;
    component = null;
  });

  it('...should be created', () => {
    expect(component).toBeTruthy();
  });
});


describe('S3ImageComponentIonic: ', () => {

  let component: S3ImageComponentIonic;
  let service: AmplifyService;

  beforeEach(() => {
    service = new AmplifyService();
    component = new S3ImageComponentIonic(service);
  });

  afterEach(() => {
    service = null;
    component = null;
  });

  it('...should be created', () => {
    expect(component).toBeTruthy();
  });
});<|MERGE_RESOLUTION|>--- conflicted
+++ resolved
@@ -1,14 +1,13 @@
 import { Component } from '@angular/core';
 import { ComponentFixture, TestBed } from '@angular/core/testing';
-import { BrowserDynamicTestingModule, platformBrowserDynamicTesting } from '@angular/platform-browser-dynamic/testing';
-<<<<<<< HEAD
+import { 
+  BrowserDynamicTestingModule,
+  platformBrowserDynamicTesting 
+} from '@angular/platform-browser-dynamic/testing';
 import { AmplifyService } from '../../../providers/amplify.service';
 import Amplify from 'aws-amplify';
-import { S3ImageComponentCore } from '../../../components/storage/s3-image-component/s3-image.component.core'
-=======
-import { AmplifyService } from '../../../providers/amplify.service'
-import { S3ImageComponentCore, S3ImageComponentIonic } from '../../../components/storage/s3-image-component'
->>>>>>> 90760f9f
+import { S3ImageComponentCore } from 
+'../../../components/storage/s3-image-component/s3-image.component.core';
 
 
 describe('S3ImageComponentCore: ', () => {
@@ -26,28 +25,9 @@
     component = null;
   });
 
-  it('...should be created', () => {
-    expect(component).toBeTruthy();
-  });
-});
-
-
-describe('S3ImageComponentIonic: ', () => {
-
-  let component: S3ImageComponentIonic;
-  let service: AmplifyService;
-
-  beforeEach(() => {
-    service = new AmplifyService();
-    component = new S3ImageComponentIonic(service);
-  });
-
-  afterEach(() => {
-    service = null;
-    component = null;
-  });
 
   it('...should be created', () => {
     expect(component).toBeTruthy();
   });
+
 });