--- conflicted
+++ resolved
@@ -5,10 +5,7 @@
   "main": "./index.js",
   "module": "./lib-esm/index.js",
   "typings": "./lib-esm/index.d.ts",
-<<<<<<< HEAD
   "sideEffects": false,
-=======
->>>>>>> 44114166
   "publishConfig": {
     "access": "public"
   },
@@ -20,11 +17,7 @@
     "build:esm": "node ./build es6",
     "build": "npm run clean && npm run build:esm && npm run build:cjs",
     "clean": "rimraf lib-esm lib dist",
-<<<<<<< HEAD
-    "format": "tsfmt --useTsfmt tsfmt.json -r src/**/*.ts",
-=======
     "format": "echo \"Not implemented\"",
->>>>>>> 44114166
     "lint": "tslint 'src/**/*.ts'"
   },
   "react-native": {
@@ -40,11 +33,7 @@
   "bugs": {
     "url": "https://github.com/aws/aws-amplify/issues"
   },
-<<<<<<< HEAD
-  "homepage": "https://github.com/aws/aws-amplify#readme",
-=======
   "homepage": "https://aws-amplify.github.io/",
->>>>>>> 44114166
   "dependencies": {
     "@aws-amplify/cache": "^1.0.34",
     "@aws-amplify/core": "^1.1.2",
