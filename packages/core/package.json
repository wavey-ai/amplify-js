{
	"name": "@aws-amplify/core",
<<<<<<< HEAD
	"version": "4.7.12",
=======
	"version": "5.0.0",
>>>>>>> 80da5f14
	"description": "Core category of aws-amplify",
	"main": "./lib/index.js",
	"module": "./lib-esm/index.js",
	"typings": "./lib-esm/index.d.ts",
	"publishConfig": {
		"access": "public"
	},
	"sideEffects": [
		"./lib/I18n/index.js",
		"./lib/Credentials.js",
		"./lib-esm/I18n/index.js",
		"./lib-esm/Credentials.js"
	],
	"scripts": {
		"test": "tslint 'src/**/*.ts' && jest -w 1 --coverage",
		"build-with-test": "npm test && npm run build",
		"build:cjs": "node ./build es5 && webpack && webpack --config ./webpack.config.dev.js",
		"build:esm": "rimraf lib-esm && node ./build es6",
		"build:cjs:watch": "node ./build es5 --watch",
		"build:esm:watch": "rimraf lib-esm && node ./build es6 --watch",
		"build": "npm run clean && npm run generate-version && npm run build:esm && npm run build:cjs",
		"generate-version": "genversion src/Platform/version.ts --es6 --semi",
		"clean": "rimraf lib-esm lib dist",
		"format": "echo \"Not implemented\"",
		"lint": "tslint 'src/**/*.ts' && npm run ts-coverage",
		"ts-coverage":  "typescript-coverage-report -p ./tsconfig.build.json -t 76.41"
	},
	"react-native": {
		"./lib/index": "./lib-esm/index.js",
		"./lib-esm/ClientDevice": "./lib-esm/ClientDevice/reactnative.js",
		"./lib-esm/RNComponents": "./lib-esm/RNComponents/reactnative.js",
		"./lib-esm/StorageHelper": "./lib-esm/StorageHelper/reactnative.js"
	},
	"repository": {
		"type": "git",
		"url": "https://github.com/aws-amplify/amplify-js.git"
	},
	"author": "Amazon Web Services",
	"license": "Apache-2.0",
	"bugs": {
		"url": "https://github.com/aws/aws-amplify/issues"
	},
	"homepage": "https://aws-amplify.github.io/",
	"devDependencies": {
		"@react-native-async-storage/async-storage": "1.15.17",
		"find": "^0.2.7",
		"genversion": "^2.2.0",
		"prepend-file": "^1.3.1",
		"react-native": "^0.64.1"
	},
	"files": ["lib", "lib-esm", "src", "typings.d.ts"],
  "dependencies": {
		"@aws-crypto/sha256-js": "1.2.2",
		"@aws-sdk/client-cloudwatch-logs": "3.6.1",
		"@aws-sdk/client-cognito-identity": "3.6.1",
		"@aws-sdk/credential-provider-cognito-identity": "3.6.1",
		"@aws-sdk/types": "3.6.1",
		"@aws-sdk/util-hex-encoding": "3.6.1",
		"universal-cookie": "^4.0.4",
		"zen-observable-ts": "0.8.19",
		"tslib": "^1.8.0"
	},
	"jest": {
		"globals": {
			"ts-jest": {
				"diagnostics": false,
				"tsConfig": {
					"lib": [
						"es5",
						"es2015",
						"dom",
						"esnext.asynciterable",
						"es2017.object"
					],
					"allowJs": true
				}
			}
		},
		"transform": {
			"^.+\\.(js|jsx|ts|tsx)$": "ts-jest"
		},
		"testRegex": "(/__tests__/.*|\\.(test|spec))\\.(tsx?|jsx?)$",
		"moduleFileExtensions": [
			"ts",
			"tsx",
			"js",
			"json",
			"jsx"
		],
		"testEnvironment": "jsdom",
		"coverageThreshold": {
			"global": {
				"branches": 0,
				"functions": 0,
				"lines": 0,
				"statements": 0
			}
		},
		"testURL": "http://localhost/",
		"coveragePathIgnorePatterns": [
			"/node_modules/",
			"dist",
			"lib",
			"lib-esm"
		]
	}
}<|MERGE_RESOLUTION|>--- conflicted
+++ resolved
@@ -1,10 +1,6 @@
 {
 	"name": "@aws-amplify/core",
-<<<<<<< HEAD
-	"version": "4.7.12",
-=======
 	"version": "5.0.0",
->>>>>>> 80da5f14
 	"description": "Core category of aws-amplify",
 	"main": "./lib/index.js",
 	"module": "./lib-esm/index.js",
