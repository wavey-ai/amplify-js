--- conflicted
+++ resolved
@@ -293,11 +293,7 @@
 			"name": "[Analytics] record (Pinpoint)",
 			"path": "./dist/esm/analytics/index.mjs",
 			"import": "{ record }",
-<<<<<<< HEAD
-			"limit": "17.14 kB"
-=======
 			"limit": "17.18 kB"
->>>>>>> 381ca112
 		},
 		{
 			"name": "[Analytics] record (Kinesis)",
@@ -309,31 +305,19 @@
 			"name": "[Analytics] record (Kinesis Firehose)",
 			"path": "./dist/esm/analytics/kinesis-firehose/index.mjs",
 			"import": "{ record }",
-<<<<<<< HEAD
-			"limit": "45.71 kB"
-=======
 			"limit": "45.76 kB"
->>>>>>> 381ca112
 		},
 		{
 			"name": "[Analytics] record (Personalize)",
 			"path": "./dist/esm/analytics/personalize/index.mjs",
 			"import": "{ record }",
-<<<<<<< HEAD
-			"limit": "49.53 kB"
-=======
 			"limit": "49.58 kB"
->>>>>>> 381ca112
 		},
 		{
 			"name": "[Analytics] identifyUser (Pinpoint)",
 			"path": "./dist/esm/analytics/index.mjs",
 			"import": "{ identifyUser }",
-<<<<<<< HEAD
-			"limit": "15.64 kB"
-=======
 			"limit": "15.68 kB"
->>>>>>> 381ca112
 		},
 		{
 			"name": "[Analytics] enable",
@@ -369,21 +353,13 @@
 			"name": "[Auth] resetPassword (Cognito)",
 			"path": "./dist/esm/auth/index.mjs",
 			"import": "{ resetPassword }",
-<<<<<<< HEAD
-			"limit": "12.48 kB"
-=======
 			"limit": "12.53 kB"
->>>>>>> 381ca112
 		},
 		{
 			"name": "[Auth] confirmResetPassword (Cognito)",
 			"path": "./dist/esm/auth/index.mjs",
 			"import": "{ confirmResetPassword }",
-<<<<<<< HEAD
-			"limit": "12.42 kB"
-=======
 			"limit": "12.47 kB"
->>>>>>> 381ca112
 		},
 		{
 			"name": "[Auth] signIn (Cognito)",
@@ -395,11 +371,7 @@
 			"name": "[Auth] resendSignUpCode (Cognito)",
 			"path": "./dist/esm/auth/index.mjs",
 			"import": "{ resendSignUpCode }",
-<<<<<<< HEAD
-			"limit": "12.44 kB"
-=======
 			"limit": "12.49 kB"
->>>>>>> 381ca112
 		},
 		{
 			"name": "[Auth] confirmSignUp (Cognito)",
@@ -411,51 +383,31 @@
 			"name": "[Auth] confirmSignIn (Cognito)",
 			"path": "./dist/esm/auth/index.mjs",
 			"import": "{ confirmSignIn }",
-<<<<<<< HEAD
-			"limit": "28.32 kB"
-=======
 			"limit": "28.38 kB"
->>>>>>> 381ca112
 		},
 		{
 			"name": "[Auth] updateMFAPreference (Cognito)",
 			"path": "./dist/esm/auth/index.mjs",
 			"import": "{ updateMFAPreference }",
-<<<<<<< HEAD
-			"limit": "11.78 kB"
-=======
 			"limit": "11.83 kB"
->>>>>>> 381ca112
 		},
 		{
 			"name": "[Auth] fetchMFAPreference (Cognito)",
 			"path": "./dist/esm/auth/index.mjs",
 			"import": "{ fetchMFAPreference }",
-<<<<<<< HEAD
-			"limit": "11.81 kB"
-=======
 			"limit": "11.86 kB"
->>>>>>> 381ca112
 		},
 		{
 			"name": "[Auth] verifyTOTPSetup (Cognito)",
 			"path": "./dist/esm/auth/index.mjs",
 			"import": "{ verifyTOTPSetup }",
-<<<<<<< HEAD
-			"limit": "12.7 kB"
-=======
 			"limit": "12.71 kB"
->>>>>>> 381ca112
 		},
 		{
 			"name": "[Auth] updatePassword (Cognito)",
 			"path": "./dist/esm/auth/index.mjs",
 			"import": "{ updatePassword }",
-<<<<<<< HEAD
-			"limit": "12.67 kB"
-=======
 			"limit": "12.73 kB"
->>>>>>> 381ca112
 		},
 		{
 			"name": "[Auth] setUpTOTP (Cognito)",
@@ -479,11 +431,7 @@
 			"name": "[Auth] confirmUserAttribute (Cognito)",
 			"path": "./dist/esm/auth/index.mjs",
 			"import": "{ confirmUserAttribute }",
-<<<<<<< HEAD
-			"limit": "12.64 kB"
-=======
 			"limit": "12.71 kB"
->>>>>>> 381ca112
 		},
 		{
 			"name": "[Auth] signInWithRedirect (Cognito)",
@@ -495,101 +443,61 @@
 			"name": "[Auth] fetchUserAttributes (Cognito)",
 			"path": "./dist/esm/auth/index.mjs",
 			"import": "{ fetchUserAttributes }",
-<<<<<<< HEAD
-			"limit": "11.72 kB"
-=======
 			"limit": "11.77 kB"
->>>>>>> 381ca112
 		},
 		{
 			"name": "[Auth] Basic Auth Flow (Cognito)",
 			"path": "./dist/esm/auth/index.mjs",
 			"import": "{ signIn, signOut, fetchAuthSession, confirmSignIn }",
-<<<<<<< HEAD
-			"limit": "30.11 kB"
-=======
 			"limit": "30.15 kB"
->>>>>>> 381ca112
 		},
 		{
 			"name": "[Auth] OAuth Auth Flow (Cognito)",
 			"path": "./dist/esm/auth/index.mjs",
 			"import": "{ signInWithRedirect, signOut, fetchAuthSession }",
-<<<<<<< HEAD
-			"limit": "21.52 kB"
-=======
 			"limit": "21.58 kB"
->>>>>>> 381ca112
 		},
 		{
 			"name": "[Storage] copy (S3)",
 			"path": "./dist/esm/storage/index.mjs",
 			"import": "{ copy }",
-<<<<<<< HEAD
-			"limit": "14.9 kB"
-=======
 			"limit": "14.86 kB"
->>>>>>> 381ca112
 		},
 		{
 			"name": "[Storage] downloadData (S3)",
 			"path": "./dist/esm/storage/index.mjs",
 			"import": "{ downloadData }",
-<<<<<<< HEAD
-			"limit": "15.49 kB"
-=======
 			"limit": "15.45 kB"
->>>>>>> 381ca112
 		},
 		{
 			"name": "[Storage] getProperties (S3)",
 			"path": "./dist/esm/storage/index.mjs",
 			"import": "{ getProperties }",
-<<<<<<< HEAD
-			"limit": "14.77 kB"
-=======
 			"limit": "14.70 kB"
->>>>>>> 381ca112
 		},
 		{
 			"name": "[Storage] getUrl (S3)",
 			"path": "./dist/esm/storage/index.mjs",
 			"import": "{ getUrl }",
-<<<<<<< HEAD
-			"limit": "15.87 kB"
-=======
 			"limit": "15.79 kB"
->>>>>>> 381ca112
 		},
 		{
 			"name": "[Storage] list (S3)",
 			"path": "./dist/esm/storage/index.mjs",
 			"import": "{ list }",
-<<<<<<< HEAD
-			"limit": "15.39 kB"
-=======
 			"limit": "15.30 kB"
->>>>>>> 381ca112
 		},
 		{
 			"name": "[Storage] remove (S3)",
 			"path": "./dist/esm/storage/index.mjs",
 			"import": "{ remove }",
-<<<<<<< HEAD
-			"limit": "14.63 kB"
-=======
 			"limit": "14.56 kB"
->>>>>>> 381ca112
 		},
 		{
 			"name": "[Storage] uploadData (S3)",
 			"path": "./dist/esm/storage/index.mjs",
 			"import": "{ uploadData }",
-<<<<<<< HEAD
-			"limit": "19.94 kB"
-=======
 			"limit": "19.85 kB"
->>>>>>> 381ca112
 		}
 	]
 }