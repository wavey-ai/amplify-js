--- conflicted
+++ resolved
@@ -75,7 +75,6 @@
 	[StorageValidationErrorCode.InvalidStoragePathInput]: {
 		message: 'Input `path` does not allow a leading slash (/).',
 	},
-<<<<<<< HEAD
 	[StorageValidationErrorCode.InvalidLocationCredentialsCacheSize]: {
 		message: 'locationCredentialsCacheSize must be a positive integer.',
 	},
@@ -84,13 +83,12 @@
 	},
 	[StorageValidationErrorCode.InvalidS3Uri]: {
 		message: 'Invalid S3 URI.',
-=======
+	},
 	[StorageValidationErrorCode.InvalidStorageBucket]: {
 		message:
 			'Unable to lookup bucket from provided name in Amplify configuration.',
 	},
 	[StorageValidationErrorCode.InvalidCopyOperationStorageBucket]: {
 		message: 'Missing bucket option in either source or destination.',
->>>>>>> 381ca112
 	},
 };