{
	"name": "aws-amplify-monorepo",
	"private": true,
	"version": "0.1.30",
	"description": "",
	"scripts": {
		"setup-dev": "yarn && yarn bootstrap && yarn link-all && yarn build",
		"setup-dev:react-native": "node ./scripts/setup-dev-rn",
		"bootstrap": "lerna bootstrap",
		"test": "lerna run test --stream && yarn test:license && yarn test:github-actions && yarn test:tsc-compliance",
		"test:size": "lerna run test:size --no-bail",
		"test:duplicates": "./scripts/duplicates-yarn.sh",
		"test:license": "license-check-and-add check -f license_config.json",
		"test:github-actions": "node ./scripts/test-github-actions.js",
		"test:tsc-compliance": "yarn workspace tsc-compliance-test test:compliance:ts4.0",
		"coverage": "codecov || exit 0",
		"docs": "typedoc packages/**/src --name amplify-js --hideGenerator --excludePrivate --ignoreCompilerErrors --mode file --out docs/api --theme docs/amplify-theme/typedoc/ --readme README.md",
		"build": "lerna run build --stream && yarn test:duplicates",
		"build:watch": "concurrently 'lerna run build:cjs:watch --parallel' 'lerna run build:esm:watch --parallel' --raw",
		"build:esm:watch": "lerna run build:esm:watch --parallel",
		"build:cjs:watch": "lerna run build:cjs:watch --parallel",
		"build:client-types": "cd scripts/dts-bundler && yarn && yarn run build",
		"clean": "lerna run clean --parallel",
		"clean:size": "lerna run clean:size --parallel",
		"format": "lerna run format",
		"lint": "lerna run lint",
		"lint:license": "license-check-and-add add -f license_config.json",
		"link-all": "yarn unlink-all && lerna exec --no-bail --parallel yarn link",
		"unlink-all": "lerna exec --no-bail --parallel -- yarn unlink; exit 0",
		"publish:preid": "./scripts/preid-env-vars-exist.sh && lerna publish --canary --force-publish --dist-tag=${PREID_PREFIX} --preid=${PREID_PREFIX}${PREID_HASH_SUFFIX} --yes",
		"publish:main": "lerna publish --canary --force-publish --dist-tag=unstable --preid=unstable${PREID_HASH_SUFFIX} --yes",
		"publish:release": "lerna publish --conventional-commits --message 'chore(release): Publish [ci skip]' --yes",
		"publish:verdaccio": "lerna publish --canary --force-publish --no-push --dist-tag=unstable --preid=unstable --yes",
		"ts-coverage": "lerna run ts-coverage",
		"prepare": "./scripts/set-preid-versions.sh"
	},
	"husky": {
		"hooks": {
			"pre-commit": "pretty-quick --staged"
		}
	},
	"workspaces": {
		"packages": [
			"packages/core",
			"packages/auth",
			"packages/analytics",
			"packages/storage",
<<<<<<< HEAD
			"packages/aws-amplify",
			"packages/adapter-nextjs",
			"scripts/tsc-compliance-test"
=======
			"packages/adapter-nextjs",
			"packages/api-rest",
			"packages/api-graphql",
			"packages/api",
			"packages/datastore",
			"packages/aws-amplify"
>>>>>>> 42c5fb32
		],
		"nohoist": [
			"**/@types/react-native",
			"**/@types/react-native/**"
		]
	},
	"repository": {
		"type": "git",
		"url": "https://github.com/aws-amplify/amplify-js.git"
	},
	"author": "Amazon Web Services",
	"license": "Apache-2.0",
	"bugs": {
		"url": "https://github.com/aws-amplify/amplify-js/issues"
	},
	"homepage": "https://aws-amplify.github.io/",
	"devDependencies": {
		"@babel/cli": "7.17.0",
		"@babel/core": "7.17.2",
		"@babel/preset-env": "^7.0.0",
		"@babel/preset-react": "^7.0.0",
		"@size-limit/dual-publish": "^8.1.0",
		"@size-limit/file": "^8.1.0",
		"@size-limit/webpack": "^8.1.0",
		"@size-limit/webpack-why": "^8.1.0",
		"@types/jest": "^24.0.18",
		"@types/lodash": "4.14.182",
		"@types/node": "^8.9.5",
		"@types/puppeteer": "1.3.0",
		"babel-jest": "^24.9.0",
		"babel-loader": "^8.3.0",
		"codecov": "^3.6.5",
		"husky": "^3.0.5",
		"jest": "^24.x.x",
		"jest-config": "24.8.0",
		"json-loader": "^0.5.7",
		"lerna": "^6.6.1",
		"license-check-and-add": "^4.0.5",
		"prettier": "^2.4.1",
		"pretty-quick": "^1.11.1",
		"rimraf": "^2.6.2",
		"rollup": "^0.67.4",
		"rollup-plugin-commonjs": "^9.2.0",
		"rollup-plugin-json": "^3.1.0",
		"rollup-plugin-node-resolve": "^4.0.0",
		"rollup-plugin-sourcemaps": "^0.4.2",
		"rollup-plugin-typescript": "^1.0.0",
		"size-limit": "^8.1.0",
		"terser-webpack-plugin": "^5.3.6",
		"ts-jest": "^24.x.x",
		"ts-loader": "^9.4.3",
		"tslint": "^5.7.0",
		"tslint-config-airbnb": "^5.8.0",
		"typedoc": "^0.17.0",
		"typescript": "~3.8.3",
		"typescript-coverage-report": "^0.6.4",
		"uuid-validate": "^0.0.3",
		"webpack": "^5.75.0",
		"webpack-bundle-analyzer": "^4.7.0",
		"webpack-cli": "^5.0.0",
		"winston": "^3.2.1",
		"wml": "0.0.83"
	},
	"resolutions": {
		"@types/babel__traverse": "7.20.0",
		"path-scurry": "1.10.0",
		"**/glob/minipass": "6.0.2",
		"nx": "16.7.0",
		"@smithy/types": "2.1.0"
	},
	"jest": {
		"resetMocks": true,
		"verbose": true
	}
}<|MERGE_RESOLUTION|>--- conflicted
+++ resolved
@@ -45,18 +45,13 @@
 			"packages/auth",
 			"packages/analytics",
 			"packages/storage",
-<<<<<<< HEAD
-			"packages/aws-amplify",
-			"packages/adapter-nextjs",
-			"scripts/tsc-compliance-test"
-=======
 			"packages/adapter-nextjs",
 			"packages/api-rest",
 			"packages/api-graphql",
 			"packages/api",
 			"packages/datastore",
-			"packages/aws-amplify"
->>>>>>> 42c5fb32
+			"packages/aws-amplify",
+			"scripts/tsc-compliance-test"
 		],
 		"nohoist": [
 			"**/@types/react-native",
