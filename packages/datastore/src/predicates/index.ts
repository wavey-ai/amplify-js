--- conflicted
+++ resolved
@@ -8,15 +8,7 @@
 	ProducerModelPredicate,
 	SchemaModel,
 } from '../types';
-<<<<<<< HEAD
-import {
-	exhaustiveCheck,
-	extractPrimaryKeyFieldNames,
-	extractPrimaryKeyValues,
-} from '../util';
-=======
 import { extractPrimaryKeyFieldNames, extractPrimaryKeyValues } from '../util';
->>>>>>> 80da5f14
 
 export { ModelSortPredicateCreator } from './sort';
 
@@ -125,11 +117,7 @@
 
 								// Push the group to the top-level recorder
 								ModelPredicateCreator.predicateGroupsMap
-<<<<<<< HEAD
-									.get(receiver)!
-=======
 									.get(self as any)!
->>>>>>> 80da5f14
 									.predicates.push(group);
 
 								return self;
@@ -153,11 +141,7 @@
 						operand: any
 					) => {
 						ModelPredicateCreator.predicateGroupsMap
-<<<<<<< HEAD
-							.get(receiver)!
-=======
 							.get(self as any)!
->>>>>>> 80da5f14
 							.predicates.push({ field, operator, operand });
 						return self;
 					};
@@ -194,11 +178,7 @@
 
 	// transforms cb-style predicate into Proxy
 	static createFromExisting<T extends PersistentModel>(
-<<<<<<< HEAD
-		modelDefinition: SchemaModel,
-=======
 		modelDefinition?: SchemaModel,
->>>>>>> 80da5f14
 		existing?: ProducerModelPredicate<T>
 	) {
 		if (!existing || !modelDefinition) {
@@ -211,7 +191,6 @@
 	}
 
 	static createForSingleField<T extends PersistentModel>(
-<<<<<<< HEAD
 		modelDefinition: SchemaModel,
 		fieldName: string,
 		value: string
@@ -225,21 +204,6 @@
 		modelDefinition: SchemaModel,
 		model: T
 	) {
-=======
-		modelDefinition: SchemaModel,
-		fieldName: string,
-		value: string
-	) {
-		return ModelPredicateCreator.createPredicateBuilder<T>(modelDefinition)[
-			fieldName
-		](<any>'eq', <any>value);
-	}
-
-	static createForPk<T extends PersistentModel>(
-		modelDefinition: SchemaModel,
-		model: T
-	) {
->>>>>>> 80da5f14
 		const keyFields = extractPrimaryKeyFieldNames(modelDefinition);
 		const keyValues = extractPrimaryKeyValues(model, keyFields);
 
@@ -252,8 +216,6 @@
 		});
 
 		return modelPredicate;
-<<<<<<< HEAD
-=======
 	}
 
 	/**
@@ -352,6 +314,5 @@
 		);
 
 		return predicate;
->>>>>>> 80da5f14
 	}
 }