--- conflicted
+++ resolved
@@ -13,17 +13,10 @@
 
 import { API } from './API';
 
-<<<<<<< HEAD
-export { GraphQLAPI, GraphQLAPIClass, graphqlOperation } from './GraphQLAPI';
-export { RestAPI, RestAPIClass } from './RestAPI';
 export { API, APIClass } from './API';
+export { graphqlOperation } from '@aws-amplify/api-graphql';
 
 /*
  * @deprecated use named import
  */
-=======
-export { API, APIClass } from './API';
-export { graphqlOperation } from '@aws-amplify/api-graphql';
-
->>>>>>> e8e5a469
 export default API;