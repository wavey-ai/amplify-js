{
	"name": "@aws-amplify/datastore",
<<<<<<< HEAD
	"version": "5.0.54",
=======
	"version": "5.0.57",
>>>>>>> caf00e28
	"description": "AppSyncLocal support for aws-amplify",
	"main": "./dist/cjs/index.js",
	"module": "./dist/esm/index.mjs",
	"typings": "./dist/esm/index.d.ts",
	"react-native": "./src/index.ts",
	"publishConfig": {
		"access": "public"
	},
	"sideEffects": [
		"./dist/cjs/datastore/datastore.js",
		"./dist/esm/datastore/datastore.mjs"
	],
	"scripts": {
		"test": "npm run lint && jest -w 1 --coverage --logHeapUsage",
		"test:size": "size-limit",
		"build-with-test": "npm test && npm run build",
		"build:umd": "webpack && webpack --config ./webpack.config.dev.js",
		"build:esm-cjs": "rollup --forceExit -c rollup.config.mjs",
		"build:watch": "npm run build:esm-cjs -- --watch",
		"build": "npm run clean && npm run build:esm-cjs && npm run build:umd",
		"clean": "npm run clean:size && rimraf dist lib lib-esm",
		"clean:size": "rimraf dual-publish-tmp tmp*",
		"format": "echo \"Not implemented\"  && npm run ts-coverage",
		"lint": "eslint '**/*.{ts,tsx}' && npm run ts-coverage",
		"lint:fix": "eslint '**/*.{ts,tsx}' --fix",
		"ts-coverage": "typescript-coverage-report -p ./tsconfig.build.json -t 92.05"
	},
	"repository": {
		"type": "git",
		"url": "https://github.com/aws-amplify/amplify-js.git"
	},
	"author": "Amazon Web Services",
	"license": "Apache-2.0",
	"bugs": {
		"url": "https://github.com/aws/aws-amplify/issues"
	},
	"homepage": "https://aws-amplify.github.io/",
	"files": [
		"dist/cjs",
		"dist/esm",
		"src"
	],
	"dependencies": {
<<<<<<< HEAD
		"@aws-amplify/api": "6.0.54",
=======
		"@aws-amplify/api": "6.1.0",
>>>>>>> caf00e28
		"buffer": "4.9.2",
		"idb": "5.0.6",
		"immer": "9.0.6",
		"rxjs": "^7.8.1",
		"ulid": "^2.3.0"
	},
	"peerDependencies": {
		"@aws-amplify/core": "^6.1.0"
	},
	"devDependencies": {
<<<<<<< HEAD
		"@aws-amplify/core": "6.4.5",
=======
		"@aws-amplify/core": "6.5.0",
>>>>>>> caf00e28
		"@aws-amplify/react-native": "1.1.6",
		"@types/uuid-validate": "^0.0.1",
		"dexie": "3.2.2",
		"dexie-export-import": "1.0.3",
		"fake-indexeddb": "^4.0.2",
		"graphql": "15.8.0",
		"typescript": "5.0.2"
	},
	"size-limit": [
		{
			"name": "DataStore (top-level class)",
			"path": "./dist/esm/index.mjs",
			"import": "{ Amplify, DataStore }",
			"limit": "65.25 kB"
		}
	]
}<|MERGE_RESOLUTION|>--- conflicted
+++ resolved
@@ -1,10 +1,6 @@
 {
 	"name": "@aws-amplify/datastore",
-<<<<<<< HEAD
-	"version": "5.0.54",
-=======
 	"version": "5.0.57",
->>>>>>> caf00e28
 	"description": "AppSyncLocal support for aws-amplify",
 	"main": "./dist/cjs/index.js",
 	"module": "./dist/esm/index.mjs",
@@ -48,11 +44,7 @@
 		"src"
 	],
 	"dependencies": {
-<<<<<<< HEAD
-		"@aws-amplify/api": "6.0.54",
-=======
 		"@aws-amplify/api": "6.1.0",
->>>>>>> caf00e28
 		"buffer": "4.9.2",
 		"idb": "5.0.6",
 		"immer": "9.0.6",
@@ -63,11 +55,7 @@
 		"@aws-amplify/core": "^6.1.0"
 	},
 	"devDependencies": {
-<<<<<<< HEAD
-		"@aws-amplify/core": "6.4.5",
-=======
 		"@aws-amplify/core": "6.5.0",
->>>>>>> caf00e28
 		"@aws-amplify/react-native": "1.1.6",
 		"@types/uuid-validate": "^0.0.1",
 		"dexie": "3.2.2",
