{
	"name": "aws-amplify",
	"version": "6.5.3",
	"description": "AWS Amplify is a JavaScript library for Frontend and mobile developers building cloud-enabled applications.",
	"main": "./dist/cjs/index.js",
	"module": "./dist/esm/index.mjs",
	"typings": "./dist/esm/index.d.ts",
	"react-native": "./src/index.ts",
	"exports": {
		".": {
			"types": "./dist/esm/index.d.ts",
			"import": "./dist/esm/index.mjs",
			"require": "./dist/cjs/index.js",
			"react-native": "./src/index.ts"
		},
		"./utils": {
			"types": "./dist/esm/utils/index.d.ts",
			"import": "./dist/esm/utils/index.mjs",
			"require": "./dist/cjs/utils/index.js",
			"react-native": "./src/utils/index.ts"
		},
		"./auth": {
			"types": "./dist/esm/auth/index.d.ts",
			"import": "./dist/esm/auth/index.mjs",
			"require": "./dist/cjs/auth/index.js",
			"react-native": "./src/auth/index.ts"
		},
		"./api": {
			"types": "./dist/esm/api/index.d.ts",
			"import": "./dist/esm/api/index.mjs",
			"require": "./dist/cjs/api/index.js",
			"react-native": "./src/api/index.ts"
		},
		"./api/server": {
			"types": "./dist/esm/api/server.d.ts",
			"import": "./dist/esm/api/server.mjs",
			"require": "./dist/cjs/api/server.js"
		},
		"./data": {
			"types": "./dist/esm/api/index.d.ts",
			"import": "./dist/esm/api/index.mjs",
			"require": "./dist/cjs/api/index.js",
			"react-native": "./src/api/index.ts"
		},
		"./data/server": {
			"types": "./dist/esm/api/server.d.ts",
			"import": "./dist/esm/api/server.mjs",
			"require": "./dist/cjs/api/server.js"
		},
		"./datastore": {
			"types": "./dist/esm/datastore/index.d.ts",
			"import": "./dist/esm/datastore/index.mjs",
			"require": "./dist/cjs/datastore/index.js",
			"react-native": "./src/datastore/index.ts"
		},
		"./auth/cognito": {
			"types": "./dist/esm/auth/cognito/index.d.ts",
			"import": "./dist/esm/auth/cognito/index.mjs",
			"require": "./dist/cjs/auth/cognito/index.js",
			"react-native": "./src/auth/cognito/index.ts"
		},
		"./auth/cognito/server": {
			"types": "./dist/esm/auth/cognito/server/index.d.ts",
			"import": "./dist/esm/auth/cognito/server/index.mjs",
			"require": "./dist/cjs/auth/cognito/server/index.js"
		},
		"./auth/server": {
			"types": "./dist/esm/auth/server.d.ts",
			"import": "./dist/esm/auth/server.mjs",
			"require": "./dist/cjs/auth/server.js"
		},
		"./auth/enable-oauth-listener": {
			"types": "./dist/esm/auth/enableOAuthListener.d.ts",
			"import": "./dist/esm/auth/enableOAuthListener.mjs",
			"require": "./dist/cjs/auth/enableOAuthListener.js"
		},
		"./analytics": {
			"types": "./dist/esm/analytics/index.d.ts",
			"import": "./dist/esm/analytics/index.mjs",
			"require": "./dist/cjs/analytics/index.js",
			"react-native": "./src/analytics/index.ts"
		},
		"./analytics/pinpoint": {
			"types": "./dist/esm/analytics/pinpoint/index.d.ts",
			"import": "./dist/esm/analytics/pinpoint/index.mjs",
			"require": "./dist/cjs/analytics/pinpoint/index.js",
			"react-native": "./src/analytics/pinpoint/index.ts"
		},
		"./analytics/kinesis": {
			"types": "./dist/esm/analytics/kinesis/index.d.ts",
			"import": "./dist/esm/analytics/kinesis/index.mjs",
			"require": "./dist/cjs/analytics/kinesis/index.js",
			"react-native": "./src/analytics/kinesis/index.ts"
		},
		"./analytics/kinesis-firehose": {
			"types": "./dist/esm/analytics/kinesis-firehose/index.d.ts",
			"import": "./dist/esm/analytics/kinesis-firehose/index.mjs",
			"require": "./dist/cjs/analytics/kinesis-firehose/index.js",
			"react-native": "./src/analytics/kinesis-firehose/index.ts"
		},
		"./analytics/personalize": {
			"types": "./dist/esm/analytics/personalize/index.d.ts",
			"import": "./dist/esm/analytics/personalize/index.mjs",
			"require": "./dist/cjs/analytics/personalize/index.js",
			"react-native": "./src/analytics/personalize/index.ts"
		},
		"./storage": {
			"types": "./dist/esm/storage/index.d.ts",
			"import": "./dist/esm/storage/index.mjs",
			"require": "./dist/cjs/storage/index.js",
			"react-native": "./src/storage/index.ts"
		},
		"./storage/s3": {
			"types": "./dist/esm/storage/s3/index.d.ts",
			"import": "./dist/esm/storage/s3/index.mjs",
			"require": "./dist/cjs/storage/s3/index.js",
			"react-native": "./src/storage/s3/index.ts"
		},
		"./storage/server": {
			"types": "./dist/esm/storage/server.d.ts",
			"import": "./dist/esm/storage/server.mjs",
			"require": "./dist/cjs/storage/server.js"
		},
		"./storage/s3/server": {
			"types": "./dist/esm/storage/s3/server.d.ts",
			"import": "./dist/esm/storage/s3/server.mjs",
			"require": "./dist/cjs/storage/s3/server.js"
		},
		"./in-app-messaging": {
			"types": "./dist/esm/in-app-messaging/index.d.ts",
			"import": "./dist/esm/in-app-messaging/index.mjs",
			"require": "./dist/cjs/in-app-messaging/index.js",
			"react-native": "./src/in-app-messaging/index.ts"
		},
		"./push-notifications": {
			"types": "./dist/esm/push-notifications/index.d.ts",
			"import": "./dist/esm/push-notifications/index.mjs",
			"require": "./dist/cjs/push-notifications/index.js",
			"react-native": "./src/push-notifications/index.ts"
		},
		"./in-app-messaging/pinpoint": {
			"types": "./dist/esm/in-app-messaging/pinpoint/index.d.ts",
			"import": "./dist/esm/in-app-messaging/pinpoint/index.mjs",
			"require": "./dist/cjs/in-app-messaging/pinpoint/index.js",
			"react-native": "./src/in-app-messaging/pinpoint/index.ts"
		},
		"./push-notifications/pinpoint": {
			"types": "./dist/esm/push-notifications/pinpoint/index.d.ts",
			"import": "./dist/esm/push-notifications/pinpoint/index.mjs",
			"require": "./dist/cjs/push-notifications/pinpoint/index.js",
			"react-native": "./src/push-notifications/pinpoint/index.ts"
		},
		"./adapter-core": {
			"types": "./dist/esm/adapter-core/index.d.ts",
			"import": "./dist/esm/adapter-core/index.mjs",
			"require": "./dist/cjs/adapter-core/index.js"
		},
		"./package.json": "./package.json"
	},
	"typesVersions": {
		">=4.2": {
			"api": [
				"./dist/esm/api/index.d.ts"
			],
			"data": [
				"./dist/esm/api/index.d.ts"
			],
			"api/server": [
				"./dist/esm/api/server.d.ts"
			],
			"utils": [
				"./dist/esm/utils/index.d.ts"
			],
			"auth": [
				"./dist/esm/auth/index.d.ts"
			],
			"auth/cognito": [
				"./dist/esm/auth/cognito/index.d.ts"
			],
			"auth/cognito/server": [
				"./dist/esm/auth/cognito/server/index.d.ts"
			],
			"auth/server": [
				"./dist/esm/auth/server.d.ts"
			],
			"auth/enable-oauth-listener": [
				"./dist/esm/auth/enableOAuthListener.ts.d.ts"
			],
			"analytics": [
				"./dist/esm/analytics/index.d.ts"
			],
			"analytics/pinpoint": [
				"./dist/esm/analytics/pinpoint/index.d.ts"
			],
			"analytics/kinesis": [
				"./dist/esm/analytics/kinesis/index.d.ts"
			],
			"analytics/kinesis-firehose": [
				"./dist/esm/analytics/kinesis-firehose/index.d.ts"
			],
			"analytics/personalize": [
				"./dist/esm/analytics/personalize/index.d.ts"
			],
			"storage": [
				"./dist/esm/storage/index.d.ts"
			],
			"storage/s3": [
				"./dist/esm/storage/s3/index.d.ts"
			],
			"storage/server": [
				"./dist/esm/storage/server.d.ts"
			],
			"storage/s3/server": [
				"./dist/esm/storage/s3/server.d.ts"
			],
			"in-app-messaging": [
				"./dist/esm/in-app-messaging/index.d.ts"
			],
			"in-app-messaging/pinpoint": [
				"./dist/esm/in-app-messaging/pinpoint/index.d.ts"
			],
			"push-notifications": [
				"./dist/esm/push-notifications/index.d.ts"
			],
			"push-notifications/pinpoint": [
				"./dist/esm/push-notifications/pinpoint/index.d.ts"
			],
			"adapter-core": [
				"./dist/esm/adapter-core/index.d.ts"
			]
		}
	},
	"sideEffects": [
		"./dist/esm/auth/enableOAuthListener.mjs",
		"./dist/cjs/auth/enableOAuthListener.js"
	],
	"scripts": {
		"test": "npm run lint && jest -w 1 --coverage --logHeapUsage",
		"test:size": "size-limit",
		"build-with-test": "npm run clean && npm test && tsc && webpack -p",
		"build:umd": "webpack && webpack --config ./webpack.config.dev.js",
		"build:esm-cjs": "rollup --forceExit -c rollup.config.mjs",
		"build:watch": "npm run build:esm-cjs -- --watch",
		"build": "npm run clean && npm run build:esm-cjs && npm run build:umd",
		"clean": "rimraf lib-esm lib dist",
		"format": "echo \"Not implemented\"",
		"lint": "eslint '**/*.{ts,tsx}' && npm run ts-coverage",
		"lint:fix": "eslint '**/*.{ts,tsx}' --fix",
		"generate-docs-local": "typedoc --out docs src",
		"generate-docs-root": "typedoc --out ../../docs src",
		"ts-coverage": "typescript-coverage-report -p ./tsconfig.build.json -t 93.26"
	},
	"repository": {
		"type": "git",
		"url": "https://github.com/aws-amplify/amplify-js.git"
	},
	"author": "Amazon Web Services",
	"license": "Apache-2.0",
	"bugs": {
		"url": "https://github.com/aws-amplify/amplify-js/issues"
	},
	"homepage": "https://aws-amplify.github.io/",
	"files": [
		"dist/cjs",
		"dist/esm",
		"src",
		"analytics",
		"adapter-core",
		"api",
		"auth",
		"data",
		"storage",
		"datastore",
		"in-app-messaging",
		"push-notifications",
		"utils"
	],
	"dependencies": {
		"@aws-amplify/analytics": "7.0.45",
		"@aws-amplify/api": "6.0.47",
		"@aws-amplify/auth": "6.3.16",
		"@aws-amplify/core": "6.3.12",
		"@aws-amplify/datastore": "5.0.47",
		"@aws-amplify/notifications": "2.0.45",
		"@aws-amplify/storage": "6.6.3",
		"tslib": "^2.5.0"
	},
	"devDependencies": {
		"typescript": "5.0.2"
	},
	"size-limit": [
		{
			"name": "[Analytics] record (Pinpoint)",
			"path": "./dist/esm/analytics/index.mjs",
			"import": "{ record }",
			"limit": "17.25 kB"
		},
		{
			"name": "[Analytics] record (Kinesis)",
			"path": "./dist/esm/analytics/kinesis/index.mjs",
			"import": "{ record }",
			"limit": "48.74 kB"
		},
		{
			"name": "[Analytics] record (Kinesis Firehose)",
			"path": "./dist/esm/analytics/kinesis-firehose/index.mjs",
			"import": "{ record }",
			"limit": "45.76 kB"
		},
		{
			"name": "[Analytics] record (Personalize)",
			"path": "./dist/esm/analytics/personalize/index.mjs",
			"import": "{ record }",
			"limit": "49.58 kB"
		},
		{
			"name": "[Analytics] identifyUser (Pinpoint)",
			"path": "./dist/esm/analytics/index.mjs",
			"import": "{ identifyUser }",
			"limit": "15.75 kB"
		},
		{
			"name": "[Analytics] enable",
			"path": "./dist/esm/analytics/index.mjs",
			"import": "{ enable }",
			"limit": "0.50 kB"
		},
		{
			"name": "[Analytics] disable",
			"path": "./dist/esm/analytics/index.mjs",
			"import": "{ disable }",
			"limit": "0.50 kB"
		},
		{
			"name": "[API] generateClient (AppSync)",
			"path": "./dist/esm/api/index.mjs",
			"import": "{ generateClient }",
			"limit": "41.5 kB"
		},
		{
			"name": "[API] REST API handlers",
			"path": "./dist/esm/api/index.mjs",
			"import": "{ get, post, put, del, patch, head, isCancelError }",
			"limit": "15.0 kB"
		},
		{
			"name": "[Auth] signUp (Cognito)",
			"path": "./dist/esm/auth/index.mjs",
			"import": "{ signUp }",
			"limit": "31.00 kB"
		},
		{
			"name": "[Auth] resetPassword (Cognito)",
			"path": "./dist/esm/auth/index.mjs",
			"import": "{ resetPassword }",
			"limit": "12.57 kB"
		},
		{
			"name": "[Auth] confirmResetPassword (Cognito)",
			"path": "./dist/esm/auth/index.mjs",
			"import": "{ confirmResetPassword }",
			"limit": "12.51 kB"
		},
		{
			"name": "[Auth] signIn (Cognito)",
			"path": "./dist/esm/auth/index.mjs",
			"import": "{ signIn }",
			"limit": "30.00 kB"
		},
		{
			"name": "[Auth] resendSignUpCode (Cognito)",
			"path": "./dist/esm/auth/index.mjs",
			"import": "{ resendSignUpCode }",
			"limit": "12.53 kB"
		},
		{
			"name": "[Auth] confirmSignUp (Cognito)",
			"path": "./dist/esm/auth/index.mjs",
			"import": "{ confirmSignUp }",
			"limit": "31.00 kB"
		},
		{
			"name": "[Auth] confirmSignIn (Cognito)",
			"path": "./dist/esm/auth/index.mjs",
			"import": "{ confirmSignIn }",
			"limit": "28.39 kB"
		},
		{
			"name": "[Auth] updateMFAPreference (Cognito)",
			"path": "./dist/esm/auth/index.mjs",
			"import": "{ updateMFAPreference }",
<<<<<<< HEAD
			"limit": "11.96 kB"
=======
			"limit": "11.87 kB"
>>>>>>> ced891c2
		},
		{
			"name": "[Auth] fetchMFAPreference (Cognito)",
			"path": "./dist/esm/auth/index.mjs",
			"import": "{ fetchMFAPreference }",
			"limit": "11.99 kB"
		},
		{
			"name": "[Auth] verifyTOTPSetup (Cognito)",
			"path": "./dist/esm/auth/index.mjs",
			"import": "{ verifyTOTPSetup }",
			"limit": "12.83 kB"
		},
		{
			"name": "[Auth] updatePassword (Cognito)",
			"path": "./dist/esm/auth/index.mjs",
			"import": "{ updatePassword }",
<<<<<<< HEAD
			"limit": "12.85 kB"
=======
			"limit": "12.76 kB"
>>>>>>> ced891c2
		},
		{
			"name": "[Auth] setUpTOTP (Cognito)",
			"path": "./dist/esm/auth/index.mjs",
			"import": "{ setUpTOTP }",
			"limit": "13.50 kB"
		},
		{
			"name": "[Auth] updateUserAttributes (Cognito)",
			"path": "./dist/esm/auth/index.mjs",
			"import": "{ updateUserAttributes }",
			"limit": "12.08 kB"
		},
		{
			"name": "[Auth] getCurrentUser (Cognito)",
			"path": "./dist/esm/auth/index.mjs",
			"import": "{ getCurrentUser }",
			"limit": "7.95 kB"
		},
		{
			"name": "[Auth] confirmUserAttribute (Cognito)",
			"path": "./dist/esm/auth/index.mjs",
			"import": "{ confirmUserAttribute }",
			"limit": "12.83 kB"
		},
		{
			"name": "[Auth] signInWithRedirect (Cognito)",
			"path": "./dist/esm/auth/index.mjs",
			"import": "{ signInWithRedirect }",
			"limit": "21.19 kB"
		},
		{
			"name": "[Auth] fetchUserAttributes (Cognito)",
			"path": "./dist/esm/auth/index.mjs",
			"import": "{ fetchUserAttributes }",
<<<<<<< HEAD
			"limit": "11.9 kB"
=======
			"limit": "11.81 kB"
>>>>>>> ced891c2
		},
		{
			"name": "[Auth] Basic Auth Flow (Cognito)",
			"path": "./dist/esm/auth/index.mjs",
			"import": "{ signIn, signOut, fetchAuthSession, confirmSignIn }",
			"limit": "30.23 kB"
		},
		{
			"name": "[Auth] OAuth Auth Flow (Cognito)",
			"path": "./dist/esm/auth/index.mjs",
			"import": "{ signInWithRedirect, signOut, fetchAuthSession }",
			"limit": "21.66 kB"
		},
		{
			"name": "[Storage] copy (S3)",
			"path": "./dist/esm/storage/index.mjs",
			"import": "{ copy }",
			"limit": "14.86 kB"
		},
		{
			"name": "[Storage] downloadData (S3)",
			"path": "./dist/esm/storage/index.mjs",
			"import": "{ downloadData }",
			"limit": "15.45 kB"
		},
		{
			"name": "[Storage] getProperties (S3)",
			"path": "./dist/esm/storage/index.mjs",
			"import": "{ getProperties }",
			"limit": "14.71 kB"
		},
		{
			"name": "[Storage] getUrl (S3)",
			"path": "./dist/esm/storage/index.mjs",
			"import": "{ getUrl }",
			"limit": "15.95 kB"
		},
		{
			"name": "[Storage] list (S3)",
			"path": "./dist/esm/storage/index.mjs",
			"import": "{ list }",
			"limit": "15.31 kB"
		},
		{
			"name": "[Storage] remove (S3)",
			"path": "./dist/esm/storage/index.mjs",
			"import": "{ remove }",
			"limit": "14.57 kB"
		},
		{
			"name": "[Storage] uploadData (S3)",
			"path": "./dist/esm/storage/index.mjs",
			"import": "{ uploadData }",
			"limit": "19.95 kB"
		}
	]
}<|MERGE_RESOLUTION|>--- conflicted
+++ resolved
@@ -389,11 +389,7 @@
 			"name": "[Auth] updateMFAPreference (Cognito)",
 			"path": "./dist/esm/auth/index.mjs",
 			"import": "{ updateMFAPreference }",
-<<<<<<< HEAD
 			"limit": "11.96 kB"
-=======
-			"limit": "11.87 kB"
->>>>>>> ced891c2
 		},
 		{
 			"name": "[Auth] fetchMFAPreference (Cognito)",
@@ -411,11 +407,7 @@
 			"name": "[Auth] updatePassword (Cognito)",
 			"path": "./dist/esm/auth/index.mjs",
 			"import": "{ updatePassword }",
-<<<<<<< HEAD
 			"limit": "12.85 kB"
-=======
-			"limit": "12.76 kB"
->>>>>>> ced891c2
 		},
 		{
 			"name": "[Auth] setUpTOTP (Cognito)",
@@ -451,11 +443,7 @@
 			"name": "[Auth] fetchUserAttributes (Cognito)",
 			"path": "./dist/esm/auth/index.mjs",
 			"import": "{ fetchUserAttributes }",
-<<<<<<< HEAD
 			"limit": "11.9 kB"
-=======
-			"limit": "11.81 kB"
->>>>>>> ced891c2
 		},
 		{
 			"name": "[Auth] Basic Auth Flow (Cognito)",
