// Copyright Amazon.com, Inc. or its affiliates. All Rights Reserved.
// SPDX-License-Identifier: Apache-2.0

import { AWSCredentials } from '@aws-amplify/core/internals/utils';
import { Amplify, StorageAccessLevel } from '@aws-amplify/core';

import { getUrl } from '../../../../src/providers/s3/apis';
import {
	getPresignedGetObjectUrl,
	headObject,
} from '../../../../src/providers/s3/utils/client';
import {
	GetUrlInput,
	GetUrlOutput,
	GetUrlWithPathInput,
	GetUrlWithPathOutput,
} from '../../../../src/providers/s3/types';
import './testUtils';
import { BucketInfo } from '../../../../src/providers/s3/types/options';

jest.mock('../../../../src/providers/s3/utils/client');
jest.mock('@aws-amplify/core', () => ({
	ConsoleLogger: jest.fn().mockImplementation(function ConsoleLogger() {
		return { debug: jest.fn() };
	}),
	Amplify: {
		getConfig: jest.fn(),
		Auth: {
			fetchAuthSession: jest.fn(),
		},
	},
}));

const bucket = 'bucket';
const region = 'region';
const mockFetchAuthSession = jest.mocked(Amplify.Auth.fetchAuthSession);
const mockGetConfig = jest.mocked(Amplify.getConfig);
const credentials: AWSCredentials = {
	accessKeyId: 'accessKeyId',
	sessionToken: 'sessionToken',
	secretAccessKey: 'secretAccessKey',
};
const targetIdentityId = 'targetIdentityId';
const defaultIdentityId = 'defaultIdentityId';
const mockURL = new URL('https://google.com');

describe('getUrl test with key', () => {
	const getUrlWrapper = (input: GetUrlInput): Promise<GetUrlOutput> =>
		getUrl(input);
	beforeAll(() => {
		mockFetchAuthSession.mockResolvedValue({
			credentials,
			identityId: defaultIdentityId,
		});
		mockGetConfig.mockReturnValue({
			Storage: {
				S3: {
					bucket,
					region,
					buckets: { 'default-bucket': { bucketName: bucket, region } },
				},
			},
		});
	});

	describe('Happy cases: With key', () => {
		const config = {
			credentials,
			region,
			userAgentValue: expect.any(String),
		};
		const key = 'key';
		beforeEach(() => {
			jest.mocked(headObject).mockResolvedValue({
				ContentLength: 100,
				ContentType: 'text/plain',
				ETag: 'etag',
				LastModified: new Date('01-01-1980'),
				Metadata: { meta: 'value' },
				$metadata: {} as any,
			});
			jest.mocked(getPresignedGetObjectUrl).mockResolvedValue(mockURL);
		});
		afterEach(() => {
			jest.clearAllMocks();
		});

		const testCases: {
			options?: { accessLevel?: StorageAccessLevel; targetIdentityId?: string };
			expectedKey: string;
		}[] = [
			{
				expectedKey: `public/${key}`,
			},
			{
				options: { accessLevel: 'guest' },
				expectedKey: `public/${key}`,
			},
			{
				options: { accessLevel: 'private' },
				expectedKey: `private/${defaultIdentityId}/${key}`,
			},
			{
				options: { accessLevel: 'protected' },
				expectedKey: `protected/${defaultIdentityId}/${key}`,
			},
			{
				options: { accessLevel: 'protected', targetIdentityId },
				expectedKey: `protected/${targetIdentityId}/${key}`,
			},
		];

		test.each(testCases)(
			'should getUrl with key $expectedKey',
			async ({ options, expectedKey }) => {
				const headObjectOptions = {
					Bucket: bucket,
					Key: expectedKey,
				};
				const { url, expiresAt } = await getUrlWrapper({
					key,
					options: {
						...options,
						validateObjectExistence: true,
					},
				});
				const expectedResult = {
					url: mockURL,
					expiresAt: expect.any(Date),
				};
				expect(getPresignedGetObjectUrl).toHaveBeenCalledTimes(1);
				expect(headObject).toHaveBeenCalledTimes(1);
				await expect(headObject).toBeLastCalledWithConfigAndInput(
					config,
					headObjectOptions,
				);
				expect({ url, expiresAt }).toEqual(expectedResult);
			},
		);
		describe('bucket passed in options', () => {
			it('should override bucket in getPresignedGetObjectUrl call when bucket is object', async () => {
				const bucketInfo: BucketInfo = {
					bucketName: 'bucket-1',
					region: 'region-1',
				};
				await getUrlWrapper({
					key: 'key',
					options: {
						bucket: bucketInfo,
					},
				});
				expect(getPresignedGetObjectUrl).toHaveBeenCalledTimes(1);
				await expect(getPresignedGetObjectUrl).toBeLastCalledWithConfigAndInput(
					{
						credentials,
						region: bucketInfo.region,
						expiration: expect.any(Number),
					},
					{
						Bucket: bucketInfo.bucketName,
						Key: 'public/key',
					},
				);
			});
			it('should override bucket in getPresignedGetObjectUrl call when bucket is string', async () => {
				await getUrlWrapper({
					key: 'key',
					options: {
						bucket: 'default-bucket',
					},
				});
				expect(getPresignedGetObjectUrl).toHaveBeenCalledTimes(1);
				await expect(getPresignedGetObjectUrl).toBeLastCalledWithConfigAndInput(
					{
						credentials,
						region,
						expiration: expect.any(Number),
					},
					{
						Bucket: bucket,
						Key: 'public/key',
					},
				);
			});
		});
	});
	describe('Error cases :  With key', () => {
		afterAll(() => {
			jest.clearAllMocks();
		});
		it('should return not found error when the object is not found', async () => {
			(headObject as jest.Mock).mockImplementation(() => {
				throw Object.assign(new Error(), {
					$metadata: { httpStatusCode: 404 },
					name: 'NotFound',
				});
			});
			expect.assertions(2);
			try {
				await getUrlWrapper({
					key: 'invalid_key',
					options: { validateObjectExistence: true },
				});
			} catch (error: any) {
				expect(headObject).toHaveBeenCalledTimes(1);
				expect(error.$metadata?.httpStatusCode).toBe(404);
			}
		});
	});
});

describe('getUrl test with path', () => {
	const getUrlWrapper = (
		input: GetUrlWithPathInput,
	): Promise<GetUrlWithPathOutput> => getUrl(input);
	beforeAll(() => {
		mockFetchAuthSession.mockResolvedValue({
			credentials,
			identityId: defaultIdentityId,
		});
		mockGetConfig.mockReturnValue({
			Storage: {
				S3: {
					bucket,
					region,
					buckets: { 'default-bucket': { bucketName: bucket, region } },
				},
			},
		});
	});

	describe('Happy cases: With path', () => {
		const config = {
			credentials,
			region,
			userAgentValue: expect.any(String),
		};
		beforeEach(() => {
			jest.mocked(headObject).mockResolvedValue({
				ContentLength: 100,
				ContentType: 'text/plain',
				ETag: 'etag',
				LastModified: new Date('01-01-1980'),
				Metadata: { meta: 'value' },
				$metadata: {} as any,
			});
			jest.mocked(getPresignedGetObjectUrl).mockResolvedValue(mockURL);
		});
		afterEach(() => {
			jest.clearAllMocks();
		});

		test.each([
			{
				path: 'path',
				expectedKey: 'path',
			},
			{
				path: () => 'path',
				expectedKey: 'path',
			},
		])(
			'should getUrl with path $path and expectedKey $expectedKey',
			async ({ path, expectedKey }) => {
				const headObjectOptions = {
					Bucket: bucket,
					Key: expectedKey,
				};
				const { url, expiresAt } = await getUrlWrapper({
					path,
					options: {
						validateObjectExistence: true,
					},
				});
				expect(getPresignedGetObjectUrl).toHaveBeenCalledTimes(1);
				expect(headObject).toHaveBeenCalledTimes(1);
				await expect(headObject).toBeLastCalledWithConfigAndInput(
					config,
					headObjectOptions,
				);
				expect({ url, expiresAt }).toEqual({
					url: mockURL,
					expiresAt: expect.any(Date),
				});
			},
		);

		describe('bucket passed in options', () => {
			it('should override bucket in getPresignedGetObjectUrl call when bucket is object', async () => {
				const inputPath = 'path/';
				const bucketInfo: BucketInfo = {
					bucketName: 'bucket-1',
					region: 'region-1',
				};
				await getUrlWrapper({
					path: inputPath,
					options: {
						bucket: bucketInfo,
					},
				});
				expect(getPresignedGetObjectUrl).toHaveBeenCalledTimes(1);
				await expect(getPresignedGetObjectUrl).toBeLastCalledWithConfigAndInput(
					{
						credentials,
						region: bucketInfo.region,
						expiration: expect.any(Number),
					},
					{
						Bucket: bucketInfo.bucketName,
						Key: inputPath,
					},
				);
			});
			it('should override bucket in getPresignedGetObjectUrl call when bucket is string', async () => {
				const inputPath = 'path/';
				await getUrlWrapper({
					path: inputPath,
					options: {
						bucket: 'default-bucket',
					},
				});
				expect(getPresignedGetObjectUrl).toHaveBeenCalledTimes(1);
				await expect(getPresignedGetObjectUrl).toBeLastCalledWithConfigAndInput(
					{
						credentials,
						region,
						expiration: expect.any(Number),
					},
					{
						Bucket: bucket,
						Key: inputPath,
					},
				);
			});
		});
	});
<<<<<<< HEAD

=======
	describe('Happy cases: With path and Content Disposition, Content Type', () => {
		const config = {
			credentials,
			region,
			userAgentValue: expect.any(String),
		};
		beforeEach(() => {
			jest.mocked(headObject).mockResolvedValue({
				ContentLength: 100,
				ContentType: 'text/plain',
				ETag: 'etag',
				LastModified: new Date('01-01-1980'),
				Metadata: { meta: 'value' },
				$metadata: {} as any,
			});
			jest.mocked(getPresignedGetObjectUrl).mockResolvedValue(mockURL);
		});
		afterEach(() => {
			jest.clearAllMocks();
		});

		test.each([
			{
				path: 'path',
				expectedKey: 'path',
				contentDisposition: 'inline; filename="example.txt"',
				contentType: 'text/plain',
			},
			{
				path: () => 'path',
				expectedKey: 'path',
				contentDisposition: {
					type: 'attachment' as const,
					filename: 'example.pdf',
				},
				contentType: 'application/pdf',
			},
		])(
			'should getUrl with path $path and expectedKey $expectedKey and content disposition and content type',
			async ({ path, expectedKey, contentDisposition, contentType }) => {
				const headObjectOptions = {
					Bucket: bucket,
					Key: expectedKey,
				};
				const { url, expiresAt } = await getUrlWrapper({
					path,
					options: {
						validateObjectExistence: true,
						contentDisposition,
						contentType,
					},
				});
				expect(getPresignedGetObjectUrl).toHaveBeenCalledTimes(1);
				expect(headObject).toHaveBeenCalledTimes(1);
				await expect(headObject).toBeLastCalledWithConfigAndInput(
					config,
					headObjectOptions,
				);
				expect({ url, expiresAt }).toEqual({
					url: mockURL,
					expiresAt: expect.any(Date),
				});
			},
		);
	});
	describe('Error cases: With invalid Content Disposition', () => {
		const config = {
			credentials,
			region,
			userAgentValue: expect.any(String),
		};
		beforeEach(() => {
			jest.mocked(headObject).mockResolvedValue({
				ContentLength: 100,
				ContentType: 'text/plain',
				ETag: 'etag',
				LastModified: new Date('01-01-1980'),
				Metadata: { meta: 'value' },
				$metadata: {} as any,
			});
			jest.mocked(getPresignedGetObjectUrl).mockResolvedValue(mockURL);
		});

		afterEach(() => {
			jest.clearAllMocks();
		});

		test.each([
			{
				path: 'path',
				expectedKey: 'path',
				contentDisposition: {
					type: 'invalid' as 'attachment' | 'inline',
					filename: '"example.txt',
				},
			},
			{
				path: 'path',
				expectedKey: 'path',
				contentDisposition: {
					type: 'invalid' as 'attachment' | 'inline',
				},
			},
		])(
			'should ignore for invalid content disposition: $contentDisposition',
			async ({ path, expectedKey, contentDisposition }) => {
				const headObjectOptions = {
					Bucket: bucket,
					Key: expectedKey,
				};
				const { url, expiresAt } = await getUrlWrapper({
					path,
					options: {
						validateObjectExistence: true,
						contentDisposition,
					},
				});
				expect(getPresignedGetObjectUrl).toHaveBeenCalledTimes(1);
				expect(headObject).toHaveBeenCalledTimes(1);
				await expect(headObject).toBeLastCalledWithConfigAndInput(
					config,
					headObjectOptions,
				);
				expect({ url, expiresAt }).toEqual({
					url: mockURL,
					expiresAt: expect.any(Date),
				});
			},
		);
	});
>>>>>>> 43ceb847
	describe('Error cases :  With path', () => {
		afterAll(() => {
			jest.clearAllMocks();
		});
		it('should return not found error when the object is not found', async () => {
			(headObject as jest.Mock).mockImplementation(() => {
				throw Object.assign(new Error(), {
					$metadata: { httpStatusCode: 404 },
					name: 'NotFound',
				});
			});
			expect.assertions(2);
			try {
				await getUrlWrapper({
					path: 'invalid_key',
					options: { validateObjectExistence: true },
				});
			} catch (error: any) {
				expect(headObject).toHaveBeenCalledTimes(1);
				expect(error.$metadata?.httpStatusCode).toBe(404);
			}
		});
	});
});<|MERGE_RESOLUTION|>--- conflicted
+++ resolved
@@ -334,9 +334,6 @@
 			});
 		});
 	});
-<<<<<<< HEAD
-
-=======
 	describe('Happy cases: With path and Content Disposition, Content Type', () => {
 		const config = {
 			credentials,
@@ -467,7 +464,6 @@
 			},
 		);
 	});
->>>>>>> 43ceb847
 	describe('Error cases :  With path', () => {
 		afterAll(() => {
 			jest.clearAllMocks();
