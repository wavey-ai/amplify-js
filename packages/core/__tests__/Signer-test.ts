--- conflicted
+++ resolved
@@ -4,15 +4,10 @@
 import { SignRequestOptions } from '../src/clients/middleware/signing/signer/signatureV4/types';
 import { Signer } from '../src/Signer';
 import { DateUtils } from '../src/Util/DateUtils';
-<<<<<<< HEAD
-import {
-	credentials,
-=======
 import * as getSignatureModule from '../src/clients/middleware/signing/signer/signatureV4/utils/getSignature';
 import {
 	credentials,
 	credentialsWithToken,
->>>>>>> a4109506
 	getDefaultRequest,
 	signingDate,
 	signingOptions,
@@ -23,10 +18,7 @@
 import { signingTestTable } from './clients/middleware/signing/signer/signatureV4/testUtils/signingTestTable';
 
 const getDateSpy = jest.spyOn(DateUtils, 'getDateWithClockOffset');
-<<<<<<< HEAD
-=======
 const getSignatureSpy = jest.spyOn(getSignatureModule, 'getSignature');
->>>>>>> a4109506
 
 describe('Signer.sign', () => {
 	beforeAll(() => {
@@ -113,13 +105,6 @@
 			}).not.toThrow();
 		});
 	});
-<<<<<<< HEAD
-});
-
-describe('Signer.signUrl', () => {
-	beforeAll(() => {
-		getDateSpy.mockReturnValue(signingDate);
-=======
 
 	test('should populate signing region and service from url', () => {
 		const request = {
@@ -139,18 +124,14 @@
 				'Credential=access-key-id/20200918/us-east-1/foo/aws4_request'
 			)
 		);
->>>>>>> a4109506
 	});
 });
 
-<<<<<<< HEAD
-=======
 describe('Signer.signUrl', () => {
 	beforeAll(() => {
 		getDateSpy.mockReturnValue(signingDate);
 	});
 
->>>>>>> a4109506
 	test.each(
 		signingTestTable.map(
 			({ name, request, queryParams, options, expectedUrl }) => {
@@ -194,8 +175,6 @@
 			expect(signedUrl).toBe(expected);
 		}
 	);
-<<<<<<< HEAD
-=======
 
 	test('should populate signing region and service from url', () => {
 		const request = {
@@ -236,5 +215,4 @@
 			expect.objectContaining({ sessionToken: undefined })
 		);
 	});
->>>>>>> a4109506
 });