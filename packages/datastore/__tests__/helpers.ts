import Observable, { ZenObservable } from 'zen-observable-ts';
import { parse } from 'graphql';
import { ModelInit, Schema, InternalSchema, __modelMeta__ } from '../src/types';
import {
<<<<<<< HEAD
	DataStore as DS,
	CompositeIdentifier,
	CustomIdentifier,
	ManagedIdentifier,
	MutableModel,
=======
	AsyncCollection,
	MutableModel,
	DataStore as DS,
	CompositeIdentifier,
	CustomIdentifier,
	ManagedIdentifier,
>>>>>>> 80da5f14
	PersistentModel,
	OptionallyManagedIdentifier,
	PersistentModelConstructor,
} from '../src';
<<<<<<< HEAD

=======
import { validatePredicate } from '../src/util';
import { ModelPredicateCreator } from '../src/predicates';
>>>>>>> 80da5f14
import {
	initSchema as _initSchema,
	DataStore as DataStoreInstance,
} from '../src/datastore/datastore';

type initSchemaType = typeof _initSchema;
type DataStoreType = typeof DataStoreInstance;

/**
 * Convenience function to wait for a number of ms.
 *
 * Intended as a cheap way to wait for async operations to settle.
 *
 * @param ms number of ms to pause for
 */
export async function pause(ms) {
	return new Promise(resolve => setTimeout(resolve, ms));
}

/**
 * Case insensitive regex that matches GUID's and UUID's.
 * It does NOT permit whitespace on either end of the string. The caller must `trim()` first as-needed.
 */
export const UUID_REGEX =
	/^[0-9a-f]{8}-[0-9a-f]{4}-[0-9a-f]{4}-[0-9a-f]{4}-[0-9a-f]{12}$/i;

/**
 * Tests a mutation for expected values. If values are present on the mutation
 * that are not expected, throws an error. Expected values can be listed as a
 * literal value, a regular expression, or a function (v => bool).
 *
 * `id` is automatically tested and expected to be a UUID unless an alternative
 *  matcher is provided.
 *
 * @param mutation A mutation record to check
 * @param values An object for specific values to test. Format of key: value | regex | v => bool
 */
export function expectMutation(mutation, values) {
	const data = JSON.parse(mutation.data);
	const matchers = {
		id: UUID_REGEX,
		...values,
	};
	const errors = [
		...errorsFrom(data, matchers),
		...extraFieldsFrom(data, matchers).map(f => `Unexpected field: ${f}`),
	];
	if (errors.length > 0) {
		throw new Error(
			`Bad mutation: ${JSON.stringify(data, null, 2)}\n${errors.join('\n')}`
		);
	}
}

export function expectType<T>(_param: T): _param is T {
	return true;
}

export function dummyInstance<T extends PersistentModel>(): T {
	return <T>{};
}

/**
 * Checks an object for adherence to expected values from a set of matchers.
 * Returns a list of erroneous key-value pairs.
 * @param data the object to validate.
 * @param matchers the matcher functions/values/regexes to test the object with
 */
export function errorsFrom<T extends Object>(
	data: T,
	matchers: Record<string, any>
) {
	return Object.entries(matchers).reduce((errors, [property, matcher]) => {
		const value = data[property];
		if (
			!(
				(typeof matcher === 'function' && matcher(value)) ||
				(matcher instanceof RegExp && matcher.test(value)) ||
				(typeof matcher === 'object' &&
					JSON.stringify(value) === JSON.stringify(matcher)) ||
				value === matcher
			)
		) {
			errors.push(
				`Property '${property}' value "${value}" does not match "${matcher}"` as never
			);
		}
		return errors;
	}, []);
}

/**
 * Checks to see if a given object contains any extra, unexpected properties.
 * If any are present, it returns the list of unexpectd fields.
 *
 * @param data the object that MIGHT contain extra fields.
 * @param template the authorative template object.
 */
export function extraFieldsFrom(data, template) {
	const fields = Object.keys(data);
	const expectedFields = new Set(Object.keys(template));
	return fields.filter(name => !expectedFields.has(name));
}

/**
 * Left-pads or truncates a string to a desired width.
 *
 * The defaults of `{ width: 2, fillter: '0' }` are intended for padding date
 * and time components, but could also be used for log line fields.
 *
 * For example:
 *
 * ```
 * padLeft("123", 4, '0') === '0123'
 * padLeft("123", 2, '0') === '23'
 * ```
 *
 * @param str String to pad.
 * @param width Width the final string will be.
 * @param filler The string to pad with.
 * @returns A left-padded or truncated string.
 */
export function padLeft(str, width: number = 2, filler = '0') {
	const pad = [...new Array(width)].map(entry => filler).join('');
	const buffer = pad + String(str);
	return buffer.substring(buffer.length - width, buffer.length);
}

/**
 * Right-pads or truncates a string to a desired width.
 *
 * Intended for padding fields in log lines.
 *
 * For example:
 *
 * ```
 * padRight("abcd", 3, ' ') === 'abc'
 * padRight("ab",   3, ' ') === 'ab '
 * ```
 *
 * @param str String to pad.
 * @param width Width the final string will be.
 * @param filler The string to pad with.
 * @returns A right-padded or truncated string.
 */
export function padRight(str, width: number, filler = ' ') {
	const pad = [...new Array(width)].map(entry => filler).join('');
	const buffer = String(str) + pad;
	return buffer.substring(0, width);
}

/**
 * Time format to use in debug logging for consistency and readability.
 *
 * Format:
 *
 * ```
 * HH:MM:SS.μμμ
 * ```
 *
 * Examples:
 *
 * ```
 * 12:34:45.678
 * 01:02:03.004
 * ```
 */
export function logDate() {
	const d = new Date();
	return [
		padLeft(d.getHours()),
		':',
		padLeft(d.getMinutes()),
		':',
		padLeft(d.getSeconds()),
		'.',
		padLeft(d.getMilliseconds(), 3),
	].join('');
}

/**
 * Private.
 *
 * Interval used by `warpTime`. Lives in this scope so that `unwarpTime` can
 * find it during cleanup.
 */
let warpTimeTick;

/**
 * Injects fake `setInterval`, `setTimeout`, and other time-related functions
 * to allow us to make "time" happen faster during testing. Time will happen
 * faster according to a given `multiplier`.
 *
 * Time warping is accomplished with a combination of jest's `useFakeTimers`
 * and invoking `jest.advanceTimersByTime()` using a *real* interval created
 * prior to injecting the fakes.
 *
 * Once time warping is on, you can advance time in your tests *beyond* what
 * time warping already does by calling any of jest's time manipulation
 * functions: https://archive.jestjs.io/docs/en/24.x/timer-mocks
 *
 * **IMPORTANT:** Remember to return back to normal at the end of your test
 * by calling `unwarpTime()`, Doctor.
 *
 * > *Tinkering with time can weaken the very fabric of the universe.*
 *
 * Be careful.
 *
 * @param multiplier How much faster than regular time should we run?
 */
export function warpTime(multiplier = 20) {
	warpTimeTick = setInterval(() => {
		jest.advanceTimersByTime(25 * multiplier);
	}, 25);
	jest.useFakeTimers();
}

/**
 * Stops warping time and returns time-related functions to their builtin
 * implementations.
 */
export function unwarpTime() {
	jest.useRealTimers();
	clearInterval(warpTimeTick);
}

/**
 * Tricks DataStore into performing sync operation by:
 *
 * 1. setting a fake AppSync endpoint (localhost)
 * 1. starting DataStore
 * 1. telling the mutations processor that it's "ready"
 * 1. setting model sync'd status to `false` across the board.
 *
 * Remember to `unconfigureSync()` after the tests are done.
 *
 * ```
 * beforeEach(async () => {
 *  ({ DataStore } = getDataStore());
 * 	await configureSync(DataStore);
 * });
 *
 * afterEach(async () => {
 * 	await unconfigureSync(DataStore);
 * });
 * ```
 *
 * @param DataStore The DataStore instance to operate against.
 * @param isReady Whether to pretend DataStore mutatinos processor is
 * ready, where readiness tells DataStore to attempt to push mutations
 * at the AppSync endpoint.
 */
export async function configureSync(DataStore, isReady = () => false) {
	(DataStore as any).amplifyConfig.aws_appsync_graphqlEndpoint =
		'https://0.0.0.0/does/not/exist/graphql';

	// WARNING: When DataStore starts, it immediately start the sync
	// engine, which won't have our isReady mock in place yet. This
	// should trigger a *single*
	await DataStore.start();

	const syncEngine = (DataStore as any).sync;

	// my jest spy-fu wasn't up to snuff here. but, this succesfully
	// prevents the mutation process from clearing the mutation queue, which
	// allows us to observe the state of mutations.
	(syncEngine as any).mutationsProcessor.isReady = isReady;
	DataStore.sync.getModelSyncedStatus = (model: any) => false;
}

/**
 * Removes the appsync endpoint, so that if the instance is restarted, it will
 * not try to talk to AppSync or spin up the sync engine.
 *
 * @param DataStore The DataStore instance to operate against.
 */
export async function unconfigureSync(DataStore) {
	(DataStore as any).amplifyConfig.aws_appsync_graphqlEndpoint = undefined;
}

/**
 * Configures sync and instructs DataStore to operate as though all models
 * are synced from AppSync.
 */
export async function pretendModelsAreSynced(DataStore: any) {
	await configureSync(DataStore);
	DataStore.sync.getModelSyncedStatus = (model: any) => true;
}

/**
 * Executes a given test script at warp speed against a fresh DataStore
 * instance `cycle` times, clearing between cycles.
 *
 * The intended use is for tests that intentionally try to leak background
 * work between test contexts, as was possible prior the introduction of
 * `BackgroundProcessManager`'s and clean `stop()` methods on DataStore
 * and its processors.
 *
 * @see warpTime
 *
 * @param script A test script to execute.
 * @param cycles The number of cyclcles to run.
 * @param focusedLogging Whether to timestamp and filter all error, warn, and
 * debug logging and include additional logging around each test cycle.
 */
export async function expectIsolation(
	script: (ctx: {
		DataStore: any;
		Post: PersistentModelConstructor<Post>;
		cycle: number;
	}) => Promise<any>,
	cycles = 5,
	focusedLogging = false
) {
	try {
		warpTime();

		if (focusedLogging) {
			(console as any)._warn = console.warn;
			console.warn = (...args) => {
				if (!args[0].match(/ensure credentials|User is unauthorized/)) {
					(console as any)._warn(logDate(), ...args);
				}
			};

			(console as any)._error = console.error;
			console.error = (...args) => {
				if (!args[0].match(/AuthError/)) {
					(console as any)._error(logDate(), ...args);
				}
			};

			(console as any)._debug = console.debug;
			console.debug = (...args) => {
				(console as any)._debug(logDate(), ...args);
			};
		}

		const log = line => {
			if (focusedLogging) {
				console.debug(line);
			}
		};

		log(`STARTING:      "${expect.getState().currentTestName}"`);

		// basic initialization
		const { DataStore, Post } = getDataStore();

		for (let cycle = 1; cycle <= cycles; cycle++) {
			// act
			try {
				log(
					`start cycle:   "${expect.getState().currentTestName}" cycle ${cycle}`
				);
				await script({ DataStore, Post, cycle });
				log(
					`end cycle:     "${expect.getState().currentTestName}" cycle ${cycle}`
				);
			} finally {
				// clean up
				log(
					`before clear: "${expect.getState().currentTestName}" cycle ${cycle}`
				);
				await DataStore.clear();
				log(
					`after clear:  "${expect.getState().currentTestName}" cycle ${cycle}`
				);
			}

			// expect no errors
			// TODO: upgrade jest and assert no pending timers!
		}
		log(`ENDING:        "${expect.getState().currentTestName}"`);
	} finally {
		if (focusedLogging) {
			console.warn = (console as any)._warn;
			console.error = (console as any)._error;
			console.debug = (console as any)._debug;
		}
		unwarpTime();
	}
}

/**
 * Watches Hub events until an outBoxStatus with isEmpty is received.
 *
 * @param verbose Whether to log hub events until empty
 */
export async function waitForEmptyOutbox(verbose = false) {
	return new Promise(resolve => {
		const { Hub } = require('@aws-amplify/core');
		const hubCallback = message => {
			if (verbose) console.log('hub event', message);
			if (
				message.payload.event === 'outboxStatus' &&
				message.payload.data.isEmpty
			) {
				Hub.remove('datastore', hubCallback);
				resolve();
			}
		};
		Hub.listen('datastore', hubCallback);
	});
}

<<<<<<< HEAD
=======
/**
 * Watches Hub events until an outBoxStatus with isEmpty is received.
 *
 * @param verbose Whether to log hub events until empty
 */
export async function waitForDataStoreReady(verbose = false) {
	return new Promise(resolve => {
		const { Hub } = require('@aws-amplify/core');
		const hubCallback = message => {
			if (verbose) console.log('hub event', message);
			if (message.payload.event === 'ready') {
				Hub.remove('datastore', hubCallback);
				resolve();
			}
		};
		Hub.listen('datastore', hubCallback);
	});
}

>>>>>>> 80da5f14
type ConnectionStatus = {
	online: boolean;
};

/**
 * Used to simulate connectivity changes, which are handled by the sync
 * processors. This does not disconnect any other mocked services.
 */
class FakeDataStoreConnectivity {
	private connectionStatus: ConnectionStatus;
<<<<<<< HEAD
	private observer: ZenObservable.SubscriptionObserver<ConnectionStatus>;
=======
	private observer?: ZenObservable.SubscriptionObserver<ConnectionStatus>;
>>>>>>> 80da5f14

	constructor() {
		this.connectionStatus = {
			online: true,
		};
	}

	status(): Observable<ConnectionStatus> {
		if (this.observer) {
			throw new Error('Subscriber already exists');
		}
		return new Observable(observer => {
			// the real connectivity monitor subscribes to reachability events here and
			// basically just forwards them through.
			this.observer = observer;
			this.observer?.next(this.connectionStatus);
			return () => {
				this.unsubscribe();
			};
		});
	}

	/**
	 * Signal to datastore (especially sync processors) that we're ONLINE.
	 *
	 * The real connectivity monitor sends this signal when the platform reachability
	 * monitor says we have GAINED basic connectivity.
	 */
	simulateConnect() {
		this.connectionStatus = { online: true };
		this.observer?.next(this.connectionStatus);
	}

	/**
	 * Signal to datastore (especially sync processors) that we're OFFLINE.
	 *
	 * The real connectivity monitor sends this signal when the platform reachability
	 * monitor says we have LOST basic connectivity.
	 */
	simulateDisconnect() {
		this.connectionStatus = { online: false };
		this.observer?.next(this.connectionStatus);
	}

	unsubscribe() {
		this.observer = undefined;
	}
	async stop() {
		this.unsubscribe();
	}

	socketDisconnected() {
		if (this.observer && typeof this.observer.next === 'function') {
			this.observer.next({ online: false }); // Notify network issue from the socket
		}
	}
}

/**
 * Statefully pretends to be AppSync, with minimal built-in asertions with
 * error callbacks and settings to help simulate various conditions.
 */
class FakeGraphQLService {
	public isConnected = true;
<<<<<<< HEAD
=======
	public logRequests = false;
	public logAST = false;
>>>>>>> 80da5f14
	public requests = [] as any[];
	public tables = new Map<string, Map<string, any[]>>();
	public PKFields = new Map<string, string[]>();
	public observers = new Map<
		string,
		ZenObservable.SubscriptionObserver<any>[]
	>();

	constructor(public schema: Schema) {
		for (const model of Object.values(schema.models)) {
			this.tables.set(model.name, new Map<string, any[]>());
			let CPKFound = false;
			for (const attribute of model.attributes || []) {
				// Pretty sure the first key is the PK.
				if (attribute.type === 'key') {
					this.PKFields.set(model.name, attribute!.properties!.fields);
					CPKFound = true;
					break;
				}
			}
			if (!CPKFound) {
				this.PKFields.set(model.name, ['id']);
			}
		}
	}

	public parseQuery(query) {
		const q = (parse(query) as any).definitions[0];

<<<<<<< HEAD
=======
		if (this.logAST) console.log('graphqlAST', JSON.stringify(q, null, 2));

>>>>>>> 80da5f14
		const operation = q.operation;
		const name = q.name.value;
		const selections = q.selectionSet.selections[0];
		const selection = selections.name.value;
		const type = selection.match(
			/^(create|update|delete|sync|get|list|onCreate|onUpdate|onDelete)(\w+)$/
		)[1];

		let table;
		if (type === 'sync' || type === 'list') {
			table = selection.match(/^(create|sync|get|list)(\w+)s$/)[2];
		} else {
			table = selection.match(
				/^(create|update|delete|sync|get|list|onCreate|onUpdate|onDelete)(\w+)$/
			)[2];
		}

		const items =
			operation === 'query'
				? selections?.selectionSet?.selections[0]?.selectionSet?.selections?.map(
						i => i.name.value
				  )
				: selections?.selectionSet?.selections?.map(i => i.name.value);

		return { operation, name, selection, type, table, items };
	}

<<<<<<< HEAD
=======
	public satisfiesCondition(tableName, item, condition) {
		if (this.logRequests)
			console.log('checking satisfiesCondition', {
				tableName,
				item,
				condition: JSON.stringify(condition),
			});

		if (!condition) {
			console.log(
				'checking satisfiesCondition matches all for `null` conditions'
			);
			return true;
		}

		const modelDefinition = this.schema.models[tableName];
		const predicate = ModelPredicateCreator.createFromAST(
			modelDefinition,
			condition
		);
		const isMatch = validatePredicate(item, 'and', [
			ModelPredicateCreator.getPredicates(predicate)!,
		]);

		this.logRequests &&
			console.log('satisfiesCondition result', {
				effectivePredicate: JSON.stringify(
					ModelPredicateCreator.getPredicates(predicate)
				),
				isMatch,
			});

		return isMatch;
	}

>>>>>>> 80da5f14
	public subscribe(tableName, type, observer) {
		this.getObservers(tableName, type.substring(2))!.push(observer);
	}

	public getObservers(tableName, type) {
		const triggerName = `${tableName}.${type.toLowerCase()}`;
		if (!this.observers.has(triggerName)) this.observers.set(triggerName, []);
		return this.observers.get(triggerName) || [];
	}

	public getTable(name): Map<string, any> {
		if (!this.tables.has(name)) this.tables.set(name, new Map<string, any[]>());
		return this.tables.get(name)!;
	}

	public getPK(table, instance): string {
		const pkfields = this.PKFields.get(table)!;
		const values = pkfields.map(k => instance[k]);
		return JSON.stringify(values);
	}

	private makeConditionalUpateFailedError(selection) {
		// Reponse taken from AppSync console trying to create already existing model.
		return {
			path: [selection],
			data: null,
			errorType: 'ConditionalCheckFailedException',
			errorInfo: null,
			locations: [
				{
					line: 12,
					column: 3,
					sourceName: null,
				},
			],
			message:
				'The conditional request failed (Service: DynamoDb, Status Code: 400, Request ID: 123456789123456789012345678901234567890)',
		};
	}

	private makeMissingUpdateTarget(selection) {
		// Response from AppSync console on non-existent model.
		return {
			path: [selection],
			data: null,
			errorType: 'Unauthorized',
			errorInfo: null,
			locations: [
				{
					line: 12,
					column: 3,
					sourceName: null,
				},
			],
			message: `Not Authorized to access ${selection} on type Mutation`,
		};
	}

<<<<<<< HEAD
=======
	private makeMissingVersion(data, selection) {
		return {
			path: [selection],
			data,
			errorType: 'ConflictUnhandled',
			errorInfo: null,
			locations: [
				{
					line: 20,
					column: 3,
					sourceName: null,
				},
			],
			message: 'Conflict resolver rejects mutation.',
		};
	}

>>>>>>> 80da5f14
	private disconnectedError() {
		return {
			data: {},
			errors: [
				{
					message: 'Network Error',
				},
			],
		};
	}

	private populatedFields(record) {
		return Object.fromEntries(
			Object.entries(record).filter(([key, value]) => value)
		);
	}

	private autoMerge(existing, updated) {
		let merged;
		if (updated._version >= existing._version) {
			merged = {
				...this.populatedFields(existing),
				...this.populatedFields(updated),
				_version: updated._version + 1,
				_lastChangedAt: new Date().getTime(),
			};
		} else {
			merged = {
				...this.populatedFields(updated),
				...this.populatedFields(existing),
				_version: existing._version + 1,
				_lastChangedAt: new Date().getTime(),
			};
		}
		return merged;
	}

	public simulateDisconnect() {
		this.isConnected = false;
	}

	public simulateConnect() {
		this.isConnected = true;
	}

	/**
	 * SYNC EXPRESSIONS NOT YET SUPPORTED.
	 *
	 * @param param0
	 */
	public graphql({ query, variables, authMode, authToken }) {
		return this.request({ query, variables, authMode, authToken });
	}

	public request({ query, variables, authMode, authToken }) {
<<<<<<< HEAD
=======
		if (this.logRequests) {
			console.log('API request', {
				query,
				variables: JSON.stringify(variables, null, 2),
				authMode,
				authToken,
			});
		}

>>>>>>> 80da5f14
		if (!this.isConnected) {
			return this.disconnectedError();
		}

<<<<<<< HEAD
		const {
			operation,
			selection,
			table: tableName,
			type,
		} = this.parseQuery(query);
=======
		const parsed = this.parseQuery(query);
		const { operation, selection, table: tableName, type } = parsed;

		if (this.logRequests) {
			console.log('Parsed request components', parsed);
		}
>>>>>>> 80da5f14

		this.requests.push({ query, variables, authMode, authToken });
		let data;
		let errors = [] as any;

		const table = this.getTable(tableName);

		if (operation === 'query') {
			if (type === 'get') {
				const record = table.get(this.getPK(tableName, variables.input));
				data = { [selection]: record };
			} else if (type === 'list' || type === 'sync') {
				data = {
					[selection]: {
<<<<<<< HEAD
						items: [...table.values()],
=======
						items: [...table.values()].filter(item =>
							this.satisfiesCondition(tableName, item, variables.filter)
						),
>>>>>>> 80da5f14
						nextToken: null,
						startedAt: new Date().getTime(),
					},
				};
			}
		} else if (operation === 'mutation') {
			const record = variables.input;
			if (type === 'create') {
				const existing = table.get(this.getPK(tableName, record));
				if (existing) {
					data = {
						[selection]: null,
					};
					errors = [this.makeConditionalUpateFailedError(selection)];
				} else {
					data = {
						[selection]: {
							...record,
							_deleted: false,
							_version: 1,
							_lastChangedAt: new Date().getTime(),
						},
					};
					table.set(this.getPK(tableName, record), data[selection]);
				}
			} else if (type === 'update') {
				// Simulate update using the default (AUTO_MERGE) for now.
				// NOTE: We're not doing list/set merging. :o
				const existing = table.get(this.getPK(tableName, record));
				if (!existing) {
					data = {
						[selection]: null,
					};
					errors = [this.makeMissingUpdateTarget(selection)];
				} else {
					const updated = this.autoMerge(existing, record);
					data = {
						[selection]: updated,
					};
					table.set(this.getPK(tableName, record), updated);
				}
			} else if (type === 'delete') {
				const existing = table.get(this.getPK(tableName, record));
<<<<<<< HEAD
=======
				if (this.logRequests) console.log({ existing });
>>>>>>> 80da5f14
				if (!existing) {
					data = {
						[selection]: null,
					};
					errors = [this.makeMissingUpdateTarget(selection)];
<<<<<<< HEAD
=======
				} else if (record._version === undefined) {
					data = {
						[selection]: null,
					};
					errors = [this.makeMissingVersion(existing, selection)];
>>>>>>> 80da5f14
				} else if (existing._version !== record._version) {
					data = {
						[selection]: null,
					};
					errors = [this.makeConditionalUpateFailedError(selection)];
<<<<<<< HEAD
=======
				} else if (
					!this.satisfiesCondition(tableName, existing, variables.condition)
				) {
					data = {
						[selection]: null,
					};
					errors = [this.makeConditionalUpateFailedError(selection)];
>>>>>>> 80da5f14
				} else {
					data = {
						[selection]: {
							...existing,
							...record,
							_deleted: true,
							_version: existing._version + 1,
							_lastChangedAt: new Date().getTime(),
						},
					};
					table.set(this.getPK(tableName, record), data[selection]);
<<<<<<< HEAD
				}
			}

=======
					if (this.logRequests) console.log({ data });
				}
			}

			if (this.logRequests) console.log('response', { data, errors });

>>>>>>> 80da5f14
			const observers = this.getObservers(tableName, type);
			const typeName = {
				create: 'Create',
				update: 'Update',
				delete: 'Delete',
			}[type];
			const observerMessageName = `on${typeName}${tableName}`;
			observers.forEach(observer => {
				const message = {
					value: {
						data: {
							[observerMessageName]: data[selection],
						},
					},
				};
				observer.next(message);
			});
		} else if (operation === 'subscription') {
			return new Observable(observer => {
				this.subscribe(tableName, type, observer);
				// needs to send messages like `{ value: { data: { [opname]: record }, errors: [] } }`
			});
		}

		return Promise.resolve({
			data,
			errors,
			extensions: {},
		});
	}
}

/**
 * Re-requries DataStore, initializes the test schema.
 *
 * @returns The DataStore instance and models from `testSchema`.
 */
export function getDataStore({ online = false, isNode = true } = {}) {
	jest.clearAllMocks();
	jest.resetModules();

	const connectivityMonitor = new FakeDataStoreConnectivity();
	const graphqlService = new FakeGraphQLService(testSchema());

	/**
	 * Simulates the (re)connection of all returned fakes/mocks that
	 * support disconnect/reconnect faking.
	 *
	 * All returned fakes/mocks are CONNECTED by default.
	 *
	 * `async` to set the precedent. In reality, these functions are
	 * not actually dependent on any async behavior yet.
	 */
	async function simulateConnect(log = false) {
		if (log) console.log('starting simulated connect.');

		// signal first, as the local interfaces would normally report
		// online status before services are available.
		await connectivityMonitor.simulateConnect();
		if (log) console.log('signaled reconnect in connectivity monitor');

		await graphqlService.simulateConnect();
		if (log) console.log('simulated graphql service reconnection');

		if (log) console.log('done simulated connect.');
	}

	/**
	 * Simulates the disconnection of all returned fakes/mocks that
	 * support disconnect/reconnect faking.
	 *
	 * All returned fakes/mocks are CONNECTED by default.
	 *
	 * `async` to set the precedent. In reality, these functions are
	 * not actually dependent on any async behavior yet.
	 */
	async function simulateDisconnect(log = false) {
		if (log) console.log('starting simulated disconnect.');

		await graphqlService.simulateDisconnect();
		if (log) console.log('disconnected graphql service');

		await connectivityMonitor.simulateDisconnect();
		if (log) console.log('signaled disconnect in connectivity monitor');

		if (log) console.log('done simulated disconnect.');
	}

	jest.mock('@aws-amplify/core', () => {
		const actual = jest.requireActual('@aws-amplify/core');
		return {
			...actual,
			browserOrNode: () => ({
				isBrowser: !isNode,
				isNode,
			}),
			JS: {
				...actual.JS,
<<<<<<< HEAD
				browserOrNode: () => ({
					isBrowser: !isNode,
					isNode,
				}),
=======
				browserOrNode: () => {
					throw new Error(
						'amplify/core::JS.browserOrNode() does not exist anymore'
					);
				},
>>>>>>> 80da5f14
			},
		};
	});

	const {
		initSchema,
		DataStore,
	}: {
		initSchema: initSchemaType;
		DataStore: DataStoreType;
	} = require('../src/datastore/datastore');

	// private, test-only DI's.
	if (online) {
		(DataStore as any).amplifyContext.API = graphqlService;
		(DataStore as any).connectivityMonitor = connectivityMonitor;
		(DataStore as any).amplifyConfig.aws_appsync_graphqlEndpoint =
			'https://0.0.0.0/graphql';
	}

	const classes = initSchema(testSchema());
	const {
		Post,
		Comment,
		User,
		Profile,
		PostComposite,
		PostCustomPK,
		PostCustomPKSort,
		PostCustomPKComposite,
<<<<<<< HEAD
=======
		DefaultPKParent,
		DefaultPKChild,
		HasOneParent,
		HasOneChild,
>>>>>>> 80da5f14
	} = classes as {
		Post: PersistentModelConstructor<Post>;
		Comment: PersistentModelConstructor<Comment>;
		User: PersistentModelConstructor<User>;
		Profile: PersistentModelConstructor<Profile>;
		PostComposite: PersistentModelConstructor<PostComposite>;
		PostCustomPK: PersistentModelConstructor<PostCustomPK>;
		PostCustomPKSort: PersistentModelConstructor<PostCustomPKSort>;
		PostCustomPKComposite: PersistentModelConstructor<PostCustomPKComposite>;
<<<<<<< HEAD
=======
		DefaultPKParent: PersistentModelConstructor<DefaultPKParent>;
		DefaultPKChild: PersistentModelConstructor<DefaultPKChild>;
		HasOneParent: PersistentModelConstructor<HasOneParent>;
		HasOneChild: PersistentModelConstructor<HasOneChild>;
>>>>>>> 80da5f14
	};

	return {
		DataStore,
		connectivityMonitor,
		graphqlService,
		simulateConnect,
		simulateDisconnect,
		Post,
		Comment,
		User,
		Profile,
		PostComposite,
		PostCustomPK,
		PostCustomPKSort,
		PostCustomPKComposite,
<<<<<<< HEAD
=======
		DefaultPKParent,
		DefaultPKChild,
		HasOneParent,
		HasOneChild,
>>>>>>> 80da5f14
	};
}

// #region schemas
export const DataStore: typeof DS = (() => {
	class clazz {}

	const proxy = new Proxy(clazz, {
		get: (_, prop) => {
			const p = prop as keyof typeof DS;

			switch (p) {
				case 'query':
				case 'save':
				case 'delete':
					return () => new Proxy({}, {});
				case 'observe':
				case 'observeQuery':
					return () => Observable.of();
			}
		},
	}) as unknown as typeof DS;

	return proxy;
})();

export declare class Model {
	public readonly id: string;
	public readonly field1: string;
	public readonly optionalField1?: string;
	public readonly dateCreated: string;
	public readonly emails?: string[];
	public readonly ips?: (string | null)[];
	public readonly metadata?: Metadata;
	public readonly logins?: Login[];
	public readonly createdAt?: string;
	public readonly updatedAt?: string;

	constructor(init: ModelInit<Model>);

	static copyOf(
		src: Model,
		mutator: (draft: MutableModel<Model>) => void | Model
	): Model;
}
export declare class Metadata {
	readonly author: string;
	readonly tags?: string[];
	readonly rewards: string[];
	readonly penNames: string[];
	readonly nominations?: string[];
	readonly misc?: (string | null)[];
	readonly login?: Login;
	constructor(init: Metadata);
}

export declare class Login {
	readonly username: string;
	constructor(init: Login);
}

export declare class Post {
	public readonly id: string;
	public readonly title: string;
<<<<<<< HEAD
=======
	public readonly comments: AsyncCollection<Comment>;
>>>>>>> 80da5f14

	constructor(init: ModelInit<Post>);

	static copyOf(
		src: Post,
		mutator: (draft: MutableModel<Post>) => void | Post
	): Post;
}

export declare class Comment {
	public readonly id: string;
	public readonly content: string;
<<<<<<< HEAD
	public readonly post: Post;
=======
	public readonly post: Promise<Post>;
	public readonly postId?: string;
>>>>>>> 80da5f14

	constructor(init: ModelInit<Comment>);

	static copyOf(
		src: Comment,
		mutator: (draft: MutableModel<Comment>) => void | Comment
	): Comment;
}

export declare class User {
	public readonly id: string;
	public readonly name: string;
	public readonly profile: Promise<Profile | undefined>;
	public readonly profileID?: string;

	constructor(init: ModelInit<User>);

	static copyOf(
		src: User,
		mutator: (draft: MutableModel<User>) => void | User
	): User;
}
export declare class Profile {
	public readonly id: string;
	public readonly firstName: string;
	public readonly lastName: string;

	constructor(init: ModelInit<Profile>);

	static copyOf(
		src: Profile,
		mutator: (draft: MutableModel<Profile>) => void | Profile
	): Profile;
}

export declare class PostComposite {
	public readonly id: string;
	public readonly title: string;
	public readonly description: string;
	public readonly created: string;
	public readonly sort: number;

	constructor(init: ModelInit<PostComposite>);

	static copyOf(
		src: PostComposite,
		mutator: (draft: MutableModel<PostComposite>) => void | PostComposite
	): PostComposite;
}

export declare class PostCustomPK {
	readonly [__modelMeta__]: {
		identifier: CustomIdentifier<PostCustomPK, 'postId'>;
	};
	public readonly postId: string;
	public readonly title: string;
	public readonly description?: string;
	public readonly dateCreated: string;
	public readonly optionalField1?: string;
	public readonly emails?: string[];
	public readonly createdAt?: string;
	public readonly updatedAt?: string;

	constructor(init: ModelInit<PostCustomPK>);

	static copyOf(
		src: PostCustomPK,
		mutator: (draft: MutableModel<PostCustomPK>) => void | PostCustomPK
	): PostCustomPK;
}

export declare class PostCustomPKSort {
	readonly [__modelMeta__]: {
		identifier: CompositeIdentifier<PostCustomPKSort, ['id', 'postId']>;
	};
	public readonly id: number | string;
	public readonly postId: string;
	public readonly title: string;
	public readonly description?: string;

	constructor(init: ModelInit<PostCustomPKSort>);

	static copyOf(
		src: PostCustomPKSort,
		mutator: (draft: MutableModel<PostCustomPKSort>) => void | PostCustomPKSort
	): PostCustomPKSort;
}

export declare class PostCustomPKComposite {
	readonly [__modelMeta__]: {
		identifier: CompositeIdentifier<PostCustomPKComposite, ['id', 'postId']>;
	};
	public readonly id: string;
	public readonly postId: string;
	public readonly title: string;
	public readonly description?: string;
	public readonly sort: number;

	constructor(init: ModelInit<PostCustomPKComposite>);

	static copyOf(
		src: PostCustomPKComposite,
		mutator: (
			draft: MutableModel<PostCustomPKComposite>
		) => void | PostCustomPKComposite
	): PostCustomPKComposite;
<<<<<<< HEAD
=======
}

export declare class BasicModel {
	readonly [__modelMeta__]: {
		identifier: OptionallyManagedIdentifier<BasicModel, 'id'>;
		readOnlyFields: 'createdAt' | 'updatedAt';
	};
	readonly id: string;
	readonly body: string;
	readonly createdAt?: string | null;
	readonly updatedAt?: string | null;
	constructor(init: ModelInit<BasicModel>);
	static copyOf(
		source: BasicModel,
		mutator: (
			draft: MutableModel<BasicModel>
		) => MutableModel<BasicModel> | void
	): BasicModel;
}

export declare class HasOneParent {
	readonly [__modelMeta__]: {
		identifier: OptionallyManagedIdentifier<HasOneParent, 'id'>;
		readOnlyFields: 'createdAt' | 'updatedAt';
	};
	readonly id: string;
	readonly child: Promise<HasOneChild | undefined>;
	readonly createdAt?: string | null;
	readonly updatedAt?: string | null;
	readonly hasOneParentChildId?: string | null;
	constructor(init: ModelInit<HasOneParent>);
	static copyOf(
		source: HasOneParent,
		mutator: (
			draft: MutableModel<HasOneParent>
		) => MutableModel<HasOneParent> | void
	): HasOneParent;
}

export declare class HasOneChild {
	readonly [__modelMeta__]: {
		identifier: OptionallyManagedIdentifier<HasOneChild, 'id'>;
		readOnlyFields: 'createdAt' | 'updatedAt';
	};
	readonly id: string;
	readonly content?: string | null;
	readonly createdAt?: string | null;
	readonly updatedAt?: string | null;
	constructor(init: ModelInit<HasOneChild>);
	static copyOf(
		source: HasOneChild,
		mutator: (
			draft: MutableModel<HasOneChild>
		) => MutableModel<HasOneChild> | void
	): HasOneChild;
}

export declare class DefaultPKParent {
	readonly [__modelMeta__]: {
		identifier: OptionallyManagedIdentifier<DefaultPKParent, 'id'>;
		readOnlyFields: 'createdAt' | 'updatedAt';
	};
	readonly id: string;
	readonly content?: string | null;
	readonly children: AsyncCollection<DefaultPKChild>;
	readonly createdAt?: string | null;
	readonly updatedAt?: string | null;
	constructor(init: ModelInit<DefaultPKParent>);
	static copyOf(
		source: DefaultPKParent,
		mutator: (
			draft: MutableModel<DefaultPKParent>
		) => MutableModel<DefaultPKParent> | void
	): DefaultPKParent;
}

export declare class DefaultPKChild {
	readonly [__modelMeta__]: {
		identifier: OptionallyManagedIdentifier<DefaultPKChild, 'id'>;
		readOnlyFields: 'createdAt' | 'updatedAt';
	};
	readonly id: string;
	readonly content?: string | null;
	readonly parent: Promise<DefaultPKParent | undefined>;
	readonly createdAt?: string | null;
	readonly updatedAt?: string | null;
	readonly defaultPKParentChildrenId?: string | null;
	constructor(init: ModelInit<DefaultPKChild>);
	static copyOf(
		source: DefaultPKChild,
		mutator: (
			draft: MutableModel<DefaultPKChild>
		) => MutableModel<DefaultPKChild> | void
	): DefaultPKChild;
}

/**
 * This is it.
 */
export declare class CompositePKParent {
	readonly [__modelMeta__]: {
		identifier: CompositeIdentifier<CompositePKParent, ['customId', 'content']>;
		readOnlyFields: 'createdAt' | 'updatedAt';
	};
	readonly customId: string;
	readonly content: string;
	readonly children: AsyncCollection<CompositePKChild>;
	readonly implicitChildren: AsyncCollection<ImplicitChild>;
	readonly strangeChildren: AsyncCollection<StrangeExplicitChild>;
	readonly childrenSansBelongsTo: AsyncCollection<ChildSansBelongsTo>;
	readonly createdAt?: string | null;
	readonly updatedAt?: string | null;
	constructor(init: ModelInit<CompositePKParent>);
	static copyOf(
		source: CompositePKParent,
		mutator: (
			draft: MutableModel<CompositePKParent>
		) => MutableModel<CompositePKParent> | void
	): CompositePKParent;
}

export declare class CompositePKChild {
	readonly [__modelMeta__]: {
		identifier: CompositeIdentifier<CompositePKChild, ['childId', 'content']>;
		readOnlyFields: 'createdAt' | 'updatedAt';
	};
	readonly childId: string;
	readonly content: string;
	readonly parent: Promise<CompositePKParent | undefined>;
	readonly parentId?: string | null;
	readonly parentTitle?: string | null;
	readonly createdAt?: string | null;
	readonly updatedAt?: string | null;
	constructor(init: ModelInit<CompositePKChild>);
	static copyOf(
		source: CompositePKChild,
		mutator: (
			draft: MutableModel<CompositePKChild>
		) => MutableModel<CompositePKChild> | void
	): CompositePKChild;
}

export declare class ImplicitChild {
	readonly [__modelMeta__]: {
		identifier: CompositeIdentifier<ImplicitChild, ['childId', 'content']>;
		readOnlyFields: 'createdAt' | 'updatedAt';
	};
	readonly childId: string;
	readonly content: string;
	readonly parent: Promise<CompositePKParent>;
	readonly createdAt?: string | null;
	readonly updatedAt?: string | null;
	readonly compositePKParentImplicitChildrenCustomId?: string | null;
	readonly compositePKParentImplicitChildrenContent?: string | null;
	constructor(init: ModelInit<ImplicitChild>);
	static copyOf(
		source: ImplicitChild,
		mutator: (
			draft: MutableModel<ImplicitChild>
		) => MutableModel<ImplicitChild> | void
	): ImplicitChild;
}

export declare class StrangeExplicitChild {
	readonly [__modelMeta__]: {
		identifier: CompositeIdentifier<
			StrangeExplicitChild,
			['strangeId', 'content']
		>;
		readOnlyFields: 'createdAt' | 'updatedAt';
	};
	readonly strangeId: string;
	readonly content: string;
	readonly parent: Promise<CompositePKParent>;
	readonly strangeParentId?: string | null;
	readonly strangeParentTitle?: string | null;
	readonly createdAt?: string | null;
	readonly updatedAt?: string | null;
	constructor(init: ModelInit<StrangeExplicitChild>);
	static copyOf(
		source: StrangeExplicitChild,
		mutator: (
			draft: MutableModel<StrangeExplicitChild>
		) => MutableModel<StrangeExplicitChild> | void
	): StrangeExplicitChild;
}

export declare class ChildSansBelongsTo {
	readonly [__modelMeta__]: {
		identifier: CompositeIdentifier<ChildSansBelongsTo, ['childId', 'content']>;
		readOnlyFields: 'createdAt' | 'updatedAt';
	};
	readonly childId: string;
	readonly content: string;
	readonly compositePKParentChildrenSansBelongsToCustomId: string;
	readonly compositePKParentChildrenSansBelongsToContent?: string | null;
	readonly createdAt?: string | null;
	readonly updatedAt?: string | null;
	constructor(init: ModelInit<ChildSansBelongsTo>);
	static copyOf(
		source: ChildSansBelongsTo,
		mutator: (
			draft: MutableModel<ChildSansBelongsTo>
		) => MutableModel<ChildSansBelongsTo> | void
	): ChildSansBelongsTo;
}

type LegacyJSONBlogMetaData = {
	readOnlyFields: 'createdAt' | 'updatedAt';
};

type LegacyJSONPostMetaData = {
	readOnlyFields: 'createdAt' | 'updatedAt';
};

type LegacyJSONCommentMetaData = {
	readOnlyFields: 'createdAt' | 'updatedAt';
};

export declare class LegacyJSONBlog {
	readonly id: string;
	readonly name?: string | null;
	readonly posts?: AsyncCollection<LegacyJSONPost>;
	readonly createdAt?: string | null;
	readonly updatedAt?: string | null;
	constructor(init: ModelInit<LegacyJSONBlog, LegacyJSONBlogMetaData>);
	static copyOf(
		source: LegacyJSONBlog,
		mutator: (
			draft: MutableModel<LegacyJSONBlog, LegacyJSONBlogMetaData>
		) => MutableModel<LegacyJSONBlog, LegacyJSONBlogMetaData> | void
	): LegacyJSONBlog;
}

export declare class LegacyJSONPost {
	readonly id: string;
	readonly title: string;
	readonly blog?: Promise<LegacyJSONBlog | undefined>;
	readonly comments?: AsyncCollection<LegacyJSONComment>;
	readonly createdAt?: string | null;
	readonly updatedAt?: string | null;
	constructor(init: ModelInit<LegacyJSONPost, LegacyJSONPostMetaData>);
	static copyOf(
		source: LegacyJSONPost,
		mutator: (
			draft: MutableModel<LegacyJSONPost, LegacyJSONPostMetaData>
		) => MutableModel<LegacyJSONPost, LegacyJSONPostMetaData> | void
	): LegacyJSONPost;
}

export declare class LegacyJSONComment {
	readonly id: string;
	readonly post?: Promise<LegacyJSONPost | undefined>;
	readonly content: string;
	readonly createdAt?: string | null;
	readonly updatedAt?: string | null;
	constructor(init: ModelInit<LegacyJSONComment, LegacyJSONCommentMetaData>);
	static copyOf(
		source: LegacyJSONComment,
		mutator: (
			draft: MutableModel<LegacyJSONComment, LegacyJSONCommentMetaData>
		) => MutableModel<LegacyJSONComment, LegacyJSONCommentMetaData> | void
	): LegacyJSONComment;
>>>>>>> 80da5f14
}

export function testSchema(): Schema {
	return {
		enums: {},
		models: {
			Model: {
				name: 'Model',
				pluralName: 'Models',
				syncable: true,
				fields: {
					id: {
						name: 'id',
						isArray: false,
						type: 'ID',
						isRequired: true,
					},
					field1: {
						name: 'field1',
						isArray: false,
						type: 'String',
						isRequired: true,
					},
					optionalField1: {
						name: 'optionalField1',
						isArray: false,
						type: 'String',
						isRequired: false,
					},
					dateCreated: {
						name: 'dateCreated',
						isArray: false,
						type: 'AWSDateTime',
						isRequired: true,
						attributes: [],
					},
					emails: {
						name: 'emails',
						isArray: true,
						type: 'AWSEmail',
						isRequired: true,
						attributes: [],
						isArrayNullable: true,
					},
					ips: {
						name: 'ips',
						isArray: true,
						type: 'AWSIPAddress',
						isRequired: false,
						attributes: [],
						isArrayNullable: true,
					},
					metadata: {
						name: 'metadata',
						isArray: false,
						type: {
							nonModel: 'Metadata',
						},
						isRequired: false,
						attributes: [],
					},
					logins: {
						name: 'logins',
						isArray: true,
						type: {
							nonModel: 'Login',
						},
						isRequired: false,
						attributes: [],
						isArrayNullable: true,
					},
					createdAt: {
						name: 'createdAt',
						isArray: false,
						type: 'AWSDateTime',
						isRequired: false,
						attributes: [],
						isReadOnly: true,
					},
					updatedAt: {
						name: 'updatedAt',
						isArray: false,
						type: 'AWSDateTime',
						isRequired: false,
						attributes: [],
						isReadOnly: true,
					},
				},
			},
			Post: {
				name: 'Post',
				fields: {
					id: {
						name: 'id',
						isArray: false,
						type: 'ID',
						isRequired: true,
						attributes: [],
					},
					title: {
						name: 'title',
						isArray: false,
						type: 'String',
						isRequired: true,
						attributes: [],
					},
					comments: {
						name: 'comments',
						isArray: true,
						type: {
							model: 'Comment',
						},
						isRequired: true,
						attributes: [],
						isArrayNullable: true,
						association: {
							connectionType: 'HAS_MANY',
							associatedWith: ['post'],
						},
					},
				},
				syncable: true,
				pluralName: 'Posts',
				attributes: [
					{
						type: 'model',
						properties: {},
					},
				],
			},
			Comment: {
				name: 'Comment',
				fields: {
					id: {
						name: 'id',
						isArray: false,
						type: 'ID',
						isRequired: true,
						attributes: [],
					},
					postId: {
						name: 'postId',
						isArray: false,
						type: 'ID',
						isRequired: false,
						attributes: [],
					},
					content: {
						name: 'content',
						isArray: false,
						type: 'String',
						isRequired: true,
						attributes: [],
					},
					post: {
						name: 'post',
						isArray: false,
						type: {
							model: 'Post',
						},
						isRequired: false,
						attributes: [],
						association: {
							connectionType: 'BELONGS_TO',
							targetNames: ['postId'],
						},
					},
				},
				syncable: true,
				pluralName: 'Comments',
				attributes: [
					{
						type: 'model',
						properties: {},
					},
					{
						type: 'key',
						properties: {
							name: 'byPost',
							fields: ['postId'],
						},
					},
				],
			},
			LocalModel: {
				name: 'LocalModel',
				pluralName: 'LocalModels',
				syncable: false,
				fields: {
					id: {
						name: 'id',
						isArray: false,
						type: 'ID',
						isRequired: true,
					},
					field1: {
						name: 'field1',
						isArray: false,
						type: 'String',
						isRequired: true,
					},
				},
			},
			User: {
				name: 'User',
				fields: {
					id: {
						name: 'id',
						isArray: false,
						type: 'ID',
						isRequired: true,
						attributes: [],
					},
					name: {
						name: 'name',
						isArray: false,
						type: 'String',
						isRequired: false,
						attributes: [],
					},
					profileID: {
						name: 'profileID',
						isArray: false,
						type: 'ID',
						isRequired: true,
						attributes: [],
					},
					profile: {
						name: 'profile',
						isArray: false,
						type: {
							model: 'Profile',
						},
						isRequired: false,
						attributes: [],
						association: {
							connectionType: 'HAS_ONE',
							associatedWith: ['id'],
							targetNames: ['profileID'],
						},
					},
				},
				syncable: true,
				pluralName: 'Users',
				attributes: [
					{
						type: 'model',
						properties: {},
					},
				],
			},
			Profile: {
				name: 'Profile',
				fields: {
					id: {
						name: 'id',
						isArray: false,
						type: 'ID',
						isRequired: true,
						attributes: [],
					},
					firstName: {
						name: 'firstName',
						isArray: false,
						type: 'String',
						isRequired: true,
						attributes: [],
					},
					lastName: {
						name: 'lastName',
						isArray: false,
						type: 'String',
						isRequired: true,
						attributes: [],
					},
				},
				syncable: true,
				pluralName: 'Profiles',
				attributes: [
					{
						type: 'model',
						properties: {},
					},
				],
			},
			PostComposite: {
				name: 'PostComposite',
				fields: {
					id: {
						name: 'id',
						isArray: false,
						type: 'ID',
						isRequired: true,
						attributes: [],
					},
					title: {
						name: 'title',
						isArray: false,
						type: 'String',
						isRequired: true,
						attributes: [],
					},
					description: {
						name: 'description',
						isArray: false,
						type: 'String',
						isRequired: false,
						attributes: [],
					},
					created: {
						name: 'created',
						isArray: false,
						type: 'String',
						isRequired: false,
						attributes: [],
					},
					sort: {
						name: 'sort',
						isArray: false,
						type: 'Int',
						isRequired: false,
						attributes: [],
					},
				},
				syncable: true,
				pluralName: 'PostComposites',
				attributes: [
					{
						type: 'model',
						properties: {},
					},
					{
						type: 'key',
						properties: {
							name: 'titleCreatedSort',
							fields: ['title', 'created', 'sort'],
						},
					},
				],
			},
			PostCustomPK: {
				name: 'PostCustomPK',
				fields: {
					postId: {
						name: 'postId',
						isArray: false,
						type: 'String',
						isRequired: true,
						attributes: [],
					},
					title: {
						name: 'title',
						isArray: false,
						type: 'String',
						isRequired: true,
						attributes: [],
					},
					description: {
						name: 'description',
						isArray: false,
						type: 'String',
						isRequired: false,
						attributes: [],
					},
					emails: {
						name: 'emails',
						isArray: true,
						type: 'AWSEmail',
						isRequired: true,
						attributes: [],
						isArrayNullable: true,
					},
					createdAt: {
						name: 'createdAt',
						isArray: false,
						type: 'AWSDateTime',
						isRequired: false,
						attributes: [],
						isReadOnly: true,
					},
					updatedAt: {
						name: 'updatedAt',
						isArray: false,
						type: 'AWSDateTime',
						isRequired: false,
						attributes: [],
						isReadOnly: true,
					},
					dateCreated: {
						name: 'dateCreated',
						isArray: false,
						type: 'AWSDateTime',
						isRequired: true,
						attributes: [],
					},
				},
				syncable: true,
				pluralName: 'PostCustomPKS',
				attributes: [
					{
						type: 'model',
						properties: {},
					},
					{
						type: 'key',
						properties: {
							fields: ['postId'],
						},
					},
				],
			},
			PostCustomPKSort: {
				name: 'PostCustomPKSort',
				fields: {
					id: {
						name: 'id',
						isArray: false,
						type: 'ID',
						isRequired: true,
						attributes: [],
					},
					postId: {
						name: 'postId',
						isArray: false,
						type: 'String',
						isRequired: true,
						attributes: [],
					},
					title: {
						name: 'title',
						isArray: false,
						type: 'String',
						isRequired: true,
						attributes: [],
					},
					description: {
						name: 'description',
						isArray: false,
						type: 'String',
						isRequired: false,
						attributes: [],
					},
				},
				syncable: true,
				pluralName: 'PostCustomPKSorts',
				attributes: [
					{
						type: 'model',
						properties: {},
					},
					{
						type: 'key',
						properties: {
							fields: ['id', 'postId'],
						},
					},
				],
			},
			PostCustomPKComposite: {
				name: 'PostCustomPKComposite',
				fields: {
					id: {
						name: 'id',
						isArray: false,
						type: 'ID',
						isRequired: true,
						attributes: [],
					},
					postId: {
						name: 'postId',
						isArray: false,
						type: 'String',
						isRequired: true,
						attributes: [],
					},
					title: {
						name: 'title',
						isArray: false,
						type: 'String',
						isRequired: true,
						attributes: [],
					},
					description: {
						name: 'description',
						isArray: false,
						type: 'String',
						isRequired: false,
						attributes: [],
					},
					sort: {
						name: 'sort',
						isArray: false,
						type: 'Int',
						isRequired: true,
						attributes: [],
					},
				},
				syncable: true,
				pluralName: 'PostCustomPKComposites',
				attributes: [
					{
						type: 'model',
						properties: {},
					},
					{
						type: 'key',
						properties: {
							fields: ['id', 'postId', 'sort'],
						},
					},
				],
			},

			BasicModel: {
				name: 'BasicModel',
				fields: {
					id: {
						name: 'id',
						isArray: false,
						type: 'ID',
						isRequired: true,
						attributes: [],
					},
					body: {
						name: 'body',
						isArray: false,
						type: 'String',
						isRequired: true,
						attributes: [],
					},
					createdAt: {
						name: 'createdAt',
						isArray: false,
						type: 'AWSDateTime',
						isRequired: false,
						attributes: [],
						isReadOnly: true,
					},
					updatedAt: {
						name: 'updatedAt',
						isArray: false,
						type: 'AWSDateTime',
						isRequired: false,
						attributes: [],
						isReadOnly: true,
					},
				},
				syncable: true,
				pluralName: 'BasicModels',
				attributes: [
					{
						type: 'model',
						properties: {},
					},
					{
						type: 'key',
						properties: {
							fields: ['id'],
						},
					},
				],
			},
			HasOneParent: {
				name: 'HasOneParent',
				fields: {
					id: {
						name: 'id',
						isArray: false,
						type: 'ID',
						isRequired: true,
						attributes: [],
					},
					child: {
						name: 'child',
						isArray: false,
						type: {
							model: 'HasOneChild',
						},
						isRequired: false,
						attributes: [],
						association: {
							connectionType: 'HAS_ONE',
							associatedWith: ['id'],
							targetNames: ['hasOneParentChildId'],
						},
					},
					createdAt: {
						name: 'createdAt',
						isArray: false,
						type: 'AWSDateTime',
						isRequired: false,
						attributes: [],
						isReadOnly: true,
					},
					updatedAt: {
						name: 'updatedAt',
						isArray: false,
						type: 'AWSDateTime',
						isRequired: false,
						attributes: [],
						isReadOnly: true,
					},
					hasOneParentChildId: {
						name: 'hasOneParentChildId',
						isArray: false,
						type: 'ID',
						isRequired: false,
						attributes: [],
					},
				},
				syncable: true,
				pluralName: 'HasOneParents',
				attributes: [
					{
						type: 'model',
						properties: {},
					},
					{
						type: 'key',
						properties: {
							fields: ['id'],
						},
					},
				],
			},
			HasOneChild: {
				name: 'HasOneChild',
				fields: {
					id: {
						name: 'id',
						isArray: false,
						type: 'ID',
						isRequired: true,
						attributes: [],
					},
					content: {
						name: 'content',
						isArray: false,
						type: 'String',
						isRequired: false,
						attributes: [],
					},
					createdAt: {
						name: 'createdAt',
						isArray: false,
						type: 'AWSDateTime',
						isRequired: false,
						attributes: [],
						isReadOnly: true,
					},
					updatedAt: {
						name: 'updatedAt',
						isArray: false,
						type: 'AWSDateTime',
						isRequired: false,
						attributes: [],
						isReadOnly: true,
					},
				},
				syncable: true,
				pluralName: 'HasOneChildren',
				attributes: [
					{
						type: 'model',
						properties: {},
					},
					{
						type: 'key',
						properties: {
							fields: ['id'],
						},
					},
				],
			},
			DefaultPKParent: {
				name: 'DefaultPKParent',
				fields: {
					id: {
						name: 'id',
						isArray: false,
						type: 'ID',
						isRequired: true,
						attributes: [],
					},
					content: {
						name: 'content',
						isArray: false,
						type: 'String',
						isRequired: false,
						attributes: [],
					},
					children: {
						name: 'children',
						isArray: true,
						type: {
							model: 'DefaultPKChild',
						},
						isRequired: false,
						attributes: [],
						isArrayNullable: true,
						association: {
							connectionType: 'HAS_MANY',
							associatedWith: ['defaultPKParentChildrenId'],
						},
					},
					createdAt: {
						name: 'createdAt',
						isArray: false,
						type: 'AWSDateTime',
						isRequired: false,
						attributes: [],
						isReadOnly: true,
					},
					updatedAt: {
						name: 'updatedAt',
						isArray: false,
						type: 'AWSDateTime',
						isRequired: false,
						attributes: [],
						isReadOnly: true,
					},
				},
				syncable: true,
				pluralName: 'DefaultPKParents',
				attributes: [
					{
						type: 'model',
						properties: {},
					},
					{
						type: 'key',
						properties: {
							fields: ['id'],
						},
					},
				],
			},
			DefaultPKChild: {
				name: 'DefaultPKChild',
				fields: {
					id: {
						name: 'id',
						isArray: false,
						type: 'ID',
						isRequired: true,
						attributes: [],
					},
					content: {
						name: 'content',
						isArray: false,
						type: 'String',
						isRequired: false,
						attributes: [],
					},
					parent: {
						name: 'parent',
						isArray: false,
						type: {
							model: 'DefaultPKParent',
						},
						isRequired: false,
						attributes: [],
						association: {
							connectionType: 'BELONGS_TO',
							targetNames: ['defaultPKParentChildrenId'],
						},
					},
					createdAt: {
						name: 'createdAt',
						isArray: false,
						type: 'AWSDateTime',
						isRequired: false,
						attributes: [],
						isReadOnly: true,
					},
					updatedAt: {
						name: 'updatedAt',
						isArray: false,
						type: 'AWSDateTime',
						isRequired: false,
						attributes: [],
						isReadOnly: true,
					},
					defaultPKParentChildrenId: {
						name: 'defaultPKParentChildrenId',
						isArray: false,
						type: 'ID',
						isRequired: false,
						attributes: [],
					},
				},
				syncable: true,
				pluralName: 'DefaultPKChildren',
				attributes: [
					{
						type: 'model',
						properties: {},
					},
					{
						type: 'key',
						properties: {
							fields: ['id'],
						},
					},
				],
			},
			CompositePKParent: {
				name: 'CompositePKParent',
				fields: {
					customId: {
						name: 'customId',
						isArray: false,
						type: 'ID',
						isRequired: true,
						attributes: [],
					},
					content: {
						name: 'content',
						isArray: false,
						type: 'String',
						isRequired: true,
						attributes: [],
					},
					children: {
						name: 'children',
						isArray: true,
						type: {
							model: 'CompositePKChild',
						},
						isRequired: false,
						attributes: [],
						isArrayNullable: true,
						association: {
							connectionType: 'HAS_MANY',
							associatedWith: ['parent'],
						},
					},
					implicitChildren: {
						name: 'implicitChildren',
						isArray: true,
						type: {
							model: 'ImplicitChild',
						},
						isRequired: false,
						attributes: [],
						isArrayNullable: true,
						association: {
							connectionType: 'HAS_MANY',
							associatedWith: [
								'compositePKParentImplicitChildrenCustomId',
								'compositePKParentImplicitChildrenContent',
							],
						},
					},
					strangeChildren: {
						name: 'strangeChildren',
						isArray: true,
						type: {
							model: 'StrangeExplicitChild',
						},
						isRequired: false,
						attributes: [],
						isArrayNullable: true,
						association: {
							connectionType: 'HAS_MANY',
							associatedWith: ['parent'],
						},
					},
					childrenSansBelongsTo: {
						name: 'childrenSansBelongsTo',
						isArray: true,
						type: {
							model: 'ChildSansBelongsTo',
						},
						isRequired: false,
						attributes: [],
						isArrayNullable: true,
						association: {
							connectionType: 'HAS_MANY',
							associatedWith: [
								'compositePKParentChildrenSansBelongsToCustomId',
								'compositePKParentChildrenSansBelongsToContent',
							],
						},
					},
					logins: {
						name: 'logins',
						isArray: true,
						type: {
							nonModel: 'Login',
						},
						isRequired: false,
						attributes: [],
						isArrayNullable: true,
					},
					createdAt: {
						name: 'createdAt',
						isArray: false,
						type: 'AWSDateTime',
						isRequired: false,
						attributes: [],
						isReadOnly: true,
					},
					updatedAt: {
						name: 'updatedAt',
						isArray: false,
						type: 'AWSDateTime',
						isRequired: false,
						attributes: [],
						isReadOnly: true,
					},
				},
				syncable: true,
				pluralName: 'CompositePKParents',
				attributes: [
					{
						type: 'model',
						properties: {},
					},
					{
						type: 'key',
						properties: {
							fields: ['customId', 'content'],
						},
					},
				],
			},
			CompositePKChild: {
				name: 'CompositePKChild',
				fields: {
					childId: {
						name: 'childId',
						isArray: false,
						type: 'ID',
						isRequired: true,
						attributes: [],
					},
					content: {
						name: 'content',
						isArray: false,
						type: 'String',
						isRequired: true,
						attributes: [],
					},
					parent: {
						name: 'parent',
						isArray: false,
						type: {
							model: 'CompositePKParent',
						},
						isRequired: false,
						attributes: [],
						association: {
							connectionType: 'BELONGS_TO',
							targetNames: ['parentId', 'parentTitle'],
						},
					},
					parentId: {
						name: 'parentId',
						isArray: false,
						type: 'ID',
						isRequired: false,
						attributes: [],
					},
					parentTitle: {
						name: 'parentTitle',
						isArray: false,
						type: 'String',
						isRequired: false,
						attributes: [],
					},
					createdAt: {
						name: 'createdAt',
						isArray: false,
						type: 'AWSDateTime',
						isRequired: false,
						attributes: [],
						isReadOnly: true,
					},
					updatedAt: {
						name: 'updatedAt',
						isArray: false,
						type: 'AWSDateTime',
						isRequired: false,
						attributes: [],
						isReadOnly: true,
					},
				},
				syncable: true,
				pluralName: 'CompositePKChildren',
				attributes: [
					{
						type: 'model',
						properties: {},
					},
					{
						type: 'key',
						properties: {
							fields: ['childId', 'content'],
						},
					},
					{
						type: 'key',
						properties: {
							name: 'byParent',
							fields: ['parentId', 'parentTitle'],
						},
					},
				],
			},
			ImplicitChild: {
				name: 'ImplicitChild',
				fields: {
					childId: {
						name: 'childId',
						isArray: false,
						type: 'ID',
						isRequired: true,
						attributes: [],
					},
					content: {
						name: 'content',
						isArray: false,
						type: 'String',
						isRequired: true,
						attributes: [],
					},
					parent: {
						name: 'parent',
						isArray: false,
						type: {
							model: 'CompositePKParent',
						},
						isRequired: true,
						attributes: [],
						association: {
							connectionType: 'BELONGS_TO',
							targetNames: [
								'compositePKParentImplicitChildrenCustomId',
								'compositePKParentImplicitChildrenContent',
							],
						},
					},
					createdAt: {
						name: 'createdAt',
						isArray: false,
						type: 'AWSDateTime',
						isRequired: false,
						attributes: [],
						isReadOnly: true,
					},
					updatedAt: {
						name: 'updatedAt',
						isArray: false,
						type: 'AWSDateTime',
						isRequired: false,
						attributes: [],
						isReadOnly: true,
					},
					compositePKParentImplicitChildrenCustomId: {
						name: 'compositePKParentImplicitChildrenCustomId',
						isArray: false,
						type: 'ID',
						isRequired: false,
						attributes: [],
					},
					compositePKParentImplicitChildrenContent: {
						name: 'compositePKParentImplicitChildrenContent',
						isArray: false,
						type: 'String',
						isRequired: false,
						attributes: [],
					},
				},
				syncable: true,
				pluralName: 'ImplicitChildren',
				attributes: [
					{
						type: 'model',
						properties: {},
					},
					{
						type: 'key',
						properties: {
							fields: ['childId', 'content'],
						},
					},
				],
			},
			StrangeExplicitChild: {
				name: 'StrangeExplicitChild',
				fields: {
					strangeId: {
						name: 'strangeId',
						isArray: false,
						type: 'ID',
						isRequired: true,
						attributes: [],
					},
					content: {
						name: 'content',
						isArray: false,
						type: 'String',
						isRequired: true,
						attributes: [],
					},
					parent: {
						name: 'parent',
						isArray: false,
						type: {
							model: 'CompositePKParent',
						},
						isRequired: true,
						attributes: [],
						association: {
							connectionType: 'BELONGS_TO',
							targetNames: ['strangeParentId', 'strangeParentTitle'],
						},
					},
					strangeParentId: {
						name: 'strangeParentId',
						isArray: false,
						type: 'ID',
						isRequired: false,
						attributes: [],
					},
					strangeParentTitle: {
						name: 'strangeParentTitle',
						isArray: false,
						type: 'String',
						isRequired: false,
						attributes: [],
					},
					createdAt: {
						name: 'createdAt',
						isArray: false,
						type: 'AWSDateTime',
						isRequired: false,
						attributes: [],
						isReadOnly: true,
					},
					updatedAt: {
						name: 'updatedAt',
						isArray: false,
						type: 'AWSDateTime',
						isRequired: false,
						attributes: [],
						isReadOnly: true,
					},
				},
				syncable: true,
				pluralName: 'StrangeExplicitChildren',
				attributes: [
					{
						type: 'model',
						properties: {},
					},
					{
						type: 'key',
						properties: {
							fields: ['strangeId', 'content'],
						},
					},
					{
						type: 'key',
						properties: {
							name: 'byCompositePKParentX',
							fields: ['strangeParentId', 'strangeParentTitle'],
						},
					},
				],
			},
			ChildSansBelongsTo: {
				name: 'ChildSansBelongsTo',
				fields: {
					childId: {
						name: 'childId',
						isArray: false,
						type: 'ID',
						isRequired: true,
						attributes: [],
					},
					content: {
						name: 'content',
						isArray: false,
						type: 'String',
						isRequired: true,
						attributes: [],
					},
					compositePKParentChildrenSansBelongsToCustomId: {
						name: 'compositePKParentChildrenSansBelongsToCustomId',
						isArray: false,
						type: 'ID',
						isRequired: true,
						attributes: [],
					},
					compositePKParentChildrenSansBelongsToContent: {
						name: 'compositePKParentChildrenSansBelongsToContent',
						isArray: false,
						type: 'String',
						isRequired: false,
						attributes: [],
					},
					createdAt: {
						name: 'createdAt',
						isArray: false,
						type: 'AWSDateTime',
						isRequired: false,
						attributes: [],
						isReadOnly: true,
					},
					updatedAt: {
						name: 'updatedAt',
						isArray: false,
						type: 'AWSDateTime',
						isRequired: false,
						attributes: [],
						isReadOnly: true,
					},
				},
				syncable: true,
				pluralName: 'ChildSansBelongsTos',
				attributes: [
					{
						type: 'model',
						properties: {},
					},
					{
						type: 'key',
						properties: {
							fields: ['childId', 'content'],
						},
					},
					{
						type: 'key',
						properties: {
							name: 'byParent',
							fields: [
								'compositePKParentChildrenSansBelongsToCustomId',
								'compositePKParentChildrenSansBelongsToContent',
							],
						},
					},
				],
			},
			LegacyJSONBlog: {
				name: 'LegacyJSONBlog',
				fields: {
<<<<<<< HEAD
					postId: {
						name: 'postId',
						isArray: false,
						type: 'String',
						isRequired: true,
=======
					id: {
						name: 'id',
						isArray: false,
						type: 'ID',
						isRequired: true,
						attributes: [],
					},
					name: {
						name: 'name',
						isArray: false,
						type: 'String',
						isRequired: false,
>>>>>>> 80da5f14
						attributes: [],
					},
					posts: {
						name: 'posts',
						isArray: true,
						type: {
							model: 'LegacyJSONPost',
						},
						isRequired: false,
						attributes: [],
						isArrayNullable: true,
						association: {
							connectionType: 'HAS_MANY',
							associatedWith: 'legacyJSONBlogPostsId',
						},
					},
					createdAt: {
						name: 'createdAt',
						isArray: false,
						type: 'AWSDateTime',
						isRequired: false,
						attributes: [],
						isReadOnly: true,
					},
					updatedAt: {
						name: 'updatedAt',
						isArray: false,
						type: 'AWSDateTime',
						isRequired: false,
						attributes: [],
						isReadOnly: true,
					},
					emails: {
						name: 'emails',
						isArray: true,
						type: 'AWSEmail',
						isRequired: true,
						attributes: [],
						isArrayNullable: true,
					},
					createdAt: {
						name: 'createdAt',
						isArray: false,
						type: 'AWSDateTime',
						isRequired: false,
						attributes: [],
						isReadOnly: true,
					},
					updatedAt: {
						name: 'updatedAt',
						isArray: false,
						type: 'AWSDateTime',
						isRequired: false,
						attributes: [],
						isReadOnly: true,
					},
					dateCreated: {
						name: 'dateCreated',
						isArray: false,
						type: 'AWSDateTime',
						isRequired: true,
						attributes: [],
					},
				},
				syncable: true,
				pluralName: 'LegacyJSONBlogs',
				attributes: [
					{
						type: 'model',
						properties: {},
					},
				],
			},
			LegacyJSONPost: {
				name: 'LegacyJSONPost',
				fields: {
					id: {
						name: 'id',
						isArray: false,
						type: 'ID',
						isRequired: true,
						attributes: [],
					},
<<<<<<< HEAD
					postId: {
						name: 'postId',
						isArray: false,
						type: 'String',
						isRequired: true,
						attributes: [],
					},
=======
>>>>>>> 80da5f14
					title: {
						name: 'title',
						isArray: false,
						type: 'String',
						isRequired: true,
						attributes: [],
					},
					blog: {
						name: 'blog',
						isArray: false,
						type: {
							model: 'LegacyJSONBlog',
						},
						isRequired: false,
						attributes: [],
						association: {
							connectionType: 'BELONGS_TO',
							targetName: 'legacyJSONBlogPostsId',
						},
					},
					comments: {
						name: 'comments',
						isArray: true,
						type: {
							model: 'LegacyJSONComment',
						},
						isRequired: false,
						attributes: [],
						isArrayNullable: true,
						association: {
							connectionType: 'HAS_MANY',
							associatedWith: 'legacyJSONPostCommentsId',
						},
					},
					createdAt: {
						name: 'createdAt',
						isArray: false,
						type: 'AWSDateTime',
						isRequired: false,
						attributes: [],
						isReadOnly: true,
					},
					updatedAt: {
						name: 'updatedAt',
						isArray: false,
						type: 'AWSDateTime',
						isRequired: false,
						attributes: [],
						isReadOnly: true,
					},
				},
				syncable: true,
				pluralName: 'LegacyJSONPosts',
				attributes: [
					{
						type: 'model',
						properties: {},
					},
				],
			},
			LegacyJSONComment: {
				name: 'LegacyJSONComment',
				fields: {
					id: {
						name: 'id',
						isArray: false,
						type: 'ID',
						isRequired: true,
						attributes: [],
					},
					post: {
						name: 'post',
						isArray: false,
<<<<<<< HEAD
						type: 'String',
						isRequired: true,
=======
						type: {
							model: 'LegacyJSONPost',
						},
						isRequired: false,
>>>>>>> 80da5f14
						attributes: [],
						association: {
							connectionType: 'BELONGS_TO',
							targetName: 'legacyJSONPostCommentsId',
						},
					},
					content: {
						name: 'content',
						isArray: false,
						type: 'String',
						isRequired: true,
						attributes: [],
					},
					createdAt: {
						name: 'createdAt',
						isArray: false,
						type: 'AWSDateTime',
						isRequired: false,
						attributes: [],
						isReadOnly: true,
					},
					updatedAt: {
						name: 'updatedAt',
						isArray: false,
						type: 'AWSDateTime',
						isRequired: false,
						attributes: [],
						isReadOnly: true,
					},
				},
				syncable: true,
				pluralName: 'LegacyJSONComments',
				attributes: [
					{
						type: 'model',
						properties: {},
					},
				],
			},
		},
		nonModels: {
			Metadata: {
				name: 'Metadata',
				fields: {
					author: {
						name: 'author',
						isArray: false,
						type: 'String',
						isRequired: true,
						attributes: [],
					},
					tags: {
						name: 'tags',
						isArray: true,
						type: 'String',
						isRequired: false,
						isArrayNullable: true,
						attributes: [],
					},
					rewards: {
						name: 'rewards',
						isArray: true,
						type: 'String',
						isRequired: true,
						attributes: [],
					},
					penNames: {
						name: 'penNames',
						isArray: true,
						type: 'String',
						isRequired: true,
						isArrayNullable: true,
						attributes: [],
					},
					nominations: {
						name: 'nominations',
						isArray: true,
						type: 'String',
						isRequired: false,
						attributes: [],
					},
					misc: {
						name: 'misc',
						isArray: true,
						type: 'String',
						isRequired: false,
						isArrayNullable: true,
						attributes: [],
					},
					login: {
						name: 'login',
						isArray: false,
						type: {
							nonModel: 'Login',
						},
						isRequired: false,
						attributes: [],
					},
				},
			},
			Login: {
				name: 'Login',
				fields: {
					username: {
						name: 'username',
						isArray: false,
						type: 'String',
						isRequired: true,
						attributes: [],
					},
				},
			},
		},
		version: '1',
		codegenVersion: '3.2.0',
	};
}

export function internalTestSchema(): InternalSchema {
	return {
		namespaces: {
			datastore: {
				name: 'datastore',
				relationships: {
					Setting: {
						indexes: [],
						relationTypes: [],
					},
				},
				enums: {},
				nonModels: {},
				models: {
					Setting: {
						name: 'Setting',
						pluralName: 'Settings',
						syncable: false,
						fields: {
							id: {
								name: 'id',
								type: 'ID',
								isRequired: true,
								isArray: false,
							},
							key: {
								name: 'key',
								type: 'String',
								isRequired: true,
								isArray: false,
							},
							value: {
								name: 'value',
								type: 'String',
								isRequired: true,
								isArray: false,
							},
						},
					},
				},
			},
			user: {
				name: 'user',
				enums: {},
				models: {
					Model: {
						name: 'Model',
						pluralName: 'Models',
						syncable: true,
						fields: {
							id: {
								name: 'id',
								isArray: false,
								type: 'ID',
								isRequired: true,
							},
							field1: {
								name: 'field1',
								isArray: false,
								type: 'String',
								isRequired: true,
							},
							optionalField1: {
								name: 'optionalField1',
								isArray: false,
								type: 'String',
								isRequired: false,
							},
							dateCreated: {
								name: 'dateCreated',
								isArray: false,
								type: 'AWSDateTime',
								isRequired: true,
								attributes: [],
							},
							emails: {
								name: 'emails',
								isArray: true,
								type: 'AWSEmail',
								isRequired: true,
								attributes: [],
								isArrayNullable: true,
							},
							ips: {
								name: 'ips',
								isArray: true,
								type: 'AWSIPAddress',
								isRequired: false,
								attributes: [],
								isArrayNullable: true,
							},
							metadata: {
								name: 'metadata',
								isArray: false,
								type: {
									nonModel: 'Metadata',
								},
								isRequired: false,
								attributes: [],
							},
							logins: {
								name: 'logins',
								isArray: true,
								type: {
									nonModel: 'Login',
								},
								isRequired: false,
								attributes: [],
							},
						},
					},
					LocalModel: {
						name: 'LocalModel',
						pluralName: 'LocalModels',
						syncable: false,
						fields: {
							id: {
								name: 'id',
								isArray: false,
								type: 'ID',
								isRequired: true,
							},
							field1: {
								name: 'field1',
								isArray: false,
								type: 'String',
								isRequired: true,
							},
						},
					},
				},
				nonModels: {
					Metadata: {
						name: 'Metadata',
						fields: {
							author: {
								name: 'author',
								isArray: false,
								type: 'String',
								isRequired: true,
								attributes: [],
							},
							tags: {
								name: 'tags',
								isArray: true,
								type: 'String',
								isRequired: false,
								isArrayNullable: true,
								attributes: [],
							},
							rewards: {
								name: 'rewards',
								isArray: true,
								type: 'String',
								isRequired: true,
								attributes: [],
							},
							penNames: {
								name: 'penNames',
								isArray: true,
								type: 'String',
								isRequired: true,
								isArrayNullable: true,
								attributes: [],
							},
							nominations: {
								name: 'nominations',
								isArray: true,
								type: 'String',
								isRequired: false,
								attributes: [],
							},
							misc: {
								name: 'misc',
								isArray: true,
								type: 'String',
								isRequired: false,
								isArrayNullable: true,
								attributes: [],
							},
							login: {
								name: 'login',
								isArray: false,
								type: {
									nonModel: 'Login',
								},
								isRequired: false,
								attributes: [],
							},
						},
					},
					Login: {
						name: 'Login',
						fields: {
							username: {
								name: 'username',
								isArray: false,
								type: 'String',
								isRequired: true,
								attributes: [],
							},
						},
					},
				},
				relationships: {
					Model: {
						indexes: [],
						relationTypes: [],
					},
					LocalModel: {
						indexes: [],
						relationTypes: [],
					},
				},
			},
			sync: {
				name: 'sync',
				relationships: {
					MutationEvent: {
						indexes: [],
						relationTypes: [],
					},
					ModelMetadata: {
						indexes: [],
						relationTypes: [],
					},
				},
				enums: {
					OperationType: {
						name: 'OperationType',
						values: ['CREATE', 'UPDATE', 'DELETE'],
					},
				},
				nonModels: {},
				models: {
					MutationEvent: {
						name: 'MutationEvent',
						pluralName: 'MutationEvents',
						syncable: false,
						fields: {
							id: {
								name: 'id',
								type: 'ID',
								isRequired: true,
								isArray: false,
							},
							model: {
								name: 'model',
								type: 'String',
								isRequired: true,
								isArray: false,
							},
							data: {
								name: 'data',
								type: 'String',
								isRequired: true,
								isArray: false,
							},
							modelId: {
								name: 'modelId',
								type: 'String',
								isRequired: true,
								isArray: false,
							},
							operation: {
								name: 'operation',
								type: {
									enum: 'Operationtype',
								},
								isArray: false,
								isRequired: true,
							},
							condition: {
								name: 'condition',
								type: 'String',
								isArray: false,
								isRequired: true,
							},
						},
					},
					ModelMetadata: {
						name: 'ModelMetadata',
						pluralName: 'ModelsMetadata',
						syncable: false,
						fields: {
							id: {
								name: 'id',
								type: 'ID',
								isRequired: true,
								isArray: false,
							},
							namespace: {
								name: 'namespace',
								type: 'String',
								isRequired: true,
								isArray: false,
							},
							model: {
								name: 'model',
								type: 'String',
								isRequired: true,
								isArray: false,
							},
							lastSync: {
								name: 'lastSync',
								type: 'Int',
								isRequired: false,
								isArray: false,
							},
							lastFullSync: {
								name: 'lastFullSync',
								type: 'Int',
								isRequired: false,
								isArray: false,
							},
							fullSyncInterval: {
								name: 'fullSyncInterval',
								type: 'Int',
								isRequired: true,
								isArray: false,
							},
						},
					},
				},
			},
		},
		version: '1',
		codegenVersion: '3.2.0',
	};
}

export function smallTestSchema(): Schema {
	const schema = testSchema();
	return {
		...schema,
		models: {
			Model: schema.models.Model,
		},
	};
}

// #endregion schemas

//#region Types

//#region Legacy

export type LegacyCustomROMETA = {
	readOnlyFields: 'createdOn' | 'updatedOn';
};

export class LegacyCustomRO {
	readonly id: string;
	readonly name: string;
	readonly description?: string;
	readonly createdOn?: string;
	readonly updatedOn?: string;
	constructor(init: ModelInit<LegacyCustomRO, LegacyCustomROMETA>) {}
	static copyOf(
		source: LegacyCustomRO,
		mutator: (
			draft: MutableModel<LegacyCustomRO, LegacyCustomROMETA>
		) => MutableModel<LegacyCustomRO, LegacyCustomROMETA> | void
	): LegacyCustomRO {
		return <LegacyCustomRO>(<unknown>undefined);
	}
}

export type LegacyDefaultROMETA = {
	readOnlyFields: 'createdAt' | 'updatedAt';
};

export class LegacyDefaultRO {
	readonly id: string;
	readonly name: string;
	readonly description?: string;
	readonly createdAt?: string;
	readonly updatedAt?: string;
	constructor(init: ModelInit<LegacyDefaultRO, LegacyDefaultROMETA>) {}
	static copyOf(
		source: LegacyDefaultRO,
		mutator: (
			draft: MutableModel<LegacyDefaultRO, LegacyDefaultROMETA>
		) => MutableModel<LegacyDefaultRO, LegacyDefaultROMETA> | void
	): LegacyDefaultRO {
		return <LegacyDefaultRO>(<unknown>undefined);
	}
}

export class LegacyNoMetadata {
	readonly id: string;
	readonly name: string;
	readonly description?: string;
	readonly createdAt?: string;
	readonly updatedAt?: string;
	constructor(init: ModelInit<LegacyNoMetadata>) {}
	static copyOf(
		source: LegacyNoMetadata,
		mutator: (
			draft: MutableModel<LegacyNoMetadata>
		) => MutableModel<LegacyNoMetadata> | void
	): LegacyNoMetadata {
		return <LegacyNoMetadata>(<unknown>undefined);
	}
}

//#endregion

//#region Managed

export class ManagedCustomRO {
	readonly [__modelMeta__]: {
		identifier: ManagedIdentifier<ManagedCustomRO, 'id'>;
		readOnlyFields: 'createdOn' | 'updatedOn';
	};
	readonly id: string;
	readonly name: string;
	readonly description?: string;
	readonly createdOn?: string;
	readonly updatedOn?: string;
	constructor(init: ModelInit<ManagedCustomRO>) {}
	static copyOf(
		source: ManagedCustomRO,
		mutator: (
			draft: MutableModel<ManagedCustomRO>
		) => MutableModel<ManagedCustomRO> | void
	): ManagedCustomRO {
		return <ManagedCustomRO>(<unknown>undefined);
	}
}

export class ManagedDefaultRO {
	readonly [__modelMeta__]: {
		identifier: ManagedIdentifier<ManagedDefaultRO, 'id'>;
		readOnlyFields: 'createdAt' | 'updatedAt';
	};
	readonly id: string;
	readonly name: string;
	readonly description?: string;
	readonly createdAt?: string;
	readonly updatedAt?: string;
	constructor(init: ModelInit<ManagedDefaultRO>) {}
	static copyOf(
		source: ManagedDefaultRO,
		mutator: (
			draft: MutableModel<ManagedDefaultRO>
		) => MutableModel<ManagedDefaultRO> | void
	): ManagedDefaultRO {
		return <ManagedDefaultRO>(<unknown>undefined);
	}
}

//#endregion

//#region Optionally Managed

export class OptionallyManagedCustomRO {
	readonly [__modelMeta__]: {
		identifier: OptionallyManagedIdentifier<OptionallyManagedCustomRO, 'id'>;
		readOnlyFields: 'createdOn' | 'updatedOn';
	};
	readonly id: string;
	readonly name: string;
	readonly description?: string;
	readonly createdOn?: string;
	readonly updatedOn?: string;
	constructor(init: ModelInit<OptionallyManagedCustomRO>) {}
	static copyOf(
		source: OptionallyManagedCustomRO,
		mutator: (
			draft: MutableModel<OptionallyManagedCustomRO>
		) => MutableModel<OptionallyManagedCustomRO> | void
	): OptionallyManagedCustomRO {
		return <OptionallyManagedCustomRO>(<unknown>undefined);
	}
}

export class OptionallyManagedDefaultRO {
	readonly [__modelMeta__]: {
		identifier: OptionallyManagedIdentifier<OptionallyManagedDefaultRO, 'id'>;
		readOnlyFields: 'createdAt' | 'updatedAt';
	};
	readonly id: string;
	readonly name: string;
	readonly description?: string;
	readonly createdAt?: string;
	readonly updatedAt?: string;
	constructor(init: ModelInit<OptionallyManagedDefaultRO>) {}
	static copyOf(
		source: OptionallyManagedDefaultRO,
		mutator: (
			draft: MutableModel<OptionallyManagedDefaultRO>
		) => MutableModel<OptionallyManagedDefaultRO> | void
	): OptionallyManagedDefaultRO {
		return <OptionallyManagedDefaultRO>(<unknown>undefined);
	}
}

//#endregion

//#region Composite

export class CompositeCustomRO {
	readonly [__modelMeta__]: {
		identifier: CompositeIdentifier<CompositeCustomRO, ['tenant', 'dob']>;
		readOnlyFields: 'createdOn' | 'updatedOn';
	};
	readonly tenant: string;
	readonly dob: string;
	readonly name: string;
	readonly description?: string;
	readonly createdOn?: string;
	readonly updatedOn?: string;
	constructor(init: ModelInit<CompositeCustomRO>) {}
	static copyOf(
		source: CompositeCustomRO,
		mutator: (
			draft: MutableModel<CompositeCustomRO>
		) => MutableModel<CompositeCustomRO> | void
	): CompositeCustomRO {
		return <CompositeCustomRO>(<unknown>undefined);
	}
}

export class CompositeDefaultRO {
	readonly [__modelMeta__]: {
		identifier: CompositeIdentifier<CompositeDefaultRO, ['tenant', 'dob']>;
		readOnlyFields: 'createdAt' | 'updatedAt';
	};
	readonly tenant: string;
	readonly dob: string;
	readonly name: string;
	readonly description?: string;
	readonly createdAt?: string;
	readonly updatedAt?: string;
	constructor(init: ModelInit<CompositeDefaultRO>) {}
	static copyOf(
		source: CompositeDefaultRO,
		mutator: (
			draft: MutableModel<CompositeDefaultRO>
		) => MutableModel<CompositeDefaultRO> | void
	): CompositeDefaultRO {
		return <CompositeDefaultRO>(<unknown>undefined);
	}
}

//#endregion

//#region Custom

export class CustomIdentifierCustomRO {
	readonly [__modelMeta__]: {
		identifier: CustomIdentifier<CustomIdentifierCustomRO, 'myId'>;
		readOnlyFields: 'createdOn' | 'updatedOn';
	};
	readonly myId: string;
	readonly name: string;
	readonly description?: string;
	readonly createdOn: string;
	readonly updatedOn: string;
	constructor(init: ModelInit<CustomIdentifierCustomRO>) {}
	static copyOf(
		source: CustomIdentifierCustomRO,
		mutator: (
			draft: MutableModel<CustomIdentifierCustomRO>
		) => MutableModel<CustomIdentifierCustomRO> | void
	): CustomIdentifierCustomRO {
		return <CustomIdentifierCustomRO>(<unknown>undefined);
	}
}

export class CustomIdentifierDefaultRO {
	readonly [__modelMeta__]: {
		identifier: CustomIdentifier<CustomIdentifierDefaultRO, 'myId'>;
		readOnlyFields: 'createdAt' | 'updatedAt';
	};
	readonly myId: string;
	readonly name: string;
	readonly description?: string;
	readonly createdAt?: string;
	readonly updatedAt?: string;
	constructor(init: ModelInit<CustomIdentifierDefaultRO>) {}
	static copyOf(
		source: CustomIdentifierDefaultRO,
		mutator: (
			draft: MutableModel<CustomIdentifierDefaultRO>
		) => MutableModel<CustomIdentifierDefaultRO> | void
	): CustomIdentifierDefaultRO {
		return <CustomIdentifierDefaultRO>(<unknown>undefined);
	}
}

export class CustomIdentifierNoRO {
	readonly [__modelMeta__]: {
		identifier: CustomIdentifier<CustomIdentifierNoRO, 'myId'>;
	};
	readonly myId: string;
	readonly name: string;
	readonly description?: string;
	readonly createdAt?: string;
	readonly updatedAt?: string;
	constructor(init: ModelInit<CustomIdentifierNoRO>) {}
	static copyOf(
		source: CustomIdentifierNoRO,
		mutator: (
			draft: MutableModel<CustomIdentifierNoRO>
		) => MutableModel<CustomIdentifierNoRO> | void
	): CustomIdentifierDefaultRO {
<<<<<<< HEAD
		return undefined;
=======
		return undefined!;
>>>>>>> 80da5f14
	}
}

//#endregion

//#endregion<|MERGE_RESOLUTION|>--- conflicted
+++ resolved
@@ -2,30 +2,18 @@
 import { parse } from 'graphql';
 import { ModelInit, Schema, InternalSchema, __modelMeta__ } from '../src/types';
 import {
-<<<<<<< HEAD
-	DataStore as DS,
-	CompositeIdentifier,
-	CustomIdentifier,
-	ManagedIdentifier,
-	MutableModel,
-=======
 	AsyncCollection,
 	MutableModel,
 	DataStore as DS,
 	CompositeIdentifier,
 	CustomIdentifier,
 	ManagedIdentifier,
->>>>>>> 80da5f14
 	PersistentModel,
 	OptionallyManagedIdentifier,
 	PersistentModelConstructor,
 } from '../src';
-<<<<<<< HEAD
-
-=======
 import { validatePredicate } from '../src/util';
 import { ModelPredicateCreator } from '../src/predicates';
->>>>>>> 80da5f14
 import {
 	initSchema as _initSchema,
 	DataStore as DataStoreInstance,
@@ -432,8 +420,6 @@
 	});
 }
 
-<<<<<<< HEAD
-=======
 /**
  * Watches Hub events until an outBoxStatus with isEmpty is received.
  *
@@ -453,7 +439,6 @@
 	});
 }
 
->>>>>>> 80da5f14
 type ConnectionStatus = {
 	online: boolean;
 };
@@ -464,11 +449,7 @@
  */
 class FakeDataStoreConnectivity {
 	private connectionStatus: ConnectionStatus;
-<<<<<<< HEAD
-	private observer: ZenObservable.SubscriptionObserver<ConnectionStatus>;
-=======
 	private observer?: ZenObservable.SubscriptionObserver<ConnectionStatus>;
->>>>>>> 80da5f14
 
 	constructor() {
 		this.connectionStatus = {
@@ -533,11 +514,8 @@
  */
 class FakeGraphQLService {
 	public isConnected = true;
-<<<<<<< HEAD
-=======
 	public logRequests = false;
 	public logAST = false;
->>>>>>> 80da5f14
 	public requests = [] as any[];
 	public tables = new Map<string, Map<string, any[]>>();
 	public PKFields = new Map<string, string[]>();
@@ -567,11 +545,8 @@
 	public parseQuery(query) {
 		const q = (parse(query) as any).definitions[0];
 
-<<<<<<< HEAD
-=======
 		if (this.logAST) console.log('graphqlAST', JSON.stringify(q, null, 2));
 
->>>>>>> 80da5f14
 		const operation = q.operation;
 		const name = q.name.value;
 		const selections = q.selectionSet.selections[0];
@@ -599,8 +574,6 @@
 		return { operation, name, selection, type, table, items };
 	}
 
-<<<<<<< HEAD
-=======
 	public satisfiesCondition(tableName, item, condition) {
 		if (this.logRequests)
 			console.log('checking satisfiesCondition', {
@@ -636,7 +609,6 @@
 		return isMatch;
 	}
 
->>>>>>> 80da5f14
 	public subscribe(tableName, type, observer) {
 		this.getObservers(tableName, type.substring(2))!.push(observer);
 	}
@@ -695,8 +667,6 @@
 		};
 	}
 
-<<<<<<< HEAD
-=======
 	private makeMissingVersion(data, selection) {
 		return {
 			path: [selection],
@@ -714,7 +684,6 @@
 		};
 	}
 
->>>>>>> 80da5f14
 	private disconnectedError() {
 		return {
 			data: {},
@@ -770,8 +739,6 @@
 	}
 
 	public request({ query, variables, authMode, authToken }) {
-<<<<<<< HEAD
-=======
 		if (this.logRequests) {
 			console.log('API request', {
 				query,
@@ -781,26 +748,16 @@
 			});
 		}
 
->>>>>>> 80da5f14
 		if (!this.isConnected) {
 			return this.disconnectedError();
 		}
 
-<<<<<<< HEAD
-		const {
-			operation,
-			selection,
-			table: tableName,
-			type,
-		} = this.parseQuery(query);
-=======
 		const parsed = this.parseQuery(query);
 		const { operation, selection, table: tableName, type } = parsed;
 
 		if (this.logRequests) {
 			console.log('Parsed request components', parsed);
 		}
->>>>>>> 80da5f14
 
 		this.requests.push({ query, variables, authMode, authToken });
 		let data;
@@ -815,13 +772,9 @@
 			} else if (type === 'list' || type === 'sync') {
 				data = {
 					[selection]: {
-<<<<<<< HEAD
-						items: [...table.values()],
-=======
 						items: [...table.values()].filter(item =>
 							this.satisfiesCondition(tableName, item, variables.filter)
 						),
->>>>>>> 80da5f14
 						nextToken: null,
 						startedAt: new Date().getTime(),
 					},
@@ -865,30 +818,22 @@
 				}
 			} else if (type === 'delete') {
 				const existing = table.get(this.getPK(tableName, record));
-<<<<<<< HEAD
-=======
 				if (this.logRequests) console.log({ existing });
->>>>>>> 80da5f14
 				if (!existing) {
 					data = {
 						[selection]: null,
 					};
 					errors = [this.makeMissingUpdateTarget(selection)];
-<<<<<<< HEAD
-=======
 				} else if (record._version === undefined) {
 					data = {
 						[selection]: null,
 					};
 					errors = [this.makeMissingVersion(existing, selection)];
->>>>>>> 80da5f14
 				} else if (existing._version !== record._version) {
 					data = {
 						[selection]: null,
 					};
 					errors = [this.makeConditionalUpateFailedError(selection)];
-<<<<<<< HEAD
-=======
 				} else if (
 					!this.satisfiesCondition(tableName, existing, variables.condition)
 				) {
@@ -896,7 +841,6 @@
 						[selection]: null,
 					};
 					errors = [this.makeConditionalUpateFailedError(selection)];
->>>>>>> 80da5f14
 				} else {
 					data = {
 						[selection]: {
@@ -908,18 +852,12 @@
 						},
 					};
 					table.set(this.getPK(tableName, record), data[selection]);
-<<<<<<< HEAD
-				}
-			}
-
-=======
 					if (this.logRequests) console.log({ data });
 				}
 			}
 
 			if (this.logRequests) console.log('response', { data, errors });
 
->>>>>>> 80da5f14
 			const observers = this.getObservers(tableName, type);
 			const typeName = {
 				create: 'Create',
@@ -1018,18 +956,11 @@
 			}),
 			JS: {
 				...actual.JS,
-<<<<<<< HEAD
-				browserOrNode: () => ({
-					isBrowser: !isNode,
-					isNode,
-				}),
-=======
 				browserOrNode: () => {
 					throw new Error(
 						'amplify/core::JS.browserOrNode() does not exist anymore'
 					);
 				},
->>>>>>> 80da5f14
 			},
 		};
 	});
@@ -1060,13 +991,10 @@
 		PostCustomPK,
 		PostCustomPKSort,
 		PostCustomPKComposite,
-<<<<<<< HEAD
-=======
 		DefaultPKParent,
 		DefaultPKChild,
 		HasOneParent,
 		HasOneChild,
->>>>>>> 80da5f14
 	} = classes as {
 		Post: PersistentModelConstructor<Post>;
 		Comment: PersistentModelConstructor<Comment>;
@@ -1076,13 +1004,10 @@
 		PostCustomPK: PersistentModelConstructor<PostCustomPK>;
 		PostCustomPKSort: PersistentModelConstructor<PostCustomPKSort>;
 		PostCustomPKComposite: PersistentModelConstructor<PostCustomPKComposite>;
-<<<<<<< HEAD
-=======
 		DefaultPKParent: PersistentModelConstructor<DefaultPKParent>;
 		DefaultPKChild: PersistentModelConstructor<DefaultPKChild>;
 		HasOneParent: PersistentModelConstructor<HasOneParent>;
 		HasOneChild: PersistentModelConstructor<HasOneChild>;
->>>>>>> 80da5f14
 	};
 
 	return {
@@ -1099,13 +1024,10 @@
 		PostCustomPK,
 		PostCustomPKSort,
 		PostCustomPKComposite,
-<<<<<<< HEAD
-=======
 		DefaultPKParent,
 		DefaultPKChild,
 		HasOneParent,
 		HasOneChild,
->>>>>>> 80da5f14
 	};
 }
 
@@ -1170,10 +1092,7 @@
 export declare class Post {
 	public readonly id: string;
 	public readonly title: string;
-<<<<<<< HEAD
-=======
 	public readonly comments: AsyncCollection<Comment>;
->>>>>>> 80da5f14
 
 	constructor(init: ModelInit<Post>);
 
@@ -1186,12 +1105,8 @@
 export declare class Comment {
 	public readonly id: string;
 	public readonly content: string;
-<<<<<<< HEAD
-	public readonly post: Post;
-=======
 	public readonly post: Promise<Post>;
 	public readonly postId?: string;
->>>>>>> 80da5f14
 
 	constructor(init: ModelInit<Comment>);
 
@@ -1298,8 +1213,6 @@
 			draft: MutableModel<PostCustomPKComposite>
 		) => void | PostCustomPKComposite
 	): PostCustomPKComposite;
-<<<<<<< HEAD
-=======
 }
 
 export declare class BasicModel {
@@ -1563,7 +1476,6 @@
 			draft: MutableModel<LegacyJSONComment, LegacyJSONCommentMetaData>
 		) => MutableModel<LegacyJSONComment, LegacyJSONCommentMetaData> | void
 	): LegacyJSONComment;
->>>>>>> 80da5f14
 }
 
 export function testSchema(): Schema {
@@ -2449,16 +2361,6 @@
 							],
 						},
 					},
-					logins: {
-						name: 'logins',
-						isArray: true,
-						type: {
-							nonModel: 'Login',
-						},
-						isRequired: false,
-						attributes: [],
-						isArrayNullable: true,
-					},
 					createdAt: {
 						name: 'createdAt',
 						isArray: false,
@@ -2812,13 +2714,6 @@
 			LegacyJSONBlog: {
 				name: 'LegacyJSONBlog',
 				fields: {
-<<<<<<< HEAD
-					postId: {
-						name: 'postId',
-						isArray: false,
-						type: 'String',
-						isRequired: true,
-=======
 					id: {
 						name: 'id',
 						isArray: false,
@@ -2831,7 +2726,6 @@
 						isArray: false,
 						type: 'String',
 						isRequired: false,
->>>>>>> 80da5f14
 						attributes: [],
 					},
 					posts: {
@@ -2863,37 +2757,6 @@
 						isRequired: false,
 						attributes: [],
 						isReadOnly: true,
-					},
-					emails: {
-						name: 'emails',
-						isArray: true,
-						type: 'AWSEmail',
-						isRequired: true,
-						attributes: [],
-						isArrayNullable: true,
-					},
-					createdAt: {
-						name: 'createdAt',
-						isArray: false,
-						type: 'AWSDateTime',
-						isRequired: false,
-						attributes: [],
-						isReadOnly: true,
-					},
-					updatedAt: {
-						name: 'updatedAt',
-						isArray: false,
-						type: 'AWSDateTime',
-						isRequired: false,
-						attributes: [],
-						isReadOnly: true,
-					},
-					dateCreated: {
-						name: 'dateCreated',
-						isArray: false,
-						type: 'AWSDateTime',
-						isRequired: true,
-						attributes: [],
 					},
 				},
 				syncable: true,
@@ -2915,16 +2778,6 @@
 						isRequired: true,
 						attributes: [],
 					},
-<<<<<<< HEAD
-					postId: {
-						name: 'postId',
-						isArray: false,
-						type: 'String',
-						isRequired: true,
-						attributes: [],
-					},
-=======
->>>>>>> 80da5f14
 					title: {
 						name: 'title',
 						isArray: false,
@@ -2998,15 +2851,10 @@
 					post: {
 						name: 'post',
 						isArray: false,
-<<<<<<< HEAD
-						type: 'String',
-						isRequired: true,
-=======
 						type: {
 							model: 'LegacyJSONPost',
 						},
 						isRequired: false,
->>>>>>> 80da5f14
 						attributes: [],
 						association: {
 							connectionType: 'BELONGS_TO',
@@ -3733,11 +3581,7 @@
 			draft: MutableModel<CustomIdentifierNoRO>
 		) => MutableModel<CustomIdentifierNoRO> | void
 	): CustomIdentifierDefaultRO {
-<<<<<<< HEAD
-		return undefined;
-=======
 		return undefined!;
->>>>>>> 80da5f14
 	}
 }
 
