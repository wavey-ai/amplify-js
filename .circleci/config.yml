# Javascript Node CircleCI 2.1 configuration file
#
version: 2.1

executors:
  build-executor:
    docker:
      - image: cypress/browsers:node16.16.0-chrome107-ff107-edge
        auth:
          username: $DOCKERHUB_USERNAME
          password: $DOCKERHUB_ACCESS_TOKEN

    resource_class: large
    working_directory: ~/amplify-js

  unit-test-executor:
    docker:
      - image: cypress/browsers:node16.16.0-chrome107-ff107-edge
        auth:
          username: $DOCKERHUB_USERNAME
          password: $DOCKERHUB_ACCESS_TOKEN

    resource_class: xlarge
    working_directory: ~/amplify-js

  js-test-executor:
    docker:
      - image: cypress/included:12.4.1
      - image: verdaccio/verdaccio:5.20
        auth:
          username: $DOCKERHUB_USERNAME
          password: $DOCKERHUB_ACCESS_TOKEN
    resource_class: large

  # TODO: Update tests that use this image to use the updated `js-test-executor`
  # After upgrading the Docker image to 12.4.1, we had to make several updates to our samples (see
  # https://github.com/aws-amplify/amplify-js-samples-staging/pull/522).
  # This is because our current implementation of setting network status in our E2E tests began to
  # fail (i.e. this is no longer supported). We updated our samples to instead use the Reachability
  # component's helper function for setting network status
  # (see https://github.com/aws-amplify/amplify-js/blob/main/packages/core/src/Util/Reachability.ts#L42-L54).
  # However, several JS tests were still failing after attempting to remediate. An item has been
  # added to the JS backlog for follow-up.
  js-test-executor-prev:
    docker:
      - image: cypress/included:8.7.0
      - image: verdaccio/verdaccio:5.20
        auth:
          username: $DOCKERHUB_USERNAME
          password: $DOCKERHUB_ACCESS_TOKEN
    resource_class: large

  macos-executor:
    macos:
      xcode: 13.2.1
    resource_class: large

  webkit-test-executor:
    docker:
      - image: mcr.microsoft.com/playwright:v1.30.0-focal
      - image: verdaccio/verdaccio:5.20
        auth:
          username: $DOCKERHUB_USERNAME
          password: $DOCKERHUB_ACCESS_TOKEN

test_env_vars: &test_env_vars
  environment:
    NPM_REGISTRY: http://0.0.0.0:4873/
    NPM_USER: circleci
    NPM_PASS: circleci
    NPM_EMAIL: circleci@amplify.js

commands:
  publish_to_verdaccio:
    steps:
      - run:
          name: 'Set registry to Verdaccio and verify'
          # If the registry isn't set correctly, fail the job
          command: |
            yarn config set registry $NPM_REGISTRY
            npm set registry $NPM_REGISTRY
            CURRENT_REGISTRY=$(yarn config get registry)
            if [ "$CURRENT_REGISTRY" = "$NPM_REGISTRY" ]; then
              exit 0
            fi
            exit 1
      - run:
          # npm-cli-login allows us to log in to verdaccio in a noninteractive way
          # logs in with NPM_USER, NPM_PASS, and NPM_EMAIL env vars
          name: 'Install and run npm-cli-login'
          command: |
            npm i -g npm-cli-adduser
            npm-cli-adduser
            sleep 1
      - run:
          name: 'Publish to Verdaccio'
          command: |
            cd ~/amplify-js
            git config --global user.email $NPM_EMAIL
            git config --global user.name $NPM_USER
            git status
            git --no-pager diff
            ~/amplify-js/.circleci/retry-yarn-script.sh -s publish:verdaccio -n 5 -r true

  prepare_test_env:
    steps:
      - attach_workspace:
          at: /root
      - restore_cache:
          key: amplify-js-{{ .Branch }}-{{ checksum "~/amplify-js-samples-staging/yarn.lock" }}
      - publish_to_verdaccio

  prepare_no_ui_test_env:
    steps:
      - attach_workspace:
          at: /root
      - restore_cache:
          key: amplify-js-{{ .Branch }}-{{ checksum "~/amplify-js-samples-staging/yarn.lock" }}

  integ_test_js:
    parameters:
      test_name:
        type: string
      framework:
        type: string
      category:
        type: string
      sample_name:
        type: string
      spec:
        # optional - the script will use sample_name by default
        type: string
        default: ''
      browser:
        type: string
        default: ''
      amplifyjs_dir:
        # optional - dir to amplify js workspace
        type: string
        default: ''
    steps:
      - run:
          name: 'Install << parameters.test_name >> sample'
          command: |
            echo "Current NPM registry: " $(yarn config get registry)
            ~/amplify-js/.circleci/retry-yarn-script.sh -s 'install' -n 3
      - run:
          name: 'Run cypress tests for << parameters.test_name >> sample on dev'
          command: |
            cd ~/amplify-js-samples-staging
            ~/amplify-js/.circleci/retry-yarn-script.sh -s 'ci:test << parameters.framework >> << parameters.category >> << parameters.sample_name >> << parameters.spec >> << parameters.browser >> dev << parameters.amplifyjs_dir >>' -n 3
      - run:
          name: 'Run cypress tests for << parameters.test_name >> sample on prod'
          command: |
            cd ~/amplify-js-samples-staging
            ~/amplify-js/.circleci/retry-yarn-script.sh -s 'ci:test << parameters.framework >> << parameters.category >> << parameters.sample_name >> << parameters.spec >> << parameters.browser >> prod << parameters.amplifyjs_dir >>' -n 3
      - store_artifacts:
          path: ~/amplify-js-samples-staging/cypress/videos
      - store_artifacts:
          path: ~/amplify-js-samples-staging/cypress/screenshots

  integ_test_node_js:
    parameters:
      test_name:
        type: string
      category:
        type: string
      sample_name:
        type: string
    steps:
      - run:
          name: 'Install << parameters.test_name >> sample'
          command: |
            echo "Current NPM registry: " $(yarn config get registry)
            ~/amplify-js/.circleci/retry-yarn-script.sh -s 'install' -n 3
      - run:
          name: 'Run Node tests for << parameters.test_name >> sample'
          command: |
            cd ~/amplify-js-samples-staging
            ~/amplify-js/.circleci/retry-yarn-script.sh -s 'ci:test node << parameters.category >> << parameters.sample_name >> dev' -n 3

  integ_test_cypress_no_ui:
    parameters:
      test_name:
        type: string
      category:
        type: string
      spec:
        type: string
    steps:
      - run:
          name: 'Change directory into build and run link'
          command: |
            cd ~/amplify-js/
            yarn link-all
      - run:
          name: 'Link packages into samples staging root'
          command: |
            yarn link amazon-cognito-identity-js @aws-amplify/core @aws-amplify/cache @aws-amplify/auth
      - run:
          name: 'Run cypress test << parameters.spec >>'
          command: |
            cd ~/amplify-js-samples-staging
            ~/amplify-js/.circleci/retry-yarn-script.sh -s 'cypress run --headless --spec ./cypress/integration/auth/<< parameters.spec >>.spec.js --config baseUrl=https://aws.amazon.com/' -n 3
      - store_artifacts:
          path: ~/amplify-js-samples-staging/cypress/videos
      - store_artifacts:
          path: ~/amplify-js-samples-staging/cypress/screenshots

  install_verdaccio:
    steps:
      - run:
          name: Install Verdaccio
          command: npm i -g verdaccio
      - run:
          name: Run Verdaccio
          background: true
          command: |
            cd ~
            verdaccio

  integ_test_rn_ios:
    steps:
      - attach_workspace:
          at: ~/
      - install_verdaccio
      - publish_to_verdaccio
      - run:
          name: Yarn Install
          command: |
            echo "Current NPM registry: " $(yarn config get registry)
            ~/amplify-js/.circleci/retry-yarn-script.sh -s 'install --frozen-lockfile --non-interactive' -n 3
      - run:
          name: Install CocoaPods
          command: |
            cd ios
            pod install
      - run:
          background: true
          command: xcrun simctl boot "iPhone 11" || true
          name: Start iOS simulator (background)
      - run:
          background: true
          command: yarn start
          name: Start Metro Packager (background)
      - run:
          name: Configure Detox
          environment:
            HOMEBREW_NO_AUTO_UPDATE: '1'
          command: |
            brew tap wix/brew
            brew install applesimutils
            yarn global add detox-cli
      - run:
          name: Detox Build
          command: detox build -c ios.sim.debug
      - run:
          environment:
            JEST_JUNIT_OUTPUT_DIR: 'reports/junit'
            JEST_JUNIT_OUTPUT_NAME: 'detox-test-results.xml'
          name: Detox Test
          command: |
            ~/amplify-js/.circleci/retry-yarn-script.sh -s 'detox test -c ios.sim.debug -u' -n 3
      - store_test_results:
          path: reports/junit
      - store_artifacts:
          path: reports/junit

  integ_test_rn_android:
    steps:
      - attach_workspace:
          at: ~/
      - install_verdaccio
      - publish_to_verdaccio
      - run:
          # https://reactnative.dev/docs/environment-setup
          command: |
            cd ~/amplify-js
            ./.circleci/android-rn.sh export-env
          name: Configure Environment Variables
      - restore_cache:
          key: |
            brew-cache-{{ arch }}-{{ .Environment.CACHE_VERSION }}
      - run:
          # https://reactnative.dev/docs/environment-setup
          environment:
            HOMEBREW_NO_AUTO_UPDATE: '1'
          command: |
            brew tap wix/brew >/dev/null
            brew tap homebrew/cask >/dev/null
            brew install android-sdk >/dev/null
            yarn global add detox-cli
            touch .watchmanconfig
            node -v
          name: Configure Detox Environment
      - save_cache:
          key: |
            brew-cache-{{ arch }}-{{ .Environment.CACHE_VERSION }}
          paths:
            - /usr/local/Homebrew
            - ~/Library/Caches/Homebrew
      - run:
          name: Yarn Install
          command: |
            echo "Current NPM registry: " $(yarn config get registry)
            ~/amplify-js/.circleci/retry-yarn-script.sh -s 'install --frozen-lockfile --non-interactive' -n 3
      - run:
          # Install Android Emulator without Android Studio
          command: |
            cd ~/amplify-js
            ./.circleci/android-rn.sh sdkmanager
          name: Install Android Emulator
          shell: /bin/bash -e
      - run:
          # Force ssh key generation for emulators
          command: |
            adb start-server
            adb devices
            adb kill-server
            ls -la ~/.android
          name: ADB Start Stop
      - run:
          # Create Android Emulator without Android Studio
          command: >-
            avdmanager create avd --force --name TestingAVD
            --package "system-images;android-28;default;x86_64"
            --tag default --device pixel
          name: Create Android Emulator
      - run:
          background: true
          command: |
            cd ~/amplify-js
            ./.circleci/android-rn.sh start-emulator
          name: Start Android Emulator (background)
      - run:
          command: |
            cd ~/amplify-js
            ./.circleci/android-rn.sh wait-for-avd
          name: Wait for AVD to be ready
          no_output_timeout: 5m
      - run:
          background: true
          command: yarn start
          name: Start Metro Packager (background)
      - run:
          name: Detox Build
          command: detox build -c android.emu.debug
      - run:
          environment:
            JEST_JUNIT_OUTPUT_DIR: 'reports/junit'
            JEST_JUNIT_OUTPUT_NAME: 'detox-test-results.xml'
          name: Detox Test
          command: |
            ~/amplify-js/.circleci/retry-yarn-script.sh -s 'detox test -c android.emu.debug -u' -n 3
      - store_test_results:
          path: reports/junit
      - store_artifacts:
          path: reports/junit

jobs:
  build:
    executor: build-executor
    steps:
      - checkout
      - run:
          name: yarn install --non-interactive
          # temporarily rename .yarnrc before installing so that we can generate a yarn.lock artifact
          command: |
            mv .yarnrc ._yarnrc
            yarn
      - run: yarn bootstrap
      - run: yarn build
      # storing yarn.lock as an artifact, so that we can quickly get a dependency diff
      # with the last working build in the event that some upstream deps break the build in the future
      - store_artifacts:
          path: yarn.lock
      - run:
          name: delete lockfile after persisting
          command: |
            mv ._yarnrc .yarnrc
            rm yarn.lock
      - save_cache:
          key: amplify-ssh-deps-{{ .Branch }}
          paths:
            - ~/.ssh
      - persist_to_workspace:
          root: /root
          paths:
            - amplify-js

  unit_test:
    executor: unit-test-executor
    steps:
      - attach_workspace:
          at: /root
      - run:
          name: 'Run Amplify JS unit tests'
          command: |
            yarn test
            yarn coverage

  bundle_test:
    executor: unit-test-executor
    steps:
      - attach_workspace:
          at: /root
      - run:
          name: 'Run Amplify JS bundle size checks'
          command: yarn test:size

  integ_setup:
    executor: build-executor
    working_directory: ~/
    steps:
      - run:
          name: 'Clone Amplify JS Samples repo, install cypress, install react samples authenticator and link amplify packages'
          command: |
            mkdir ~/.ssh/ && echo -e "Host github.com\n\tStrictHostKeyChecking no\n" > ~/.ssh/config
            echo $SSH_HOST_PUBLIC_KEY >> ~/.ssh/known_hosts
            git clone $AMPLIFY_JS_SAMPLES_STAGING_URL
            cd amplify-js-samples-staging
            branchExists=true
            git ls-remote --heads origin <<pipeline.git.branch>> | grep <<pipeline.git.branch>> >/dev/null || branchExists=false
            if [ "$branchExists" = true ]; then git checkout <<pipeline.git.branch>>; fi
            yarn
      - save_cache:
          key: amplify-js-{{ .Branch }}-{{ checksum "amplify-js-samples-staging/yarn.lock" }}
          paths:
            - ~/.cache ## cache both yarn and Cypress
      - persist_to_workspace:
          root: /root
          paths:
            - amplify-js-samples-staging

  integ_react_auth_1: #break react auth test to 2 sections to save time
    parameters:
      browser:
        type: string
    # TODO: see `js-test-executor` TODO above
    executor: js-test-executor-prev
    <<: *test_env_vars
    working_directory: ~/amplify-js-samples-staging/samples
    steps:
      - prepare_test_env
      - integ_test_js:
          test_name: 'React Authenticator'
          framework: react
          category: auth
          sample_name: amplify-authenticator
          spec: new-ui-authenticator
          browser: << parameters.browser >>
      - integ_test_js:
          test_name: 'Guest to Authenticated User"'
          framework: react
          category: auth
          sample_name: guest-to-auth-user
          spec: guest-to-auth-user
          browser: << parameters.browser >>
      - integ_test_js:
          test_name: 'React Typescript Authenticator'
          framework: react
          category: auth
          sample_name: typescript-amplify-authenticator
          spec: new-ui-authenticator
          browser: << parameters.browser >>
  integ_react_auth_2:
    parameters:
      browser:
        type: string
    # TODO: see `js-test-executor` TODO above
    executor: js-test-executor-prev
    <<: *test_env_vars
    working_directory: ~/amplify-js-samples-staging/samples
    steps:
      - prepare_test_env
      - integ_test_js:
          test_name: 'React Credentials Different Region'
          framework: react
          category: auth
          sample_name: credentials-auth
          spec: credentials-auth
          browser: << parameters.browser >>
      - integ_test_js:
          test_name: 'React Custom Authenticator'
          framework: react
          category: auth
          sample_name: amplify-authenticator
          spec: new-ui-custom-authenticator
          browser: << parameters.browser >>
      - integ_test_js:
          test_name: 'React Custom Authenticator'
          framework: react
          category: auth
          sample_name: with-authenticator
          spec: new-ui-authenticator
          browser: << parameters.browser >>
      - integ_test_js:
          test_name: 'Sign In after Sign Up'
          framework: react
          category: auth
          sample_name: auto-signin-after-signup
          spec: auto-signin-after-signup
          browser: << parameters.browser >>
  integ_angular_auth:
    parameters:
      browser:
        type: string
    executor: js-test-executor
    <<: *test_env_vars
    working_directory: ~/amplify-js-samples-staging/samples
    steps:
      - prepare_test_env
      - integ_test_js:
          test_name: 'Angular Authenticator'
          framework: angular
          category: auth
          sample_name: amplify-authenticator
          spec: ui-amplify-authenticator
          browser: << parameters.browser >>
      - integ_test_js:
          test_name: 'Angular Custom Authenticator'
          framework: angular
          category: auth
          sample_name: amplify-authenticator
          spec: custom-authenticator
          browser: << parameters.browser >>
  integ_javascript_auth:
    parameters:
      browser:
        type: string
    executor: js-test-executor
    <<: *test_env_vars
    working_directory: ~/amplify-js-samples-staging/samples
    steps:
      - prepare_test_env
      - integ_test_js:
          test_name: 'JavaScript Auth CDN'
          framework: javascript
          category: auth
          sample_name: auth-cdn
          spec: auth-cdn
          browser: << parameters.browser >>
          amplifyjs_dir: ~/amplify-js
  integ_vue_auth:
    parameters:
      browser:
        type: string
    executor: js-test-executor
    <<: *test_env_vars
    working_directory: ~/amplify-js-samples-staging/samples
    steps:
      - prepare_test_env
      - integ_test_js:
          test_name: 'Legacy Vue Authenticator'
          framework: vue
          category: auth
          sample_name: amplify-authenticator-legacy
          spec: authenticator
          browser: << parameters.browser >>
      - integ_test_js:
          test_name: 'Vue 3 Authenticator'
          framework: vue
          category: auth
          sample_name: authenticator-vue3
          spec: new-ui-authenticator
          browser: << parameters.browser >>
      - integ_test_js:
          test_name: 'Vue Custom Authenticator'
          framework: vue
          category: auth
          sample_name: amplify-authenticator
          spec: custom-authenticator
          browser: << parameters.browser >>
  integ_next_auth:
    parameters:
      browser:
        type: string
    executor: js-test-executor
    <<: *test_env_vars
    working_directory: ~/amplify-js-samples-staging/samples
    steps:
      - prepare_test_env
      - integ_test_js:
          test_name: 'Authenticator and SSR page'
          framework: next
          category: auth
          sample_name: auth-ssr
          spec: auth-ssr
          browser: << parameters.browser >>
      - integ_test_js:
          test_name: 'NextJS Auth Custom Implementation with SSR'
          framework: next
          category: auth
          sample_name: custom-auth-ssr
          spec: authenticator
          browser: << parameters.browser >>

  integ_react_predictions:
    parameters:
      browser:
        type: string
    executor: js-test-executor
    <<: *test_env_vars
    working_directory: ~/amplify-js-samples-staging/samples/react/predictions/multi-user-translation
    steps:
      - prepare_test_env
      - integ_test_js:
          test_name: 'React Predictions'
          framework: react
          category: predictions
          sample_name: multi-user-translation
          spec: multiuser-translation
          browser: << parameters.browser >>

  integ_react_interactions:
    parameters:
      browser:
        type: string
    executor: js-test-executor
    <<: *test_env_vars
    working_directory: ~/amplify-js-samples-staging/samples/react/interactions/chatbot-component
    steps:
      - prepare_test_env
      - integ_test_js:
          test_name: 'React Interactions'
          framework: react
          category: interactions
          sample_name: chatbot-component
          spec: chatbot-component
          browser: << parameters.browser >>
      - integ_test_js:
          test_name: 'Chatbot V1'
          framework: react
          category: interactions
          sample_name: lex-test-component
          spec: chatbot-v1
          browser: << parameters.browser >>
      - integ_test_js:
          test_name: 'Chatbot V2'
          framework: react
          category: interactions
          sample_name: lex-test-component
          spec: chatbot-v2
          browser: << parameters.browser >>

  integ_vue_interactions:
    parameters:
      browser:
        type: string
    executor: js-test-executor
    <<: *test_env_vars
    working_directory: ~/amplify-js-samples-staging/samples/vue/interactions/chatbot-component
    steps:
      - prepare_test_env
      - integ_test_js:
          test_name: 'Vue 2 Interactions'
          framework: vue
          category: interactions
          sample_name: chatbot-component
          spec: chatbot-component
          browser: << parameters.browser >>
      - integ_test_js:
          test_name: 'Vue 3 Interactions'
          framework: vue
          category: interactions
          sample_name: chatbot-component-vue3
          spec: chatbot-component
          browser: << parameters.browser >>
  integ_angular_interactions:
    parameters:
      browser:
        type: string
    executor: js-test-executor
    <<: *test_env_vars
    working_directory: ~/amplify-js-samples-staging/samples/angular/interactions/chatbot-component
    steps:
      - prepare_test_env
      - integ_test_js:
          test_name: 'Angular Interactions'
          framework: angular
          category: interactions
          sample_name: chatbot-component
          spec: chatbot-component
          browser: << parameters.browser >>

  integ_react_datastore:
    parameters:
      browser:
        type: string
    executor: js-test-executor
    <<: *test_env_vars
    working_directory: ~/amplify-js-samples-staging/samples/react/datastore/many-to-many
    steps:
      - prepare_test_env
      - integ_test_js:
          test_name: 'React DataStore'
          framework: react
          category: datastore
          sample_name: many-to-many
          spec: many-to-many
          browser: << parameters.browser >>

  integ_react_datastore_v2:
    parameters:
      browser:
        type: string
    executor: js-test-executor
    <<: *test_env_vars
    working_directory: ~/amplify-js-samples-staging/samples/react/datastore/v2/many-to-many-v2
    steps:
      - prepare_test_env
      - integ_test_js:
          test_name: 'React DataStore CLI v2'
          framework: react
          category: datastore
          sample_name: v2/many-to-many-v2
          spec: many-to-many
          browser: << parameters.browser >>

  integ_react_datastore_multi_auth_one_rule:
    parameters:
      browser:
        type: string
    executor: js-test-executor
    <<: *test_env_vars
    working_directory: ~/amplify-js-samples-staging/samples/react/datastore/multi-auth
    steps:
      - prepare_test_env
      - integ_test_js:
          test_name: 'React DataStore Multi-Auth - One Rule'
          framework: react
          category: datastore
          sample_name: multi-auth
          spec: multi-auth-one-rule
          browser: << parameters.browser >>

  integ_react_datastore_multi_auth_one_rule_v2:
    parameters:
      browser:
        type: string
    executor: js-test-executor
    <<: *test_env_vars
    working_directory: ~/amplify-js-samples-staging/samples/react/datastore/v2/multi-auth-v2
    steps:
      - prepare_test_env
      - integ_test_js:
          test_name: 'React DataStore Multi-Auth - One Rule CLI v2'
          framework: react
          category: datastore
          sample_name: v2/multi-auth-v2
          spec: multi-auth-one-rule
          browser: << parameters.browser >>

  integ_react_datastore_multi_auth_two_rules:
    parameters:
      browser:
        type: string
    executor: js-test-executor
    <<: *test_env_vars
    working_directory: ~/amplify-js-samples-staging/samples/react/datastore/multi-auth
    steps:
      - prepare_test_env
      - integ_test_js:
          test_name: 'React DataStore Multi-Auth - Two Rules'
          framework: react
          category: datastore
          sample_name: multi-auth
          spec: multi-auth-two-rules
          browser: << parameters.browser >>

  integ_react_datastore_multi_auth_two_rules_v2:
    parameters:
      browser:
        type: string
    executor: js-test-executor
    <<: *test_env_vars
    working_directory: ~/amplify-js-samples-staging/samples/react/datastore/v2/multi-auth-v2
    steps:
      - prepare_test_env
      - integ_test_js:
          test_name: 'React DataStore Multi-Auth - Two Rules CLI v2'
          framework: react
          category: datastore
          sample_name: v2/multi-auth-v2
          spec: multi-auth-two-rules
          browser: << parameters.browser >>

  integ_react_datastore_multi_auth_three_plus_rules:
    parameters:
      browser:
        type: string
    executor: js-test-executor
    <<: *test_env_vars
    working_directory: ~/amplify-js-samples-staging/samples/react/datastore/multi-auth
    steps:
      - prepare_test_env
      - integ_test_js:
          test_name: 'React DataStore Multi-Auth - Three Plus Rules'
          framework: react
          category: datastore
          sample_name: multi-auth
          spec: multi-auth-three-plus-rules
          browser: << parameters.browser >>

  integ_react_datastore_multi_auth_three_plus_rules_v2:
    parameters:
      browser:
        type: string
    executor: js-test-executor
    <<: *test_env_vars
    working_directory: ~/amplify-js-samples-staging/samples/react/datastore/v2/multi-auth-v2
    steps:
      - prepare_test_env
      - integ_test_js:
          test_name: 'React DataStore Multi-Auth - Three Plus Rules CLI v2'
          framework: react
          category: datastore
          sample_name: v2/multi-auth-v2
          spec: multi-auth-three-plus-rules
          browser: << parameters.browser >>

  integ_react_datastore_subs_disabled:
    parameters:
      browser:
        type: string
    executor: js-test-executor
    <<: *test_env_vars
    working_directory: ~/amplify-js-samples-staging/samples/react/datastore/subs-disabled
    steps:
      - prepare_test_env
      - integ_test_js:
          test_name: 'DataStore - Subs Disabled'
          framework: react
          category: datastore
          sample_name: subs-disabled
          spec: subs-disabled
          browser: << parameters.browser >>

  integ_react_datastore_subs_disabled_v2:
    parameters:
      browser:
        type: string
    executor: js-test-executor
    <<: *test_env_vars
    working_directory: ~/amplify-js-samples-staging/samples/react/datastore/v2/subs-disabled-v2
    steps:
      - prepare_test_env
      - integ_test_js:
          test_name: 'DataStore - Subs Disabled CLI v2'
          framework: react
          category: datastore
          sample_name: v2/subs-disabled-v2
          spec: subs-disabled
          browser: << parameters.browser >>

  integ_react_datastore_consecutive_saves:
    parameters:
      browser:
        type: string
    executor: js-test-executor
    <<: *test_env_vars
    working_directory: ~/amplify-js-samples-staging/samples/react/datastore/consecutive-saves
    steps:
      - prepare_test_env
      - integ_test_js:
          test_name: 'DataStore - Subs Disabled'
          framework: react
          category: datastore
          sample_name: consecutive-saves
          spec: consecutive-saves
          browser: << parameters.browser >>

  integ_react_datastore_consecutive_saves_v2:
    parameters:
      browser:
        type: string
    executor: js-test-executor
    <<: *test_env_vars
    working_directory: ~/amplify-js-samples-staging/samples/react/datastore/v2/consecutive-saves-v2
    steps:
      - prepare_test_env
      - integ_test_js:
          test_name: 'DataStore - Subs Disabled CLI v2'
          framework: react
          category: datastore
          sample_name: v2/consecutive-saves-v2
          spec: consecutive-saves
          browser: << parameters.browser >>

  integ_react_datastore_observe_query:
    parameters:
      browser:
        type: string
    executor: js-test-executor
    <<: *test_env_vars
    working_directory: ~/amplify-js-samples-staging/samples/react/datastore/observe-query
    steps:
      - prepare_test_env
      - integ_test_js:
          test_name: 'DataStore - Observe Query'
          framework: react
          category: datastore
          sample_name: observe-query
          spec: observe-query
          browser: << parameters.browser >>

  integ_react_datastore_observe_query_v2:
    parameters:
      browser:
        type: string
    executor: js-test-executor
    <<: *test_env_vars
    working_directory: ~/amplify-js-samples-staging/samples/react/datastore/v2/observe-query-v2
    steps:
      - prepare_test_env
      - integ_test_js:
          test_name: 'DataStore - Observe Query CLI v2'
          framework: react
          category: datastore
          sample_name: v2/observe-query-v2
          spec: observe-query
          browser: << parameters.browser >>

  integ_react_datastore_schema_drift:
    parameters:
      browser:
        type: string
    executor: js-test-executor
    <<: *test_env_vars
    working_directory: ~/amplify-js-samples-staging/samples/react/datastore/schema-drift
    steps:
      - prepare_test_env
      - integ_test_js:
          test_name: 'DataStore - Schema Drift'
          framework: react
          category: datastore
          sample_name: schema-drift
          spec: schema-drift
          browser: << parameters.browser >>

  integ_react_storage:
    parameters:
      browser:
        type: string
    executor: js-test-executor
    <<: *test_env_vars
    working_directory: ~/amplify-js-samples-staging/samples/react/storage/storageApp
    steps:
      - prepare_test_env
      - integ_test_js:
          test_name: 'React Storage'
          framework: react
          category: storage
          sample_name: storageApp
          spec: storage
          browser: << parameters.browser >>
  integ_react_storage_multipart_progress:
    parameters:
      browser:
        type: string
    executor: js-test-executor
    <<: *test_env_vars
    working_directory: ~/amplify-js-samples-staging/samples/react/storage/multi-part-upload-with-progress
    steps:
      - prepare_test_env
      - integ_test_js:
          test_name: 'React Storage Multi-Part Upload with Progress'
          framework: react
          category: storage
          sample_name: multi-part-upload-with-progress
          spec: multi-part-upload-with-progress
          browser: << parameters.browser >>
  integ_react_storage_copy:
    parameters:
      browser:
        type: string
    executor: js-test-executor
    <<: *test_env_vars
    working_directory: ~/amplify-js-samples-staging/samples/react/storage/multi-part-copy-with-progress
    steps:
      - prepare_test_env
      - integ_test_js:
          test_name: 'React Storage Copy'
          framework: react
          category: storage
          sample_name: multi-part-copy-with-progress
          spec: multi-part-copy-with-progress
          browser: << parameters.browser >>
  integ_react_graphql_api:
    parameters:
      browser:
        type: string
    executor: js-test-executor
    <<: *test_env_vars
    working_directory: ~/amplify-js-samples-staging/samples/react/api/graphql
    steps:
      - prepare_test_env
      - integ_test_js:
          test_name: 'React GraphQL API'
          framework: react
          category: api
          sample_name: graphql
          spec: graphql
          browser: << parameters.browser >>
  integ_react_amazon_cognito_identity_js_cookie_storage:
    parameters:
      browser:
        type: string
    executor: js-test-executor
    <<: *test_env_vars
    working_directory: ~/amplify-js-samples-staging/samples/react/auth/amazon-cognito-identity-js-cookie-storage
    steps:
      - prepare_test_env
      - integ_test_js:
          test_name: 'amazon-cognito-identity-js-cookie-storage'
          framework: react
          category: auth
          sample_name: amazon-cognito-identity-js-cookie-storage
          spec: amazon-cognito-identity-js-cookie-storage
          browser: << parameters.browser >>
  integ_react_amazon_cognito_identity_js:
    parameters:
      browser:
        type: string
    executor: js-test-executor
    <<: *test_env_vars
    working_directory: ~/amplify-js-samples-staging/samples/react/auth/amazon-cognito-identity-js
    steps:
      - prepare_test_env
      - integ_test_js:
          test_name: 'amazon-cognito-identity-js'
          framework: react
          category: auth
          sample_name: amazon-cognito-identity-js
          spec: amazon-cognito-identity-js
          browser: << parameters.browser >>
  integ_node_amazon_cognito_identity_js:
    executor: js-test-executor
    <<: *test_env_vars
    working_directory: ~/amplify-js-samples-staging/samples/node/auth/amazon-cognito-identity-js
    steps:
      - prepare_test_env
      - integ_test_node_js:
          test_name: 'amazon-cognito-identity-js'
          category: auth
          sample_name: amazon-cognito-identity-js
  integ_react_device_tracking:
    parameters:
      browser:
        type: string
    executor: js-test-executor
    <<: *test_env_vars
    working_directory: ~/amplify-js-samples-staging/samples/react/auth/device-tracking
    steps:
      - prepare_test_env
      - integ_test_js:
          test_name: 'cognito-device-tracking'
          framework: react
          category: auth
          sample_name: device-tracking
          spec: device-tracking
          browser: << parameters.browser >>

  integ_react_delete_user:
    parameters:
      browser:
        type: string
    executor: js-test-executor
    <<: *test_env_vars
    working_directory: ~/amplify-js-samples-staging/samples/react/auth/delete_user
    steps:
      - prepare_test_env
      - integ_test_js:
          test_name: 'delete-user'
          framework: react
          category: auth
          sample_name: delete-user
          spec: delete-user
          browser: << parameters.browser >>
  integ_rn_ios_storage:
    executor: macos-executor
    <<: *test_env_vars
    working_directory: ~/amplify-js-samples-staging/samples/react-native/storage/StorageApp
    steps:
      - integ_test_rn_ios

  integ_rn_ios_storage_multipart_progress:
    executor: macos-executor
    <<: *test_env_vars
    working_directory: ~/amplify-js-samples-staging/samples/react-native/storage/MultiPartUploadWithProgress
    steps:
      - integ_test_rn_ios

  integ_rn_ios_push_notifications:
    executor: macos-executor
    <<: *test_env_vars
    working_directory: ~/amplify-js-samples-staging/samples/react-native/push-notifications/PushNotificationApp
    steps:
      - integ_test_rn_ios

  # integ_rn_android_storage:
  #   executor: macos-executor
  #   <<: *test_env_vars
  #   working_directory: ~/amplify-js-samples-staging/samples/react-native/storage/StorageApp
  #   steps:
  #     - integ_test_rn_android

  # integ_rn_android_storage_multipart_progress:
  #   executor: macos-executor
  #   <<: *test_env_vars
  #   working_directory: ~/amplify-js-samples-staging/samples/react-native/storage/MultiPartUploadWithProgress
  #   steps:
  #     - integ_test_rn_android

  integ_rn_ios_datastore_sqlite_adapter:
    executor: macos-executor
    <<: *test_env_vars
    working_directory: ~/amplify-js-samples-staging/samples/react-native/datastore/SQLiteAdapter
    steps:
      - integ_test_rn_ios

  integ_rn_ios_device_tracking:
    executor: macos-executor
    <<: *test_env_vars
    working_directory: ~/amplify-js-samples-staging/samples/react-native/auth/deviceTracking
    steps:
      - integ_test_rn_ios

  integ_datastore_auth:
    parameters:
      scenario:
        type: string
    executor: js-test-executor
    <<: *test_env_vars
    working_directory: ~/amplify-js-samples-staging/samples
    steps:
      - prepare_test_env
      - integ_test_js:
          test_name: 'DataStore Auth - Chrome'
          framework: react
          category: datastore
          sample_name: << parameters.scenario >>
          spec: << parameters.scenario >>
          browser: chrome
      - integ_test_js:
          test_name: 'DataStore Auth - Firefox'
          framework: react
          category: datastore
          sample_name: << parameters.scenario >>
          spec: << parameters.scenario >>
          browser: firefox

  integ_datastore_auth_v2:
    parameters:
      scenario:
        type: string
    executor: js-test-executor
    <<: *test_env_vars
    working_directory: ~/amplify-js-samples-staging/samples
    steps:
      - prepare_test_env
      - integ_test_js:
          test_name: 'DataStore Auth CLI v2 - Chrome'
          framework: react
          category: datastore
          sample_name: v2/<< parameters.scenario >>-v2
          spec: << parameters.scenario >>
          browser: chrome
      - integ_test_js:
          test_name: 'DataStore Auth CLI v2 - Firefox'
          framework: react
          category: datastore
          sample_name: v2/<< parameters.scenario >>-v2
          spec: << parameters.scenario >>
          browser: firefox
      # integ_duplicate_packages:
      #   parameters:
      #     browser:
      #       type: string
      #   executor: js-test-executor
      #   <<: *test_env_vars
      #   working_directory: ~/amplify-js-samples-staging/samples/react/version-conflict/duplicate-packages
      #   steps:
      #     - prepare_test_env
      #     - integ_test_js:
      #         test_name: 'Duplicate Package Errors'
      #         framework: react
      #         category: version-conflict
      #         sample_name: duplicate-packages
      #         spec: duplicate-packages
      #         browser: << parameters.browser >>
  integ_auth_test_cypress_no_ui:
    working_directory: ~/amplify-js-samples-staging/
    executor: js-test-executor
    steps:
      - prepare_no_ui_test_env
      - integ_test_cypress_no_ui:
          test_name: 'Token revocation'
          category: 'auth'
          spec: 'token-revocation'
  integ_javascript_geo:
    parameters:
      browser:
        type: string
    executor: js-test-executor
    <<: *test_env_vars
    working_directory: ~/amplify-js-samples-staging/samples
    steps:
      - prepare_test_env
      - integ_test_js:
          test_name: 'Display Map'
          framework: javascript
          category: geo
          sample_name: display-map-static
          spec: display-map-static
          browser: << parameters.browser >>
          amplifyjs_dir: ~/amplify-js
      - integ_test_js:
          test_name: 'Search Outside Map'
          framework: javascript
          category: geo
          sample_name: search-outside-map-static
          spec: search-outside-map-static
          browser: << parameters.browser >>
          amplifyjs_dir: ~/amplify-js
  integ_react_geo:
    parameters:
      browser:
        type: string
    executor: js-test-executor
    <<: *test_env_vars
    working_directory: ~/amplify-js-samples-staging/samples
    steps:
      - prepare_test_env
      - integ_test_js:
          test_name: 'Display Map'
          framework: react
          category: geo
          sample_name: display-map
          spec: display-map
          # Temp fix:
          browser: chrome
      - integ_test_js:
          test_name: 'Search Outside Map'
          framework: react
          category: geo
          sample_name: search-outside-map
          spec: search-outside-map
          # Temp fix:
          browser: chrome

  integ_next_datastore_owner_auth:
    parameters:
      browser:
        type: string
    executor: js-test-executor
    <<: *test_env_vars
    working_directory: ~/amplify-js-samples-staging/samples/next/datastore/owner-based-default
    steps:
      - prepare_test_env
      - integ_test_js:
          test_name: 'next owner auth'
          framework: next
          category: datastore
          sample_name: owner-based-default
          spec: next-owner-based-default
          browser: << parameters.browser >>

  integ_react_datastore_custom_pk_unconnected_models:
    parameters:
      browser:
        type: string
    executor: js-test-executor
    <<: *test_env_vars
    working_directory: ~/amplify-js-samples-staging/samples/react/datastore/v2/custom-pk-unconnected-models
    steps:
      - prepare_test_env
      - integ_test_js:
          test_name: 'DataStore - Custom Primary Key (Connected Models)'
          framework: react
          category: datastore
          sample_name: v2/custom-pk-unconnected-models
          spec: custom-pk-unconnected-models
          browser: << parameters.browser >>

  integ_react_datastore_custom_pk_unconnected_models_webkit:
    executor: webkit-test-executor
    <<: *test_env_vars
    working_directory: ~/amplify-js-samples-staging/samples/react/datastore/v2/custom-pk-unconnected-models
    steps:
      - prepare_test_env
      - integ_test_js:
          test_name: 'DataStore - Custom Primary Key (Connected Models)'
          framework: react
          category: datastore
          sample_name: v2/custom-pk-unconnected-models
          spec: custom-pk-unconnected-models
          browser: webkit

  integ_react_datastore_custom_pk_has_one:
    parameters:
      browser:
        type: string
    executor: js-test-executor
    <<: *test_env_vars
    working_directory: ~/amplify-js-samples-staging/samples/react/datastore/v2/custom-pk-has-one
    steps:
      - prepare_test_env
      - integ_test_js:
          test_name: 'DataStore - Custom Primary Key (Has One)'
          framework: react
          category: datastore
          sample_name: v2/custom-pk-has-one
          spec: custom-pk-has-one
          browser: << parameters.browser >>

  integ_react_datastore_custom_pk_has_many_many_to_many:
    parameters:
      browser:
        type: string
    executor: js-test-executor
    <<: *test_env_vars
    working_directory: ~/amplify-js-samples-staging/samples/react/datastore/v2/custom-pk-has-many-many-to-many
    steps:
      - prepare_test_env
      - integ_test_js:
          test_name: 'DataStore - Custom Primary Key (Has Many / Many to Many)'
          framework: react
          category: datastore
          sample_name: v2/custom-pk-has-many-many-to-many
          spec: custom-pk-has-many-many-to-many
          browser: << parameters.browser >>

  integ_react_datastore_background_process_manager:
    parameters:
      browser:
        type: string
    executor: js-test-executor
    <<: *test_env_vars
    working_directory: ~/amplify-js-samples-staging/samples/react/datastore/v2/background-process-manager
    steps:
      - prepare_test_env
      - integ_test_js:
          test_name: 'DataStore - Background Process Manager'
          framework: react
          category: datastore
          sample_name: v2/background-process-manager
          spec: background-process-manager
          browser: << parameters.browser >>

  integ_react_datastore_background_process_manager_webkit:
    executor: webkit-test-executor
    <<: *test_env_vars
    working_directory: ~/amplify-js-samples-staging/samples/react/datastore/v2/background-process-manager
    steps:
      - prepare_test_env
      - integ_test_js:
          test_name: 'DataStore - Background Process Manager'
          framework: react
          category: datastore
          sample_name: v2/background-process-manager
          spec: background-process-manager
          browser: webkit

  integ_react_datastore_related_models:
    parameters:
      browser:
        type: string
    executor: js-test-executor
    <<: *test_env_vars
    working_directory: ~/amplify-js-samples-staging/samples/react/datastore/related-models
    steps:
      - prepare_test_env
      - integ_test_js:
          test_name: 'DataStore - Related Models'
          framework: react
          category: datastore
          sample_name: related-models
          spec: related-models
          browser: << parameters.browser >>

  integ_react_iot_reconnect:
    # TODO: see `js-test-executor` TODO above
    executor: js-test-executor-prev
    <<: *test_env_vars
    working_directory: ~/amplify-js-samples-staging/samples/react/pubsub/reconnection-iot
    steps:
      - prepare_test_env
      - integ_test_js:
          test_name: 'PubSub - Reconnection for IoT'
          framework: react
          category: pubsub
          sample_name: reconnection-iot
          spec: reconnection
          # Firefox doesn't support network state management in cypress
          browser: chrome

  integ_react_api_reconnect:
    # TODO: see `js-test-executor` TODO above
    executor: js-test-executor-prev
    <<: *test_env_vars
    working_directory: ~/amplify-js-samples-staging/samples/react/pubsub/reconnection-api
    steps:
      - prepare_test_env
      - integ_test_js:
          test_name: 'PubSub - Reconnection for API'
          framework: react
          category: pubsub
          sample_name: reconnection-api
          spec: reconnection
          # Firefox doesn't support network state management in cypress
          browser: chrome

  integ_react_datastore_selective_sync:
    parameters:
      browser:
        type: string
    executor: js-test-executor
    <<: *test_env_vars
    working_directory: ~/amplify-js-samples-staging/samples/react/datastore/selective-sync-v5
    steps:
      - prepare_test_env
      - integ_test_js:
          test_name: 'DataStore - Selective Sync'
          framework: react
          category: datastore
          sample_name: selective-sync-v5
          spec: selective-sync-v5
          browser: << parameters.browser >>

  integ_react_datastore_nested_predicate:
    parameters:
      browser:
        type: string
    executor: js-test-executor
    <<: *test_env_vars
    working_directory: ~/amplify-js-samples-staging/samples/react/datastore/nested-predicate
    steps:
      - prepare_test_env
      - integ_test_js:
          test_name: 'DataStore - Nested Predicate'
          framework: react
          category: datastore
          sample_name: nested-predicate
          spec: nested-predicate
          browser: << parameters.browser >>

  integ_next_datastore_13_basic:
    parameters:
      browser:
        type: string
    executor: js-test-executor
    <<: *test_env_vars
    working_directory: ~/amplify-js-samples-staging/samples/next/datastore/next-13-basic
    steps:
      - prepare_test_env
      - integ_test_js:
          test_name: 'DataStore - Nextjs 13 build with SWC - basic JS app'
          framework: next
          category: datastore
          sample_name: next-13-basic
          spec: nextjs-13-basic
          browser: << parameters.browser >>

  integ_next_datastore_13_js:
    parameters:
      browser:
        type: string
    executor: js-test-executor
    <<: *test_env_vars
    working_directory: ~/amplify-js-samples-staging/samples/next/datastore/next-13-js
    steps:
      - prepare_test_env
      - integ_test_js:
          test_name: 'DataStore - Nextjs 13 build with SWC - JS app'
          framework: next
          category: datastore
          sample_name: next-13-js
          spec: nextjs-13
          browser: << parameters.browser >>

  integ_vite_datastore_basic_crud:
    parameters:
      browser:
        type: string
    executor: js-test-executor
    <<: *test_env_vars
    working_directory: ~/amplify-js-samples-staging/samples/vite/datastore/v2/basic-crud
    steps:
      - prepare_test_env
      - integ_test_js:
          test_name: 'Vite + DataStore - Basic CRUD'
          framework: vite
          category: datastore
          sample_name: v2/basic-crud
          spec: vite-basic-crud

  integ_rollup_datastore_basic_crud:
    parameters:
      browser:
        type: string
    executor: js-test-executor
    <<: *test_env_vars
    working_directory: ~/amplify-js-samples-staging/samples/rollup/datastore/rollup-basic-crud
    steps:
      - prepare_test_env
      - integ_test_js:
          test_name: 'Rollup + DataStore - Basic CRUD'
          framework: rollup
          category: datastore
          sample_name: rollup-basic-crud
          spec: rollup-basic-crud

  integ_vanilla_js_datastore_basic_crud:
    parameters:
      browser:
        type: string
    executor: js-test-executor
    <<: *test_env_vars
    working_directory: ~/amplify-js-samples-staging/samples
    steps:
      - prepare_test_env
      - integ_test_js:
          test_name: 'Vanilla JS + Webpack 4 + DataStore - Basic CRUD'
          framework: javascript
          category: datastore
          sample_name: basic-crud
          browser: << parameters.browser >>
          spec: vanilla-js-basic-crud
          amplifyjs_dir: ~/amplify-js

  integ_react_datastore_docs_examples:
    parameters:
      browser:
        type: string
    executor: js-test-executor
    <<: *test_env_vars
    working_directory: ~/amplify-js-samples-staging/samples/react/datastore/v2/amplify-docs-examples
    steps:
      - prepare_test_env
      - integ_test_js:
          test_name: 'DataStore - Docs Examples'
          framework: react
          category: datastore
          sample_name: v2/amplify-docs-examples
          spec: amplify-docs-examples
          browser: << parameters.browser >>

  integ_react_datastore_websocket_disruption:
    parameters:
      browser:
        type: string
    executor: js-test-executor
    <<: *test_env_vars
    working_directory: ~/amplify-js-samples-staging/samples/react/datastore/websocket-disruption
    steps:
      - prepare_test_env
      - integ_test_js:
          test_name: 'DataStore - WebSocket Disruption'
          framework: react
          category: datastore
          sample_name: websocket-disruption
          spec: websocket-disruption
          browser: << parameters.browser >>

  deploy:
    executor: macos-executor
    working_directory: ~/amplify-js
    steps:
      - attach_workspace:
          at: ~/
      - run:
          name: 'Publish to Amplify Package'
          command: |
            echo "//registry.npmjs.org/:_authToken=$NPM_TOKEN" >> ~/.npmrc
            echo "export PREID_HASH_SUFFIX=$(echo $CIRCLE_SHA1 | cut -c -7 | sed 's/^/\./')" >> "$BASH_ENV"
            source "$BASH_ENV"
            npm whoami
            git config --global user.email $GITHUB_EMAIL
            git config --global user.name $GITHUB_USER
            git status
            git --no-pager diff
            yarn publish:$CIRCLE_BRANCH

  post_release:
    executor: build-executor
    steps:
      - attach_workspace:
          at: /root
      - restore_cache:
          keys:
            - amplify-ssh-deps-{{ .Branch }}
            - amplify-ssh-deps
      - run:
          name: 'Update roll-back infrastructure'
          command: |
            git config --global user.email $GITHUB_EMAIL
            git config --global user.name $GITHUB_USER
            git pull origin release
            PUBLISH_COMMIT_HASH=$(git log -n 1 --pretty=format:"%H")
            RELEASE_COMMIT_MESSAGE=$(git log -n 1 --skip 1 --pretty=oneline)
            if [[ $RELEASE_COMMIT_MESSAGE = *release\(required\)* ]]; then git tag -f required-release $PUBLISH_COMMIT_HASH; fi
      - run:
          name: 'Update API documentation'
          command: |
            yarn run docs
            git add ./docs/api/
            git commit -m "chore(release): update API docs [ci skip]"
      - run:
          name: 'Push post release changes'
          command: |
            git push origin release
            git push -f origin required-release
            git push --force-with-lease origin release:main

# Specifies the branches that can be considered releasable.
#
# Listing a branch here has the following effects:
#   - Allows the branch to be published to NPM assuming there is a corresponding `publish:<branch>` script in package.json
#   - Runs the full test suite against the branch in CircleCI on pushes to that branch. If the exact branch name also exists
#     in the `amplify-js-samples-staging` repo, it will be used when executing tests. Otherwise, defaults to `main`.
releasable_branches: &releasable_branches
  branches:
    only:
      - release
      - main
      - next

# List of test browsers that are always used in every E2E test. Tests that aren't expected to interact with browser APIs
# should use `minimal_browser_list` to keep test execution time low.
minimal_browser_list: &minimal_browser_list
  browser: [chrome, firefox]

# List of test browsers that are used in E2E tests where we want to also test browser APIs. For functionality that
# interacts with browser APIs (e.g. IndexedDB), use `extended_browser_list`. Includes Microsoft Edge. Note: WebKit
# is not included in this list because WebKit requires a different Docker image. Any test that uses this browser
# list should also test against WebKit.
extended_browser_list: &extended_browser_list
  browser: [chrome, firefox, edge]

datastore_auth_scenarios: &datastore_auth_scenarios
  scenario: [
      owner-based-default, # TODO: Add `owner-based-operations` when tests pass
      static-user-pool-groups-default,
      static-user-pool-groups-operations,
      owner-and-group-different-models-default,
      owner-and-group-same-model-default,
      owner-and-group-same-model-operations,
      dynamic-user-pool-groups-default,
      dynamic-user-pool-groups-owner-based-default,
      private-auth-default,
      private-auth-iam,
      public-auth-default,
      public-auth-iam,
      owner-custom-claim-default,
      owner-custom-field-default,
    ]

workflows:
  build_test_deploy:
    # Tells CircleCI to skip this workflow when the pipeline is triggered by the scheduled source,
    # i.e. when the canaries workflow executes
    # https://circleci.com/docs/2.0/scheduled-pipelines/#workflows-filtering
    when:
      not:
        equal: [scheduled_pipeline, << pipeline.trigger_source >>]
    jobs:
      - build
      - integ_setup:
          filters:
            <<: *releasable_branches
      - unit_test:
          requires:
            - build
      - bundle_test:
          requires:
            - build
      - integ_react_auth_1:
          requires:
            - integ_setup
            - build
          filters:
            <<: *releasable_branches
          matrix:
            parameters:
              <<: *minimal_browser_list
      - integ_react_auth_2:
          requires:
            - integ_setup
            - build
          filters:
            <<: *releasable_branches
          matrix:
            parameters:
              <<: *minimal_browser_list
      - integ_auth_test_cypress_no_ui:
          requires:
            - integ_setup
            - build
          filters:
            <<: *releasable_branches
      - integ_react_graphql_api:
          requires:
            - integ_setup
            - build
          filters:
            <<: *releasable_branches
          matrix:
            parameters:
              <<: *minimal_browser_list
      - integ_angular_auth:
          requires:
            - integ_setup
            - build
          filters:
            <<: *releasable_branches
          matrix:
            parameters:
              <<: *minimal_browser_list
      - integ_vue_auth:
          requires:
            - integ_setup
            - build
          filters:
            <<: *releasable_branches
          matrix:
            parameters:
              <<: *minimal_browser_list
      - integ_next_auth:
          requires:
            - integ_setup
            - build
          filters:
            <<: *releasable_branches
          matrix:
            parameters:
              <<: *minimal_browser_list
      - integ_react_predictions:
          requires:
            - integ_setup
            - build
          filters:
            <<: *releasable_branches
          matrix:
            parameters:
              <<: *minimal_browser_list
      - integ_react_interactions:
          requires:
            - integ_setup
            - build
          filters:
            <<: *releasable_branches
          matrix:
            parameters:
              <<: *minimal_browser_list
      - integ_vue_interactions:
          requires:
            - integ_setup
            - build
          filters:
            <<: *releasable_branches
          matrix:
            parameters:
              browser: [chrome]
      - integ_angular_interactions:
          requires:
            - integ_setup
            - build
          filters:
            <<: *releasable_branches
          matrix:
            parameters:
              <<: *minimal_browser_list
      - integ_javascript_auth:
          requires:
            - integ_setup
            - build
          filters:
            <<: *releasable_branches
          matrix:
            parameters:
              <<: *minimal_browser_list
      - integ_react_datastore:
          requires:
            - integ_setup
            - build
          filters:
            <<: *releasable_branches
          matrix:
            parameters:
              <<: *minimal_browser_list
      - integ_react_datastore_v2:
          requires:
            - integ_setup
            - build
          filters:
            <<: *releasable_branches
          matrix:
            parameters:
              <<: *minimal_browser_list
      - integ_react_datastore_multi_auth_one_rule:
          requires:
            - integ_setup
            - build
          filters:
            <<: *releasable_branches
          matrix:
            parameters:
              <<: *minimal_browser_list
      - integ_react_datastore_multi_auth_one_rule_v2:
          requires:
            - integ_setup
            - build
          filters:
            <<: *releasable_branches
          matrix:
            parameters:
              <<: *minimal_browser_list
      - integ_react_datastore_multi_auth_two_rules:
          requires:
            - integ_setup
            - build
          filters:
            <<: *releasable_branches
          matrix:
            parameters:
              <<: *minimal_browser_list
      - integ_react_datastore_multi_auth_two_rules_v2:
          requires:
            - integ_setup
            - build
          filters:
            <<: *releasable_branches
          matrix:
            parameters:
              <<: *minimal_browser_list
      - integ_react_datastore_multi_auth_three_plus_rules:
          requires:
            - integ_setup
            - build
          filters:
            <<: *releasable_branches
          matrix:
            parameters:
              <<: *minimal_browser_list
      - integ_react_datastore_multi_auth_three_plus_rules_v2:
          requires:
            - integ_setup
            - build
          filters:
            <<: *releasable_branches
          matrix:
            parameters:
              <<: *minimal_browser_list
      - integ_react_datastore_subs_disabled:
          requires:
            - integ_setup
            - build
          filters:
            <<: *releasable_branches
          matrix:
            parameters:
              <<: *minimal_browser_list
      - integ_react_datastore_subs_disabled_v2:
          requires:
            - integ_setup
            - build
          filters:
            <<: *releasable_branches
          matrix:
            parameters:
              <<: *minimal_browser_list
      - integ_react_datastore_consecutive_saves:
          requires:
            - integ_setup
            - build
          filters:
            <<: *releasable_branches
          matrix:
            parameters:
              <<: *minimal_browser_list
      - integ_react_datastore_consecutive_saves_v2:
          requires:
            - integ_setup
            - build
          filters:
            <<: *releasable_branches
          matrix:
            parameters:
              <<: *minimal_browser_list
      # - integ_react_datastore_observe_query:
      #     requires:
      #       - integ_setup
      #       - build
      #     filters:
      #       <<: *releasable_branches
      #     matrix:
      #       parameters:
      #         <<: *minimal_browser_list
      # - integ_react_datastore_observe_query_v2:
      #     requires:
      #       - integ_setup
      #       - build
      #     filters:
      #       <<: *releasable_branches
      #     matrix:
      #       parameters:
      #         <<: *minimal_browser_list
      - integ_react_datastore_schema_drift:
          requires:
            - integ_setup
            - build
          filters:
            <<: *releasable_branches
          matrix:
            parameters:
              <<: *minimal_browser_list
      - integ_react_storage:
          requires:
            - integ_setup
            - build
          filters:
            <<: *releasable_branches
          matrix:
            parameters:
              <<: *minimal_browser_list
      - integ_react_storage_multipart_progress:
          requires:
            - integ_setup
            - build
          filters:
            <<: *releasable_branches
          matrix:
            parameters:
              <<: *minimal_browser_list
      - integ_react_storage_copy:
          requires:
            - integ_setup
            - build
          filters:
            <<: *releasable_branches
          matrix:
            parameters:
              <<: *minimal_browser_list
      - integ_react_amazon_cognito_identity_js_cookie_storage:
          requires:
            - integ_setup
            - build
          filters:
            <<: *releasable_branches
          matrix:
            parameters:
              <<: *minimal_browser_list
      - integ_react_amazon_cognito_identity_js:
          requires:
            - integ_setup
            - build
          filters:
            <<: *releasable_branches
          matrix:
            parameters:
              <<: *minimal_browser_list
      - integ_node_amazon_cognito_identity_js:
          requires:
            - integ_setup
            - build
          filters:
            <<: *releasable_branches
      - integ_react_device_tracking:
          requires:
            - integ_setup
            - build
          filters:
            <<: *releasable_branches
          matrix:
            parameters:
              <<: *minimal_browser_list
      - integ_react_delete_user:
          requires:
            - integ_setup
            - build
          filters:
            <<: *releasable_branches
          matrix:
            parameters:
              <<: *minimal_browser_list
      - integ_rn_ios_storage:
          requires:
            - integ_setup
            - build
          filters:
            <<: *releasable_branches
      - integ_rn_ios_storage_multipart_progress:
          requires:
            - integ_setup
            - build
          filters:
            <<: *releasable_branches
      - integ_rn_ios_push_notifications:
          requires:
            - integ_setup
            - build
          filters:
            <<: *releasable_branches
      - integ_rn_ios_device_tracking:
          requires:
            - integ_setup
            - build
          filters:
            <<: *releasable_branches
      # - integ_rn_android_storage:
      #     requires:
      #       - integ_setup
      #       - build
      #     filters:
      #       <<: *releasable_branches
      # - integ_rn_android_storage_multipart_progress:
      #     requires:
      #       - integ_setup
      #       - build
      #     filters:
      #       <<: *releasable_branches
      # - integ_rn_ios_datastore_sqlite_adapter:
      #     requires:
      #       - integ_setup
      #       - build
      #     filters:
      #       <<: *releasable_branches
      - integ_datastore_auth:
          requires:
            - integ_setup
            - build
          filters:
            <<: *releasable_branches
          matrix:
            parameters:
              <<: *datastore_auth_scenarios
      - integ_datastore_auth_v2:
          requires:
            - integ_setup
            - build
          filters:
            <<: *releasable_branches
          matrix:
            parameters:
              <<: *datastore_auth_scenarios
      # - integ_duplicate_packages:
      #     requires:
      #       - integ_setup
      #       - build
      #     filters:
      #       <<: *releasable_branches
      #     matrix:
      #       parameters:
      #         <<: *minimal_browser_list
      - integ_javascript_geo:
          requires:
            - integ_setup
            - build
          filters:
            <<: *releasable_branches
          matrix:
            parameters:
              browser: [chrome]
      - integ_react_geo:
          requires:
            - integ_setup
            - build
          filters:
            <<: *releasable_branches
          matrix:
            parameters:
              <<: *minimal_browser_list
      - integ_next_datastore_owner_auth:
          requires:
            - integ_setup
            - build
          filters:
            <<: *releasable_branches
          matrix:
            parameters:
              <<: *minimal_browser_list
      - integ_react_datastore_custom_pk_unconnected_models:
          requires:
            - integ_setup
            - build
          filters:
            <<: *releasable_branches
          matrix:
            parameters:
              <<: *extended_browser_list
      - integ_react_datastore_custom_pk_unconnected_models_webkit:
          requires:
            - integ_setup
            - build
          filters:
            <<: *releasable_branches
      - integ_react_datastore_custom_pk_has_one:
          requires:
            - integ_setup
            - build
          filters:
            <<: *releasable_branches
          matrix:
            parameters:
              <<: *minimal_browser_list
      - integ_react_datastore_custom_pk_has_many_many_to_many:
          requires:
            - integ_setup
            - build
          filters:
            <<: *releasable_branches
          matrix:
            parameters:
              <<: *minimal_browser_list
      - integ_react_datastore_background_process_manager:
          requires:
            - integ_setup
            - build
          filters:
            <<: *releasable_branches
          matrix:
            parameters:
              <<: *extended_browser_list
      - integ_react_datastore_background_process_manager_webkit:
          requires:
            - integ_setup
            - build
          filters:
            <<: *releasable_branches
      - integ_react_datastore_related_models:
          requires:
            - integ_setup
            - build
          filters:
            <<: *releasable_branches
          matrix:
            parameters:
              <<: *minimal_browser_list
      - integ_react_iot_reconnect:
          requires:
            - integ_setup
            - build
          filters:
            <<: *releasable_branches
      - integ_react_api_reconnect:
          requires:
            - integ_setup
            - build
          filters:
            <<: *releasable_branches
      - integ_react_datastore_selective_sync:
          requires:
            - integ_setup
            - build
          filters:
            <<: *releasable_branches
          matrix:
            parameters:
              <<: *minimal_browser_list
      - integ_react_datastore_nested_predicate:
          requires:
            - integ_setup
            - build
          filters:
            <<: *releasable_branches
          matrix:
            parameters:
              <<: *minimal_browser_list
      - integ_next_datastore_13_basic:
          requires:
            - integ_setup
            - build
          filters:
            <<: *releasable_branches
          matrix:
            parameters:
              <<: *minimal_browser_list
      - integ_next_datastore_13_js:
          requires:
            - integ_setup
            - build
          filters:
            <<: *releasable_branches
          matrix:
            parameters:
              <<: *minimal_browser_list
      - integ_vite_datastore_basic_crud:
          requires:
            - integ_setup
            - build
          filters:
            <<: *releasable_branches
          matrix:
            parameters:
              <<: *minimal_browser_list
      - integ_rollup_datastore_basic_crud:
          requires:
            - integ_setup
            - build
          filters:
            <<: *releasable_branches
          matrix:
            parameters:
              <<: *minimal_browser_list
      - integ_vanilla_js_datastore_basic_crud:
          requires:
            - integ_setup
            - build
          filters:
            <<: *releasable_branches
          matrix:
            parameters:
              <<: *minimal_browser_list
      - integ_react_datastore_docs_examples:
          requires:
            - integ_setup
            - build
          filters:
            <<: *releasable_branches
          matrix:
            parameters:
              <<: *minimal_browser_list
      - integ_react_datastore_websocket_disruption:
          requires:
            - integ_setup
            - build
          filters:
            <<: *releasable_branches
          matrix:
            parameters:
              <<: *minimal_browser_list
      - deploy:
          filters:
            <<: *releasable_branches
          requires:
            - unit_test
            - bundle_test
            - integ_react_delete_user
            - integ_react_predictions
            - integ_react_datastore
            - integ_react_datastore_v2
            - integ_react_datastore_multi_auth_one_rule
            - integ_react_datastore_multi_auth_one_rule_v2
            - integ_react_datastore_multi_auth_two_rules
            - integ_react_datastore_multi_auth_two_rules_v2
            - integ_react_datastore_multi_auth_three_plus_rules
            - integ_react_datastore_multi_auth_three_plus_rules_v2
            - integ_react_datastore_subs_disabled
            - integ_react_datastore_subs_disabled_v2
            - integ_react_datastore_consecutive_saves
            - integ_react_datastore_consecutive_saves_v2
            # - integ_react_datastore_observe_query
            # - integ_react_datastore_observe_query_v2
            - integ_react_datastore_schema_drift
            - integ_react_storage
            - integ_react_storage_multipart_progress
            - integ_react_storage_copy
            - integ_react_interactions
            - integ_angular_interactions
            - integ_vue_interactions
            - integ_react_amazon_cognito_identity_js_cookie_storage
            - integ_react_amazon_cognito_identity_js
            - integ_node_amazon_cognito_identity_js
            - integ_react_auth_1
            - integ_react_auth_2
            - integ_angular_auth
            # - integ_javascript_auth # TODO: enable it when CDN deployment is automated
            - integ_vue_auth
            - integ_next_auth
            - integ_rn_ios_storage
            - integ_rn_ios_storage_multipart_progress
            # - integ_rn_android_storage_multipart_progress
            - integ_rn_ios_push_notifications
            - integ_rn_ios_device_tracking
            # - integ_rn_android_storage
            # - integ_rn_ios_datastore_sqlite_adapter
            - integ_datastore_auth
            - integ_datastore_auth_v2
              # - integ_duplicate_packages
            - integ_auth_test_cypress_no_ui
            - integ_react_graphql_api
            # - integ_javascript_geo  # TODO: enable it when CDN deployment is automated
            - integ_react_geo
            - integ_next_datastore_owner_auth
            - integ_react_datastore_custom_pk_unconnected_models
            - integ_react_datastore_custom_pk_unconnected_models_webkit
            - integ_react_datastore_custom_pk_has_one
            - integ_react_datastore_custom_pk_has_many_many_to_many
            - integ_react_datastore_background_process_manager
            - integ_react_datastore_background_process_manager_webkit
            - integ_react_datastore_related_models
            - integ_react_iot_reconnect
            - integ_react_api_reconnect
            - integ_react_datastore_selective_sync
            - integ_react_datastore_nested_predicate
            - integ_next_datastore_13_basic
            - integ_next_datastore_13_js
            - integ_vite_datastore_basic_crud
            - integ_rollup_datastore_basic_crud
            - integ_vanilla_js_datastore_basic_crud
            - integ_react_datastore_docs_examples
            - integ_react_datastore_websocket_disruption
      - post_release:
          filters:
            branches:
              only:
                - release
          requires:
            - deploy
  # Scheduled smoke test workflow
  # Jobs are pulled from the getting-started-smoke-test inline orb defined below
  canaries:
    when:
      and:
        - equal: [scheduled_pipeline, << pipeline.trigger_source >>]
        - equal: [canaries, << pipeline.schedule.name >>]
    jobs:
      ## Web
      # React
      - getting-started-smoke-test/web:
          name: React - latest
          npx-command: create-react-app
          framework: react
          main-file-path: src/App.js
          build-dir: build
      - getting-started-smoke-test/web:
          name: React - next
          npx-command: create-react-app@next
          framework: react
          main-file-path: src/App.js
          build-dir: build
      # Next
      - getting-started-smoke-test/web:
          name: Next.js (Page Router) - latest
          npx-command: create-next-app
          npx-post: --use-npm --ts --tailwind --no-eslint --no-src-dir --no-app --import-alias "@/*"
          framework: nextjs
          main-file-path: pages/_app.tsx
          dev-start: dev
          build-dir: build
          ssr: true
      - getting-started-smoke-test/web:
          name: Next.js (App Router) - latest
          npx-command: create-next-app
          npx-post: --use-npm --ts --tailwind --no-eslint --no-src-dir --app --import-alias "@/*"
          framework: nextjs
          main-file-path: app/page.tsx
          dev-start: dev
          build-dir: build
          ssr: true
      - getting-started-smoke-test/web:
          name: Next.js (App Router) - next
          npx-command: create-next-app@canary
          npx-post: --use-npm --ts --tailwind --no-eslint --no-src-dir --app --import-alias "@/*"
          framework: nextjs
          main-file-path: app/page.tsx
          dev-start: dev
          build-dir: build
          ssr: true
      # Angular
      - getting-started-smoke-test/web:
          name: Angular - latest
          npx-command: -p @angular/cli ng new --defaults true --force
          framework: angular
          main-file-path: src/main.ts
          dev-port: 4200
          build-dir: dist
      # TODO: re-enable after fixing Storage types
      # https://app.circleci.com/pipelines/github/aws-amplify/amplify-js/15508/workflows/61527ddd-7eb6-4897-97d2-f66c9a68ab59/jobs/166884
      # - getting-started-smoke-test/web:
      #     name: Angular - next
      #     npx-command: -p @angular/cli@next ng new --defaults true --force
      #     framework: angular
      #     main-file-path: src/main.ts
      #     dev-port: 4200
      #     build-dir: dist
      # Vue
      - getting-started-smoke-test/web:
          name: Vue - latest
          npx-command: -p @vue/cli vue create --default --force --registry "https://registry.npmmirror.com"
          framework: vue
          main-file-path: src/main.js
          dev-start: serve
          dev-port: 8080
          build-dir: dist
      - getting-started-smoke-test/web:
          name: Vue - next
          npx-command: -p @vue/cli@next vue create --default --force --registry "https://registry.npmmirror.com"
          framework: vue
          main-file-path: src/main.js
          dev-start: serve
          dev-port: 8080
          build-dir: dist
      ## Mobile
      # RN CLI
      - getting-started-smoke-test/rn-ios:
          name: RN iOS - latest
          framework: rn_ios
          main-file-path: ./App.tsx
      - getting-started-smoke-test/rn-android:
          name: RN Android - latest
          framework: rn_android
          main-file-path: ./App.tsx
      - getting-started-smoke-test/rn-ios:
          name: RN iOS - next
          framework: rn_ios
          main-file-path: ./App.tsx
          tag: next
      - getting-started-smoke-test/rn-android:
          name: RN Android - next
          framework: rn_android
          main-file-path: ./App.tsx
          tag: next
      # Expo
      # - getting-started-smoke-test/expo:
      #     name: Expo - latest
      #     framework: expo_ios
      #     main-file-path: ./App.js
      # - getting-started-smoke-test/expo:
      #     name: Expo - next
      #     framework: expo_ios
      #     main-file-path: ./App.js
      #     tag: next

# Start Canary Orb
orbs:
  getting-started-smoke-test:
    executors:
      web-executor:
        docker:
          - image: cimg/node:lts
        resource_class: large

      android-executor:
        machine:
          image: android:202102-01
        resource_class: large

    common_env_vars: &common_env_vars
      environment:
        IMPORT_STATEMENT: import {Logger} from 'aws-amplify';
        LIBRARY_STATEMENT: Logger.LOG_LEVEL='DEBUG';
        MAX_WAIT_ON_TIMEOUT: 180000 # 3 minutes; how long we wait for the build to succeed before failing the job

    commands:
      run-with-retry:
        description: Run command with retry
        parameters:
          label:
            description: Display name
            type: string
          pre-command:
            description: This command will be executed once, but will not be retried
            type: string
            default: ''
          command:
            description: Command to run
            type: string
          retry-count:
            description: Number of retry
            type: integer
            default: 3
          sleep:
            description: Wait duration until next retry
            type: integer
            default: 5
          no_output_timeout:
            description: Elapsed time the command can run without output
            type: string
            default: 10m
        steps:
          - run:
              name: << parameters.label >>
              command: |
                retry() {
                  MAX_RETRY=<< parameters.retry-count >>
                  n=0
                  until [ $n -ge $MAX_RETRY ]
                  do
                      bash -c "$@" && exit 0
                      n=$[$n+1]
                      echo "retry $n of $MAX_RETRY"
                      sleep << parameters.sleep >>
                  done
                  if [ $n -ge $MAX_RETRY ]; then
                    echo "failed: ${@}" >&2
                    exit 1
                  fi
                }
                eval << parameters.pre-command >>
                retry "<< parameters.command >>"
              no_output_timeout: << parameters.no_output_timeout >>

    jobs:
      web:
        parameters:
          framework:
            type: string
          npx-command:
            type: string
          npx-post:
            type: string
            default: ''
          main-file-path:
            type: string
          dev-start:
            type: string
            default: start
          dev-port:
            type: integer
            default: 3000
          build-dir:
            type: string
          ssr:
            type: boolean
            default: false
        executor: web-executor
        <<: *common_env_vars
        working_directory: ~/project/amplify-getting-started-<< parameters.framework >>
        steps:
          - run-with-retry:
              label: Scaffold App
              pre-command: cd ../
              command: npx -y << parameters.npx-command >> amplify-getting-started-<< parameters.framework >> << parameters.npx-post >>
              no_output_timeout: 2m
          - run-with-retry:
              label: Install AmplifyJS
<<<<<<< HEAD
              command: |
                npm i -S aws-amplify
                npm i -g wait-on serve
                ~/amplify-js/.circleci/duplicates-npm.sh
=======
              command: npm i -S aws-amplify && npm i -g --prefix=$HOME/.local wait-on serve
>>>>>>> 2fbcf00a
          - run:
              name: Call Amplify library in code
              command: |
                echo "$IMPORT_STATEMENT" | cat - << parameters.main-file-path >> | tee << parameters.main-file-path >>
                echo "$LIBRARY_STATEMENT" >> << parameters.main-file-path >>
          - run-with-retry:
              label: Run in Dev Mode
              command: npm run << parameters.dev-start >> & wait-on http://localhost:<< parameters.dev-port >> -t $MAX_WAIT_ON_TIMEOUT
          - unless:
              condition: << parameters.ssr >>
              steps:
                - run-with-retry:
                    label: Run in Prod Mode
                    command: npm run build && (serve -n -s << parameters.build-dir >> -l 4000 & wait-on http://localhost:4000  -t $MAX_WAIT_ON_TIMEOUT)
          - when:
              condition: << parameters.ssr >>
              steps:
                - run-with-retry:
                    label: Run in Prod Mode
                    command: npm run build && (npm start & wait-on http://localhost:3000 -t $MAX_WAIT_ON_TIMEOUT)

      rn-ios:
        parameters:
          framework:
            type: string
          main-file-path:
            type: string
          tag:
            type: string
            default: latest
          xcode-version:
            type: string
            default: 13.4.1
          ios-device:
            type: string
            default: iPhone 13
        macos:
          xcode: << parameters.xcode-version >>
        resource_class: large
        working_directory: ~/amplify_getting_started_<< parameters.framework >>
        steps:
          - run-with-retry:
              label: Scaffold App
              pre-command: cd ../ && rm -rf amplify_getting_started_<< parameters.framework >>
              command: npx react-native@<< parameters.tag >> init amplify_getting_started_<< parameters.framework >> --version << parameters.tag >>
              no_output_timeout: 10m
          - unless:
              condition:
                equal: [next, << parameters.tag >>]
              steps:
                - run-with-retry:
                    label: Install Amplify dependencies
                    command: npm install aws-amplify aws-amplify-react-native amazon-cognito-identity-js @react-native-community/netinfo @react-native-async-storage/async-storage @react-native-picker/picker
          - when:
              condition:
                equal: [next, << parameters.tag >>]
              steps:
                - run-with-retry:
                    label: Install Amplify dependencies
                    command: npm install --legacy-peer-deps aws-amplify aws-amplify-react-native amazon-cognito-identity-js @react-native-community/netinfo @react-native-async-storage/async-storage @react-native-picker/picker

          - run-with-retry:
              label: Pod Install
              command: |
                brew install ios-deploy
                npx pod-install
          - run:
              name: Call Amplify library in code
              command: |
                echo "$IMPORT_STATEMENT" | cat - << parameters.main-file-path >> | tee << parameters.main-file-path >>
                echo "$LIBRARY_STATEMENT" >> << parameters.main-file-path >>
          - run:
              background: true
              name: Start iOS simulator (background)
              command: xcrun simctl boot "<< parameters.ios-device >>" || true
          - run-with-retry:
              label: Start App
              command: npm run ios

      rn-android:
        parameters:
          framework:
            type: string
          main-file-path:
            type: string
          tag:
            type: string
            default: latest
        executor: android-executor
        working_directory: ~/amplify_getting_started_<< parameters.framework >>
        steps:
          - run:
              name: Create avd
              command: |
                SYSTEM_IMAGES="system-images;android-29;default;x86"
                sdkmanager "$SYSTEM_IMAGES"
                echo "no" | avdmanager --verbose create avd -n test -k "$SYSTEM_IMAGES"
          - run:
              name: Launch emulator
              command: |
                emulator -avd test -delay-adb -verbose -no-window -gpu swiftshader_indirect -no-snapshot -noaudio -no-boot-anim
              background: true
          - run:
              name: Generate cache key
              command: |
                find . -name 'build.gradle' | sort | xargs cat |
                shasum | awk '{print $1}' > /tmp/gradle_cache_seed
          - run-with-retry:
              label: Scaffold App
              pre-command: cd ../ && rm -rf amplify_getting_started_<< parameters.framework >>
              command: npx react-native@<< parameters.tag >> init amplify_getting_started_<< parameters.framework >> --version << parameters.tag >>
              no_output_timeout: 10m
          - unless:
              condition:
                equal: [next, << parameters.tag >>]
              steps:
                - run-with-retry:
                    label: Install Amplify dependencies
                    command: npm install aws-amplify aws-amplify-react-native amazon-cognito-identity-js @react-native-community/netinfo @react-native-async-storage/async-storage @react-native-picker/picker
          - when:
              condition:
                equal: [next, << parameters.tag >>]
              steps:
                - run-with-retry:
                    label: Install Amplify dependencies
                    command: npm install --legacy-peer-deps aws-amplify aws-amplify-react-native amazon-cognito-identity-js @react-native-community/netinfo @react-native-async-storage/async-storage @react-native-picker/picker
          - run:
              name: Call Amplify library in code
              command: |
                echo "$IMPORT_STATEMENT" | cat - << parameters.main-file-path >> | tee << parameters.main-file-path >>
                echo "$LIBRARY_STATEMENT" >> << parameters.main-file-path >>
          - run:
              name: Wait for emulator to start
              command: |
                circle-android wait-for-boot
          - run:
              name: Disable emulator animations
              command: |
                adb shell settings put global window_animation_scale 0.0
                adb shell settings put global transition_animation_scale 0.0
                adb shell settings put global animator_duration_scale 0.0
          - run-with-retry:
              label: Start App
              command: npm run android

      expo:
        parameters:
          framework:
            type: string
          main-file-path:
            type: string
          tag:
            type: string
            default: latest
        executor: web-executor
        <<: *common_env_vars
        working_directory: ~/amplify_getting_started_<< parameters.framework >>
        steps:
          - run-with-retry:
              label: Install Expo
              command: npm i -g --prefix=$HOME/.local expo-cli@<< parameters.tag >> wait-on
          - run-with-retry:
              label: Scaffold App
              command: cd ../ && rm -rf amplify_getting_started_<< parameters.framework >> && expo-cli init amplify_getting_started_<< parameters.framework >> --yes
              no_output_timeout: 5m
          - run-with-retry:
              label: Install Expo Web Deps
              command: npx expo install react-native-web@~0.18.7 react-dom@18.0.0 @expo/webpack-config@^0.17.0
          - run-with-retry:
              label: Install Amplify dependencies
              command: yarn add aws-amplify aws-amplify-react-native @react-native-community/netinfo @react-native-async-storage/async-storage @react-native-picker/picker
          - run-with-retry:
              label: Call Amplify library in code
              command: |
                echo "$IMPORT_STATEMENT" | cat - << parameters.main-file-path >> | tee << parameters.main-file-path >>
                echo "$LIBRARY_STATEMENT" >> << parameters.main-file-path >>
          - run-with-retry:
              label: Start App
              command: yarn web & wait-on http://localhost:19006  -t $MAX_WAIT_ON_TIMEOUT
# End Canary Orb<|MERGE_RESOLUTION|>--- conflicted
+++ resolved
@@ -2526,14 +2526,10 @@
               no_output_timeout: 2m
           - run-with-retry:
               label: Install AmplifyJS
-<<<<<<< HEAD
               command: |
                 npm i -S aws-amplify
-                npm i -g wait-on serve
+                npm i -g --prefix=$HOME/.local wait-on serve
                 ~/amplify-js/.circleci/duplicates-npm.sh
-=======
-              command: npm i -S aws-amplify && npm i -g --prefix=$HOME/.local wait-on serve
->>>>>>> 2fbcf00a
           - run:
               name: Call Amplify library in code
               command: |
