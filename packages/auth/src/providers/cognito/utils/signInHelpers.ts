// Copyright Amazon.com, Inc. or its affiliates. All Rights Reserved.
// SPDX-License-Identifier: Apache-2.0

import { Amplify, CognitoUserPoolConfig } from '@aws-amplify/core';
import {
	AmplifyUrl,
	AuthAction,
	assertTokenProviderConfig,
	base64Encoder,
	getDeviceName,
} from '@aws-amplify/core/internals/utils';

import { ClientMetadata, ConfirmSignInOptions } from '../types';
import {
	AuthAdditionalInfo,
	AuthDeliveryMedium,
	AuthSignInOutput,
} from '../../../types';
import { AuthError } from '../../../errors/AuthError';
import { InitiateAuthException } from '../types/errors';
import {
	AWSAuthUser,
	AuthMFAType,
	AuthTOTPSetupDetails,
	AuthUserAttributes,
} from '../../../types/models';
import { AuthErrorCodes } from '../../../common/AuthErrorStrings';
import { AuthValidationErrorCode } from '../../../errors/types/validation';
import { assertValidationError } from '../../../errors/utils/assertValidationError';
import { USER_ALREADY_AUTHENTICATED_EXCEPTION } from '../../../errors/constants';
import { getCurrentUser } from '../apis/getCurrentUser';
import { AuthTokenOrchestrator, DeviceMetadata } from '../tokenProvider/types';
import { getAuthUserAgentValue } from '../../../utils';
import {
	createAssociateSoftwareTokenClient,
	createConfirmDeviceClient,
	createInitiateAuthClient,
	createRespondToAuthChallengeClient,
	createVerifySoftwareTokenClient,
} from '../../../foundation/factories/serviceClients/cognitoIdentityProvider';
import { createCognitoUserPoolEndpointResolver } from '../factories';
import {
	ChallengeName,
	ChallengeParameters,
	CognitoMFAType,
	InitiateAuthCommandInput,
	InitiateAuthCommandOutput,
	NewDeviceMetadataType,
	RespondToAuthChallengeCommandInput,
	RespondToAuthChallengeCommandOutput,
} from '../../../foundation/factories/serviceClients/cognitoIdentityProvider/types';
import { getRegionFromUserPoolId } from '../../../foundation/parsers';

import { signInStore } from './signInStore';
import { assertDeviceMetadata } from './types';
import {
	getAuthenticationHelper,
	getBytesFromHex,
	getNowString,
	getSignatureString,
} from './srp';
import { BigInteger } from './srp/BigInteger';
import { AuthenticationHelper } from './srp/AuthenticationHelper';
import { getUserContextData } from './userContextData';

const USER_ATTRIBUTES = 'userAttributes.';

interface HandleAuthChallengeRequest {
	challengeResponse: string;
	username: string;
	clientMetadata?: ClientMetadata;
	session?: string;
	deviceName?: string;
	requiredAttributes?: AuthUserAttributes;
	config: CognitoUserPoolConfig;
}

interface HandleDeviceSRPInput {
	username: string;
	config: CognitoUserPoolConfig;
	clientMetadata: ClientMetadata | undefined;
	session: string | undefined;
	tokenOrchestrator?: AuthTokenOrchestrator;
}

export async function handleCustomChallenge({
	challengeResponse,
	clientMetadata,
	session,
	username,
	config,
	tokenOrchestrator,
}: HandleAuthChallengeRequest & {
	tokenOrchestrator: AuthTokenOrchestrator;
}): Promise<RespondToAuthChallengeCommandOutput> {
	const { userPoolId, userPoolClientId, userPoolEndpoint } = config;
	const challengeResponses: Record<string, string> = {
		USERNAME: username,
		ANSWER: challengeResponse,
	};

	const deviceMetadata = await tokenOrchestrator?.getDeviceMetadata(username);
	if (deviceMetadata && deviceMetadata.deviceKey) {
		challengeResponses.DEVICE_KEY = deviceMetadata.deviceKey;
	}

	const UserContextData = getUserContextData({
		username,
		userPoolId,
		userPoolClientId,
	});

	const jsonReq: RespondToAuthChallengeCommandInput = {
		ChallengeName: 'CUSTOM_CHALLENGE',
		ChallengeResponses: challengeResponses,
		Session: session,
		ClientMetadata: clientMetadata,
		ClientId: userPoolClientId,
		UserContextData,
	};

	const respondToAuthChallenge = createRespondToAuthChallengeClient({
		endpointResolver: createCognitoUserPoolEndpointResolver({
			endpointOverride: userPoolEndpoint,
		}),
	});
	const response = await respondToAuthChallenge(
		{
			region: getRegionFromUserPoolId(userPoolId),
			userAgentValue: getAuthUserAgentValue(AuthAction.ConfirmSignIn),
		},
		jsonReq,
	);

	if (response.ChallengeName === 'DEVICE_SRP_AUTH') {
		return handleDeviceSRPAuth({
			username,
			config,
			clientMetadata,
			session: response.Session,
			tokenOrchestrator,
		});
	}

	return response;
}

export async function handleMFASetupChallenge({
	challengeResponse,
	username,
	clientMetadata,
	session,
	deviceName,
	config,
}: HandleAuthChallengeRequest): Promise<RespondToAuthChallengeCommandOutput> {
<<<<<<< HEAD
	const { userPoolId, userPoolClientId } = config;

	if (challengeResponse === 'EMAIL') {
		return {
			ChallengeName: 'MFA_SETUP',
=======
	const { userPoolId, userPoolClientId, userPoolEndpoint } = config;
	const challengeResponses = {
		USERNAME: username,
	};
	const verifySoftwareToken = createVerifySoftwareTokenClient({
		endpointResolver: createCognitoUserPoolEndpointResolver({
			endpointOverride: userPoolEndpoint,
		}),
	});
	const { Session } = await verifySoftwareToken(
		{
			region: getRegionFromUserPoolId(userPoolId),
			userAgentValue: getAuthUserAgentValue(AuthAction.ConfirmSignIn),
		},
		{
			UserCode: challengeResponse,
>>>>>>> b26e7199
			Session: session,
			ChallengeParameters: {
				MFAS_CAN_SETUP: '["EMAIL_OTP"]',
			},
			$metadata: {},
		};
	}

	if (challengeResponse === 'TOTP') {
		return {
			ChallengeName: 'MFA_SETUP',
			Session: session,
			ChallengeParameters: {
				MFAS_CAN_SETUP: '["SOFTWARE_TOKEN_MFA"]',
			},
			$metadata: {},
		};
	}

	const challengeResponses: Record<string, string> = {
		USERNAME: username,
	};

<<<<<<< HEAD
	const isTOTPCode = /^\d+$/.test(challengeResponse.trim());

	if (isTOTPCode) {
		const { Session } = await verifySoftwareToken(
			{
				region: getRegion(userPoolId),
				userAgentValue: getAuthUserAgentValue(AuthAction.ConfirmSignIn),
			},
			{
				UserCode: challengeResponse,
				Session: session,
				FriendlyDeviceName: deviceName,
			},
		);

		signInStore.dispatch({
			type: 'SET_SIGN_IN_SESSION',
			value: Session,
		});

		const jsonReq: RespondToAuthChallengeCommandInput = {
			ChallengeName: 'MFA_SETUP',
			ChallengeResponses: challengeResponses,
			Session,
			ClientMetadata: clientMetadata,
			ClientId: userPoolClientId,
		};

		return respondToAuthChallenge({ region: getRegion(userPoolId) }, jsonReq);
	}

	const isEmail = /^\S+@\S+\.\S+$/.test(challengeResponse.trim());

	if (isEmail) {
		challengeResponses.EMAIL = challengeResponse;

		const jsonReq: RespondToAuthChallengeCommandInput = {
			ChallengeName: 'MFA_SETUP',
			ChallengeResponses: challengeResponses,
			Session: session,
			ClientMetadata: clientMetadata,
			ClientId: userPoolClientId,
		};

		return respondToAuthChallenge({ region: getRegion(userPoolId) }, jsonReq);
	}

	throw new AuthError({
		name: AuthErrorCodes.SignInException,
		message: `Cannot proceed with MFA setup using challengeResponse: ${challengeResponse}`,
		recoverySuggestion:
			'Try passing "EMAIL", "TOTP", a valid email, or OTP code as the challengeResponse.',
	});
=======
	const respondToAuthChallenge = createRespondToAuthChallengeClient({
		endpointResolver: createCognitoUserPoolEndpointResolver({
			endpointOverride: userPoolEndpoint,
		}),
	});

	return respondToAuthChallenge(
		{ region: getRegionFromUserPoolId(userPoolId) },
		jsonReq,
	);
>>>>>>> b26e7199
}

export async function handleSelectMFATypeChallenge({
	challengeResponse,
	username,
	clientMetadata,
	session,
	config,
}: HandleAuthChallengeRequest): Promise<RespondToAuthChallengeCommandOutput> {
	const { userPoolId, userPoolClientId, userPoolEndpoint } = config;
	assertValidationError(
		challengeResponse === 'TOTP' ||
			challengeResponse === 'SMS' ||
			challengeResponse === 'EMAIL',
		AuthValidationErrorCode.IncorrectMFAMethod,
	);

	const challengeResponses = {
		USERNAME: username,
		ANSWER: mapMfaType(challengeResponse),
	};

	const UserContextData = getUserContextData({
		username,
		userPoolId,
		userPoolClientId,
	});

	const jsonReq: RespondToAuthChallengeCommandInput = {
		ChallengeName: 'SELECT_MFA_TYPE',
		ChallengeResponses: challengeResponses,
		Session: session,
		ClientMetadata: clientMetadata,
		ClientId: userPoolClientId,
		UserContextData,
	};

	const respondToAuthChallenge = createRespondToAuthChallengeClient({
		endpointResolver: createCognitoUserPoolEndpointResolver({
			endpointOverride: userPoolEndpoint,
		}),
	});

	return respondToAuthChallenge(
		{
			region: getRegionFromUserPoolId(userPoolId),
			userAgentValue: getAuthUserAgentValue(AuthAction.ConfirmSignIn),
		},
		jsonReq,
	);
}

<<<<<<< HEAD
=======
export async function handleSMSMFAChallenge({
	challengeResponse,
	clientMetadata,
	session,
	username,
	config,
}: HandleAuthChallengeRequest): Promise<RespondToAuthChallengeCommandOutput> {
	const { userPoolId, userPoolClientId, userPoolEndpoint } = config;
	const challengeResponses = {
		USERNAME: username,
		SMS_MFA_CODE: challengeResponse,
	};
	const UserContextData = getUserContextData({
		username,
		userPoolId,
		userPoolClientId,
	});
	const jsonReq: RespondToAuthChallengeCommandInput = {
		ChallengeName: 'SMS_MFA',
		ChallengeResponses: challengeResponses,
		Session: session,
		ClientMetadata: clientMetadata,
		ClientId: userPoolClientId,
		UserContextData,
	};

	const respondToAuthChallenge = createRespondToAuthChallengeClient({
		endpointResolver: createCognitoUserPoolEndpointResolver({
			endpointOverride: userPoolEndpoint,
		}),
	});

	return respondToAuthChallenge(
		{
			region: getRegionFromUserPoolId(userPoolId),
			userAgentValue: getAuthUserAgentValue(AuthAction.ConfirmSignIn),
		},
		jsonReq,
	);
}
export async function handleSoftwareTokenMFAChallenge({
	challengeResponse,
	clientMetadata,
	session,
	username,
	config,
}: HandleAuthChallengeRequest): Promise<RespondToAuthChallengeCommandOutput> {
	const { userPoolId, userPoolClientId, userPoolEndpoint } = config;
	const challengeResponses = {
		USERNAME: username,
		SOFTWARE_TOKEN_MFA_CODE: challengeResponse,
	};

	const UserContextData = getUserContextData({
		username,
		userPoolId,
		userPoolClientId,
	});

	const jsonReq: RespondToAuthChallengeCommandInput = {
		ChallengeName: 'SOFTWARE_TOKEN_MFA',
		ChallengeResponses: challengeResponses,
		Session: session,
		ClientMetadata: clientMetadata,
		ClientId: userPoolClientId,
		UserContextData,
	};

	const respondToAuthChallenge = createRespondToAuthChallengeClient({
		endpointResolver: createCognitoUserPoolEndpointResolver({
			endpointOverride: userPoolEndpoint,
		}),
	});

	return respondToAuthChallenge(
		{
			region: getRegionFromUserPoolId(userPoolId),
			userAgentValue: getAuthUserAgentValue(AuthAction.ConfirmSignIn),
		},
		jsonReq,
	);
}
>>>>>>> b26e7199
export async function handleCompleteNewPasswordChallenge({
	challengeResponse,
	clientMetadata,
	session,
	username,
	requiredAttributes,
	config,
}: HandleAuthChallengeRequest): Promise<RespondToAuthChallengeCommandOutput> {
	const { userPoolId, userPoolClientId, userPoolEndpoint } = config;
	const challengeResponses = {
		...createAttributes(requiredAttributes),
		NEW_PASSWORD: challengeResponse,
		USERNAME: username,
	};

	const UserContextData = getUserContextData({
		username,
		userPoolId,
		userPoolClientId,
	});

	const jsonReq: RespondToAuthChallengeCommandInput = {
		ChallengeName: 'NEW_PASSWORD_REQUIRED',
		ChallengeResponses: challengeResponses,
		ClientMetadata: clientMetadata,
		Session: session,
		ClientId: userPoolClientId,
		UserContextData,
	};

	const respondToAuthChallenge = createRespondToAuthChallengeClient({
		endpointResolver: createCognitoUserPoolEndpointResolver({
			endpointOverride: userPoolEndpoint,
		}),
	});

	return respondToAuthChallenge(
		{
			region: getRegionFromUserPoolId(userPoolId),
			userAgentValue: getAuthUserAgentValue(AuthAction.ConfirmSignIn),
		},
		jsonReq,
	);
}

export async function handleUserPasswordAuthFlow(
	username: string,
	password: string,
	clientMetadata: ClientMetadata | undefined,
	config: CognitoUserPoolConfig,
	tokenOrchestrator: AuthTokenOrchestrator,
): Promise<InitiateAuthCommandOutput> {
	const { userPoolClientId, userPoolId, userPoolEndpoint } = config;
	const authParameters: Record<string, string> = {
		USERNAME: username,
		PASSWORD: password,
	};
	const deviceMetadata = await tokenOrchestrator.getDeviceMetadata(username);

	if (deviceMetadata && deviceMetadata.deviceKey) {
		authParameters.DEVICE_KEY = deviceMetadata.deviceKey;
	}

	const UserContextData = getUserContextData({
		username,
		userPoolId,
		userPoolClientId,
	});

	const jsonReq: InitiateAuthCommandInput = {
		AuthFlow: 'USER_PASSWORD_AUTH',
		AuthParameters: authParameters,
		ClientMetadata: clientMetadata,
		ClientId: userPoolClientId,
		UserContextData,
	};

	const initiateAuth = createInitiateAuthClient({
		endpointResolver: createCognitoUserPoolEndpointResolver({
			endpointOverride: userPoolEndpoint,
		}),
	});

	const response = await initiateAuth(
		{
			region: getRegionFromUserPoolId(userPoolId),
			userAgentValue: getAuthUserAgentValue(AuthAction.SignIn),
		},
		jsonReq,
	);

	const activeUsername =
		response.ChallengeParameters?.USERNAME ??
		response.ChallengeParameters?.USER_ID_FOR_SRP ??
		username;

	setActiveSignInUsername(activeUsername);

	if (response.ChallengeName === 'DEVICE_SRP_AUTH')
		return handleDeviceSRPAuth({
			username: activeUsername,
			config,
			clientMetadata,
			session: response.Session,
			tokenOrchestrator,
		});

	return response;
}

export async function handleUserSRPAuthFlow(
	username: string,
	password: string,
	clientMetadata: ClientMetadata | undefined,
	config: CognitoUserPoolConfig,
	tokenOrchestrator: AuthTokenOrchestrator,
): Promise<RespondToAuthChallengeCommandOutput> {
	const { userPoolId, userPoolClientId, userPoolEndpoint } = config;
	const userPoolName = userPoolId?.split('_')[1] || '';
	const authenticationHelper = await getAuthenticationHelper(userPoolName);

	const authParameters: Record<string, string> = {
		USERNAME: username,
		SRP_A: authenticationHelper.A.toString(16),
	};

	const UserContextData = getUserContextData({
		username,
		userPoolId,
		userPoolClientId,
	});

	const jsonReq: InitiateAuthCommandInput = {
		AuthFlow: 'USER_SRP_AUTH',
		AuthParameters: authParameters,
		ClientMetadata: clientMetadata,
		ClientId: userPoolClientId,
		UserContextData,
	};

	const initiateAuth = createInitiateAuthClient({
		endpointResolver: createCognitoUserPoolEndpointResolver({
			endpointOverride: userPoolEndpoint,
		}),
	});

	const resp = await initiateAuth(
		{
			region: getRegionFromUserPoolId(userPoolId),
			userAgentValue: getAuthUserAgentValue(AuthAction.SignIn),
		},
		jsonReq,
	);
	const { ChallengeParameters: challengeParameters, Session: session } = resp;
	const activeUsername = challengeParameters?.USERNAME ?? username;
	setActiveSignInUsername(activeUsername);

	return retryOnResourceNotFoundException(
		handlePasswordVerifierChallenge,
		[
			password,
			challengeParameters as ChallengeParameters,
			clientMetadata,
			session,
			authenticationHelper,
			config,
			tokenOrchestrator,
		],
		activeUsername,
		tokenOrchestrator,
	);
}

export async function handleCustomAuthFlowWithoutSRP(
	username: string,
	clientMetadata: ClientMetadata | undefined,
	config: CognitoUserPoolConfig,
	tokenOrchestrator: AuthTokenOrchestrator,
): Promise<InitiateAuthCommandOutput> {
	const { userPoolClientId, userPoolId, userPoolEndpoint } = config;
	const authParameters: Record<string, string> = {
		USERNAME: username,
	};
	const deviceMetadata = await tokenOrchestrator.getDeviceMetadata(username);

	if (deviceMetadata && deviceMetadata.deviceKey) {
		authParameters.DEVICE_KEY = deviceMetadata.deviceKey;
	}

	const UserContextData = getUserContextData({
		username,
		userPoolId,
		userPoolClientId,
	});

	const jsonReq: InitiateAuthCommandInput = {
		AuthFlow: 'CUSTOM_AUTH',
		AuthParameters: authParameters,
		ClientMetadata: clientMetadata,
		ClientId: userPoolClientId,
		UserContextData,
	};

	const initiateAuth = createInitiateAuthClient({
		endpointResolver: createCognitoUserPoolEndpointResolver({
			endpointOverride: userPoolEndpoint,
		}),
	});

	const response = await initiateAuth(
		{
			region: getRegionFromUserPoolId(userPoolId),
			userAgentValue: getAuthUserAgentValue(AuthAction.SignIn),
		},
		jsonReq,
	);
	const activeUsername = response.ChallengeParameters?.USERNAME ?? username;
	setActiveSignInUsername(activeUsername);
	if (response.ChallengeName === 'DEVICE_SRP_AUTH')
		return handleDeviceSRPAuth({
			username: activeUsername,
			config,
			clientMetadata,
			session: response.Session,
			tokenOrchestrator,
		});

	return response;
}

export async function handleCustomSRPAuthFlow(
	username: string,
	password: string,
	clientMetadata: ClientMetadata | undefined,
	config: CognitoUserPoolConfig,
	tokenOrchestrator: AuthTokenOrchestrator,
) {
	assertTokenProviderConfig(config);
	const { userPoolId, userPoolClientId, userPoolEndpoint } = config;

	const userPoolName = userPoolId?.split('_')[1] || '';
	const authenticationHelper = await getAuthenticationHelper(userPoolName);

	const authParameters: Record<string, string> = {
		USERNAME: username,
		SRP_A: authenticationHelper.A.toString(16),
		CHALLENGE_NAME: 'SRP_A',
	};

	const UserContextData = getUserContextData({
		username,
		userPoolId,
		userPoolClientId,
	});

	const jsonReq: InitiateAuthCommandInput = {
		AuthFlow: 'CUSTOM_AUTH',
		AuthParameters: authParameters,
		ClientMetadata: clientMetadata,
		ClientId: userPoolClientId,
		UserContextData,
	};

	const initiateAuth = createInitiateAuthClient({
		endpointResolver: createCognitoUserPoolEndpointResolver({
			endpointOverride: userPoolEndpoint,
		}),
	});

	const { ChallengeParameters: challengeParameters, Session: session } =
		await initiateAuth(
			{
				region: getRegionFromUserPoolId(userPoolId),
				userAgentValue: getAuthUserAgentValue(AuthAction.SignIn),
			},
			jsonReq,
		);
	const activeUsername = challengeParameters?.USERNAME ?? username;
	setActiveSignInUsername(activeUsername);

	return retryOnResourceNotFoundException(
		handlePasswordVerifierChallenge,
		[
			password,
			challengeParameters as ChallengeParameters,
			clientMetadata,
			session,
			authenticationHelper,
			config,
			tokenOrchestrator,
		],
		activeUsername,
		tokenOrchestrator,
	);
}

async function handleDeviceSRPAuth({
	username,
	config,
	clientMetadata,
	session,
	tokenOrchestrator,
}: HandleDeviceSRPInput): Promise<RespondToAuthChallengeCommandOutput> {
	const { userPoolId, userPoolEndpoint } = config;
	const clientId = config.userPoolClientId;
	const deviceMetadata = await tokenOrchestrator?.getDeviceMetadata(username);
	assertDeviceMetadata(deviceMetadata);
	const authenticationHelper = await getAuthenticationHelper(
		deviceMetadata.deviceGroupKey,
	);
	const challengeResponses: Record<string, string> = {
		USERNAME: username,
		SRP_A: authenticationHelper.A.toString(16),
		DEVICE_KEY: deviceMetadata.deviceKey,
	};

	const jsonReqResponseChallenge: RespondToAuthChallengeCommandInput = {
		ChallengeName: 'DEVICE_SRP_AUTH',
		ClientId: clientId,
		ChallengeResponses: challengeResponses,
		ClientMetadata: clientMetadata,
		Session: session,
	};
	const respondToAuthChallenge = createRespondToAuthChallengeClient({
		endpointResolver: createCognitoUserPoolEndpointResolver({
			endpointOverride: userPoolEndpoint,
		}),
	});
	const { ChallengeParameters: respondedChallengeParameters, Session } =
		await respondToAuthChallenge(
			{ region: getRegionFromUserPoolId(userPoolId) },
			jsonReqResponseChallenge,
		);

	return handleDevicePasswordVerifier(
		username,
		respondedChallengeParameters as ChallengeParameters,
		clientMetadata,
		Session,
		authenticationHelper,
		config,
		tokenOrchestrator,
	);
}

async function handleDevicePasswordVerifier(
	username: string,
	challengeParameters: ChallengeParameters,
	clientMetadata: ClientMetadata | undefined,
	session: string | undefined,
	authenticationHelper: AuthenticationHelper,
	{ userPoolId, userPoolClientId, userPoolEndpoint }: CognitoUserPoolConfig,
	tokenOrchestrator?: AuthTokenOrchestrator,
): Promise<RespondToAuthChallengeCommandOutput> {
	const deviceMetadata = await tokenOrchestrator?.getDeviceMetadata(username);
	assertDeviceMetadata(deviceMetadata);

	const serverBValue = new BigInteger(challengeParameters?.SRP_B, 16);
	const salt = new BigInteger(challengeParameters?.SALT, 16);
	const { deviceKey } = deviceMetadata;
	const { deviceGroupKey } = deviceMetadata;
	const hkdf = await authenticationHelper.getPasswordAuthenticationKey({
		username: deviceMetadata.deviceKey,
		password: deviceMetadata.randomPassword,
		serverBValue,
		salt,
	});

	const dateNow = getNowString();
	const challengeResponses = {
		USERNAME: (challengeParameters?.USERNAME as string) ?? username,
		PASSWORD_CLAIM_SECRET_BLOCK: challengeParameters?.SECRET_BLOCK,
		TIMESTAMP: dateNow,
		PASSWORD_CLAIM_SIGNATURE: getSignatureString({
			username: deviceKey,
			userPoolName: deviceGroupKey,
			challengeParameters,
			dateNow,
			hkdf,
		}),
		DEVICE_KEY: deviceKey,
	} as Record<string, string>;

	const UserContextData = getUserContextData({
		username,
		userPoolId,
		userPoolClientId,
	});

	const jsonReqResponseChallenge: RespondToAuthChallengeCommandInput = {
		ChallengeName: 'DEVICE_PASSWORD_VERIFIER',
		ClientId: userPoolClientId,
		ChallengeResponses: challengeResponses,
		Session: session,
		ClientMetadata: clientMetadata,
		UserContextData,
	};
	const respondToAuthChallenge = createRespondToAuthChallengeClient({
		endpointResolver: createCognitoUserPoolEndpointResolver({
			endpointOverride: userPoolEndpoint,
		}),
	});

	return respondToAuthChallenge(
		{ region: getRegionFromUserPoolId(userPoolId) },
		jsonReqResponseChallenge,
	);
}

export async function handlePasswordVerifierChallenge(
	password: string,
	challengeParameters: ChallengeParameters,
	clientMetadata: ClientMetadata | undefined,
	session: string | undefined,
	authenticationHelper: AuthenticationHelper,
	config: CognitoUserPoolConfig,
	tokenOrchestrator: AuthTokenOrchestrator,
): Promise<RespondToAuthChallengeCommandOutput> {
	const { userPoolId, userPoolClientId, userPoolEndpoint } = config;
	const userPoolName = userPoolId?.split('_')[1] || '';
	const serverBValue = new (BigInteger as any)(challengeParameters?.SRP_B, 16);
	const salt = new (BigInteger as any)(challengeParameters?.SALT, 16);
	const username = challengeParameters?.USER_ID_FOR_SRP;
	if (!username)
		throw new AuthError({
			name: 'EmptyUserIdForSRPException',
			message: 'USER_ID_FOR_SRP was not found in challengeParameters',
		});
	const hkdf = await authenticationHelper.getPasswordAuthenticationKey({
		username,
		password,
		serverBValue,
		salt,
	});

	const dateNow = getNowString();

	const challengeResponses = {
		USERNAME: username,
		PASSWORD_CLAIM_SECRET_BLOCK: challengeParameters?.SECRET_BLOCK,
		TIMESTAMP: dateNow,
		PASSWORD_CLAIM_SIGNATURE: getSignatureString({
			username,
			userPoolName,
			challengeParameters,
			dateNow,
			hkdf,
		}),
	} as Record<string, string>;

	const deviceMetadata = await tokenOrchestrator.getDeviceMetadata(username);
	if (deviceMetadata && deviceMetadata.deviceKey) {
		challengeResponses.DEVICE_KEY = deviceMetadata.deviceKey;
	}

	const UserContextData = getUserContextData({
		username,
		userPoolId,
		userPoolClientId,
	});

	const jsonReqResponseChallenge: RespondToAuthChallengeCommandInput = {
		ChallengeName: 'PASSWORD_VERIFIER',
		ChallengeResponses: challengeResponses,
		ClientMetadata: clientMetadata,
		Session: session,
		ClientId: userPoolClientId,
		UserContextData,
	};

	const respondToAuthChallenge = createRespondToAuthChallengeClient({
		endpointResolver: createCognitoUserPoolEndpointResolver({
			endpointOverride: userPoolEndpoint,
		}),
	});

	const response = await respondToAuthChallenge(
		{ region: getRegionFromUserPoolId(userPoolId) },
		jsonReqResponseChallenge,
	);

	if (response.ChallengeName === 'DEVICE_SRP_AUTH')
		return handleDeviceSRPAuth({
			username,
			config,
			clientMetadata,
			session: response.Session,
			tokenOrchestrator,
		});

	return response;
}

export async function getSignInResult(params: {
	challengeName: ChallengeName;
	challengeParameters: ChallengeParameters;
}): Promise<AuthSignInOutput> {
	const { challengeName, challengeParameters } = params;
	const authConfig = Amplify.getConfig().Auth?.Cognito;
	assertTokenProviderConfig(authConfig);

	switch (challengeName) {
		case 'CUSTOM_CHALLENGE':
			return {
				isSignedIn: false,
				nextStep: {
					signInStep: 'CONFIRM_SIGN_IN_WITH_CUSTOM_CHALLENGE',
					additionalInfo: challengeParameters as AuthAdditionalInfo,
				},
			};
		case 'MFA_SETUP': {
			const { signInSession, username } = signInStore.getState();

			const mfaSetupTypes =
				getMFATypes(parseMFATypes(challengeParameters.MFAS_CAN_SETUP)) || [];

			const allowedMfaSetupTypes = getAllowedMfaSetupTypes(mfaSetupTypes);

			const isTotpMfaSetupAvailable = allowedMfaSetupTypes.includes('TOTP');
			const isEmailMfaSetupAvailable = allowedMfaSetupTypes.includes('EMAIL');

			if (isTotpMfaSetupAvailable && isEmailMfaSetupAvailable) {
				return {
					isSignedIn: false,
					nextStep: {
						signInStep: 'CONTINUE_SIGN_IN_WITH_MFA_SETUP_SELECTION',
						allowedMFATypes: allowedMfaSetupTypes,
					},
				};
			}

			if (isEmailMfaSetupAvailable) {
				return {
					isSignedIn: false,
					nextStep: {
						signInStep: 'CONTINUE_SIGN_IN_WITH_EMAIL_SETUP',
					},
				};
			}

			if (isTotpMfaSetupAvailable) {
				const { Session, SecretCode: secretCode } =
					await associateSoftwareToken(
						{ region: getRegion(authConfig.userPoolId) },
						{
							Session: signInSession,
						},
					);

				signInStore.dispatch({
					type: 'SET_SIGN_IN_SESSION',
					value: Session,
				});
<<<<<<< HEAD
=======

			const associateSoftwareToken = createAssociateSoftwareTokenClient({
				endpointResolver: createCognitoUserPoolEndpointResolver({
					endpointOverride: authConfig.userPoolEndpoint,
				}),
			});
			const { Session, SecretCode: secretCode } = await associateSoftwareToken(
				{ region: getRegionFromUserPoolId(authConfig.userPoolId) },
				{
					Session: signInSession,
				},
			);
			signInStore.dispatch({
				type: 'SET_SIGN_IN_SESSION',
				value: Session,
			});
>>>>>>> b26e7199

				return {
					isSignedIn: false,
					nextStep: {
						signInStep: 'CONTINUE_SIGN_IN_WITH_TOTP_SETUP',
						totpSetupDetails: getTOTPSetupDetails(secretCode!, username),
					},
				};
			}

			throw new AuthError({
				name: AuthErrorCodes.SignInException,
				message: `Cannot initiate MFA setup from available types: ${mfaSetupTypes}`,
			});
		}
		case 'NEW_PASSWORD_REQUIRED':
			return {
				isSignedIn: false,
				nextStep: {
					signInStep: 'CONFIRM_SIGN_IN_WITH_NEW_PASSWORD_REQUIRED',
					missingAttributes: parseAttributes(
						challengeParameters.requiredAttributes,
					),
				},
			};
		case 'SELECT_MFA_TYPE':
			return {
				isSignedIn: false,
				nextStep: {
					signInStep: 'CONTINUE_SIGN_IN_WITH_MFA_SELECTION',
					allowedMFATypes: getMFATypes(
						parseMFATypes(challengeParameters.MFAS_CAN_CHOOSE),
					),
				},
			};
		case 'SMS_MFA':
			return {
				isSignedIn: false,
				nextStep: {
					signInStep: 'CONFIRM_SIGN_IN_WITH_SMS_CODE',
					codeDeliveryDetails: {
						deliveryMedium:
							challengeParameters.CODE_DELIVERY_DELIVERY_MEDIUM as AuthDeliveryMedium,
						destination: challengeParameters.CODE_DELIVERY_DESTINATION,
					},
				},
			};
		case 'SOFTWARE_TOKEN_MFA':
			return {
				isSignedIn: false,
				nextStep: {
					signInStep: 'CONFIRM_SIGN_IN_WITH_TOTP_CODE',
				},
			};
		case 'EMAIL_OTP':
			return {
				isSignedIn: false,
				nextStep: {
					signInStep: 'CONFIRM_SIGN_IN_WITH_EMAIL_CODE',
					codeDeliveryDetails: {
						deliveryMedium:
							challengeParameters.CODE_DELIVERY_DELIVERY_MEDIUM as AuthDeliveryMedium,
						destination: challengeParameters.CODE_DELIVERY_DESTINATION,
					},
				},
			};
		case 'ADMIN_NO_SRP_AUTH':
			break;
		case 'DEVICE_PASSWORD_VERIFIER':
			break;
		case 'DEVICE_SRP_AUTH':
			break;
		case 'PASSWORD_VERIFIER':
			break;
	}
	// TODO: remove this error message for production apps
	throw new AuthError({
		name: AuthErrorCodes.SignInException,
		message:
			'An error occurred during the sign in process. ' +
			`${challengeName} challengeName returned by the underlying service was not addressed.`,
	});
}

export function getTOTPSetupDetails(
	secretCode: string,
	username?: string,
): AuthTOTPSetupDetails {
	return {
		sharedSecret: secretCode,
		getSetupUri: (appName, accountName) => {
			const totpUri = `otpauth://totp/${appName}:${
				accountName ?? username
			}?secret=${secretCode}&issuer=${appName}`;

			return new AmplifyUrl(totpUri);
		},
	};
}

export function getSignInResultFromError(
	errorName: string,
): AuthSignInOutput | undefined {
	if (errorName === InitiateAuthException.PasswordResetRequiredException) {
		return {
			isSignedIn: false,
			nextStep: { signInStep: 'RESET_PASSWORD' },
		};
	} else if (errorName === InitiateAuthException.UserNotConfirmedException) {
		return {
			isSignedIn: false,
			nextStep: { signInStep: 'CONFIRM_SIGN_UP' },
		};
	}
}

export function parseAttributes(attributes: string | undefined): string[] {
	if (!attributes) return [];
	const parsedAttributes = (JSON.parse(attributes) as string[]).map(att =>
		att.includes(USER_ATTRIBUTES) ? att.replace(USER_ATTRIBUTES, '') : att,
	);

	return parsedAttributes;
}

export function createAttributes(
	attributes?: AuthUserAttributes,
): Record<string, string> {
	if (!attributes) return {};

	const newAttributes: Record<string, string> = {};

	Object.entries(attributes).forEach(([key, value]) => {
		if (value) newAttributes[`${USER_ATTRIBUTES}${key}`] = value;
	});

	return newAttributes;
}

export async function handleChallengeName(
	username: string,
	challengeName: ChallengeName,
	session: string,
	challengeResponse: string,
	config: CognitoUserPoolConfig,
	tokenOrchestrator: AuthTokenOrchestrator,
	clientMetadata?: ClientMetadata,
	options?: ConfirmSignInOptions,
): Promise<RespondToAuthChallengeCommandOutput> {
	const userAttributes = options?.userAttributes;
	const deviceName = options?.friendlyDeviceName;

	switch (challengeName) {
		case 'SELECT_MFA_TYPE':
			return handleSelectMFATypeChallenge({
				challengeResponse,
				clientMetadata,
				session,
				username,
				config,
			});
		case 'MFA_SETUP':
			return handleMFASetupChallenge({
				challengeResponse,
				clientMetadata,
				session,
				username,
				deviceName,
				config,
			});
		case 'NEW_PASSWORD_REQUIRED':
			return handleCompleteNewPasswordChallenge({
				challengeResponse,
				clientMetadata,
				session,
				username,
				requiredAttributes: userAttributes,
				config,
			});
		case 'CUSTOM_CHALLENGE':
			return retryOnResourceNotFoundException(
				handleCustomChallenge,
				[
					{
						challengeResponse,
						clientMetadata,
						session,
						username,
						config,
						tokenOrchestrator,
					},
				],
				username,
				tokenOrchestrator,
			);
		case 'SMS_MFA':
		case 'SOFTWARE_TOKEN_MFA':
		case 'EMAIL_OTP':
			return handleMFAChallenge({
				challengeName,
				challengeResponse,
				clientMetadata,
				session,
				username,
				config,
			});
	}
	// TODO: remove this error message for production apps
	throw new AuthError({
		name: AuthErrorCodes.SignInException,
		message: `An error occurred during the sign in process.
		${challengeName} challengeName returned by the underlying service was not addressed.`,
	});
}

export function mapMfaType(mfa: string): CognitoMFAType {
	let mfaType: CognitoMFAType = 'SMS_MFA';
	if (mfa === 'TOTP') mfaType = 'SOFTWARE_TOKEN_MFA';
	if (mfa === 'EMAIL') mfaType = 'EMAIL_OTP';

	return mfaType;
}

export function getMFAType(type?: string): AuthMFAType | undefined {
	if (type === 'SMS_MFA') return 'SMS';
	if (type === 'SOFTWARE_TOKEN_MFA') return 'TOTP';
	if (type === 'EMAIL_OTP') return 'EMAIL';
	// TODO: log warning for unknown MFA type
}

export function getMFATypes(types?: string[]): AuthMFAType[] | undefined {
	if (!types) return undefined;

	return types.map(getMFAType).filter(Boolean) as AuthMFAType[];
}
export function parseMFATypes(mfa?: string): CognitoMFAType[] {
	if (!mfa) return [];

	return JSON.parse(mfa) as CognitoMFAType[];
}

export function getAllowedMfaSetupTypes(availableMfaSetupTypes: AuthMFAType[]) {
	return availableMfaSetupTypes.filter(
		authMfaType => authMfaType === 'EMAIL' || authMfaType === 'TOTP',
	);
}

export async function assertUserNotAuthenticated() {
	let authUser: AWSAuthUser | undefined;
	try {
		authUser = await getCurrentUser();
	} catch (error) {}

	if (authUser && authUser.userId && authUser.username) {
		throw new AuthError({
			name: USER_ALREADY_AUTHENTICATED_EXCEPTION,
			message: 'There is already a signed in user.',
			recoverySuggestion: 'Call signOut before calling signIn again.',
		});
	}
}

/**
 * This function is used to kick off the device management flow.
 *
 * If an error is thrown while generating a hash device or calling the `ConfirmDevice`
 * client, then this API will ignore the error and return undefined. Otherwise the authentication
 * flow will not complete and the user won't be able to be signed in.
 *
 * @returns DeviceMetadata | undefined
 */
export async function getNewDeviceMetadata({
	userPoolId,
	userPoolEndpoint,
	newDeviceMetadata,
	accessToken,
}: {
	userPoolId: string;
	userPoolEndpoint: string | undefined;
	newDeviceMetadata?: NewDeviceMetadataType;
	accessToken?: string;
}): Promise<DeviceMetadata | undefined> {
	if (!newDeviceMetadata) return undefined;
	const userPoolName = userPoolId.split('_')[1] || '';
	const authenticationHelper = await getAuthenticationHelper(userPoolName);
	const deviceKey = newDeviceMetadata?.DeviceKey;
	const deviceGroupKey = newDeviceMetadata?.DeviceGroupKey;

	try {
		await authenticationHelper.generateHashDevice(
			deviceGroupKey ?? '',
			deviceKey ?? '',
		);
	} catch (errGenHash) {
		// TODO: log error here
		return undefined;
	}

	const deviceSecretVerifierConfig = {
		Salt: base64Encoder.convert(
			getBytesFromHex(authenticationHelper.getSaltToHashDevices()),
		),
		PasswordVerifier: base64Encoder.convert(
			getBytesFromHex(authenticationHelper.getVerifierDevices()),
		),
	};
	const randomPassword = authenticationHelper.getRandomPassword();

	try {
		const confirmDevice = createConfirmDeviceClient({
			endpointResolver: createCognitoUserPoolEndpointResolver({
				endpointOverride: userPoolEndpoint,
			}),
		});
		await confirmDevice(
			{ region: getRegionFromUserPoolId(userPoolId) },
			{
				AccessToken: accessToken,
				DeviceName: await getDeviceName(),
				DeviceKey: newDeviceMetadata?.DeviceKey,
				DeviceSecretVerifierConfig: deviceSecretVerifierConfig,
			},
		);

		return {
			deviceKey,
			deviceGroupKey,
			randomPassword,
		};
	} catch (error) {
		// TODO: log error here
		return undefined;
	}
}

/**
 * It will retry the function if the error is a `ResourceNotFoundException` and
 * will clean the device keys stored in the storage mechanism.
 *
 */
export async function retryOnResourceNotFoundException<
	F extends (...args: any[]) => any,
>(
	func: F,
	args: Parameters<F>,
	username: string,
	tokenOrchestrator: AuthTokenOrchestrator,
): Promise<ReturnType<F>> {
	try {
		return await func(...args);
	} catch (error) {
		if (
			error instanceof AuthError &&
			error.name === 'ResourceNotFoundException' &&
			error.message.includes('Device does not exist.')
		) {
			await tokenOrchestrator.clearDeviceMetadata(username);

			return func(...args);
		}
		throw error;
	}
}

export function setActiveSignInUsername(username: string) {
	const { dispatch } = signInStore;

	dispatch({ type: 'SET_USERNAME', value: username });
}

export function getActiveSignInUsername(username: string): string {
	const state = signInStore.getState();

	return state.username ?? username;
}

export async function handleMFAChallenge({
	challengeName,
	challengeResponse,
	clientMetadata,
	session,
	username,
	config,
}: HandleAuthChallengeRequest & {
	challengeName: Extract<
		ChallengeName,
		'EMAIL_OTP' | 'SMS_MFA' | 'SOFTWARE_TOKEN_MFA'
	>;
}) {
	const { userPoolId, userPoolClientId } = config;

	const challengeResponses: Record<string, string> = {
		USERNAME: username,
	};

	if (challengeName === 'EMAIL_OTP') {
		challengeResponses.EMAIL_OTP_CODE = challengeResponse;
	}

	if (challengeName === 'SMS_MFA') {
		challengeResponses.SMS_MFA_CODE = challengeResponse;
	}

	if (challengeName === 'SOFTWARE_TOKEN_MFA') {
		challengeResponses.SOFTWARE_TOKEN_MFA_CODE = challengeResponse;
	}

	const userContextData = getUserContextData({
		username,
		userPoolId,
		userPoolClientId,
	});

	const jsonReq: RespondToAuthChallengeCommandInput = {
		ChallengeName: challengeName,
		ChallengeResponses: challengeResponses,
		Session: session,
		ClientMetadata: clientMetadata,
		ClientId: userPoolClientId,
		UserContextData: userContextData,
	};

	return respondToAuthChallenge(
		{
			region: getRegion(userPoolId),
			userAgentValue: getAuthUserAgentValue(AuthAction.ConfirmSignIn),
		},
		jsonReq,
	);
}<|MERGE_RESOLUTION|>--- conflicted
+++ resolved
@@ -153,30 +153,11 @@
 	deviceName,
 	config,
 }: HandleAuthChallengeRequest): Promise<RespondToAuthChallengeCommandOutput> {
-<<<<<<< HEAD
-	const { userPoolId, userPoolClientId } = config;
+	const { userPoolId, userPoolClientId, userPoolEndpoint } = config;
 
 	if (challengeResponse === 'EMAIL') {
 		return {
 			ChallengeName: 'MFA_SETUP',
-=======
-	const { userPoolId, userPoolClientId, userPoolEndpoint } = config;
-	const challengeResponses = {
-		USERNAME: username,
-	};
-	const verifySoftwareToken = createVerifySoftwareTokenClient({
-		endpointResolver: createCognitoUserPoolEndpointResolver({
-			endpointOverride: userPoolEndpoint,
-		}),
-	});
-	const { Session } = await verifySoftwareToken(
-		{
-			region: getRegionFromUserPoolId(userPoolId),
-			userAgentValue: getAuthUserAgentValue(AuthAction.ConfirmSignIn),
-		},
-		{
-			UserCode: challengeResponse,
->>>>>>> b26e7199
 			Session: session,
 			ChallengeParameters: {
 				MFAS_CAN_SETUP: '["EMAIL_OTP"]',
@@ -200,13 +181,18 @@
 		USERNAME: username,
 	};
 
-<<<<<<< HEAD
 	const isTOTPCode = /^\d+$/.test(challengeResponse.trim());
 
 	if (isTOTPCode) {
+		const verifySoftwareToken = createVerifySoftwareTokenClient({
+			endpointResolver: createCognitoUserPoolEndpointResolver({
+				endpointOverride: userPoolEndpoint,
+			}),
+		});
+
 		const { Session } = await verifySoftwareToken(
 			{
-				region: getRegion(userPoolId),
+				region: getRegionFromUserPoolId(userPoolId),
 				userAgentValue: getAuthUserAgentValue(AuthAction.ConfirmSignIn),
 			},
 			{
@@ -229,7 +215,16 @@
 			ClientId: userPoolClientId,
 		};
 
-		return respondToAuthChallenge({ region: getRegion(userPoolId) }, jsonReq);
+		const respondToAuthChallenge = createRespondToAuthChallengeClient({
+			endpointResolver: createCognitoUserPoolEndpointResolver({
+				endpointOverride: userPoolEndpoint,
+			}),
+		});
+
+		return respondToAuthChallenge(
+			{ region: getRegionFromUserPoolId(userPoolId) },
+			jsonReq,
+		);
 	}
 
 	const isEmail = /^\S+@\S+\.\S+$/.test(challengeResponse.trim());
@@ -245,7 +240,16 @@
 			ClientId: userPoolClientId,
 		};
 
-		return respondToAuthChallenge({ region: getRegion(userPoolId) }, jsonReq);
+		const respondToAuthChallenge = createRespondToAuthChallengeClient({
+			endpointResolver: createCognitoUserPoolEndpointResolver({
+				endpointOverride: userPoolEndpoint,
+			}),
+		});
+
+		return respondToAuthChallenge(
+			{ region: getRegionFromUserPoolId(userPoolId) },
+			jsonReq,
+		);
 	}
 
 	throw new AuthError({
@@ -254,18 +258,6 @@
 		recoverySuggestion:
 			'Try passing "EMAIL", "TOTP", a valid email, or OTP code as the challengeResponse.',
 	});
-=======
-	const respondToAuthChallenge = createRespondToAuthChallengeClient({
-		endpointResolver: createCognitoUserPoolEndpointResolver({
-			endpointOverride: userPoolEndpoint,
-		}),
-	});
-
-	return respondToAuthChallenge(
-		{ region: getRegionFromUserPoolId(userPoolId) },
-		jsonReq,
-	);
->>>>>>> b26e7199
 }
 
 export async function handleSelectMFATypeChallenge({
@@ -318,91 +310,6 @@
 	);
 }
 
-<<<<<<< HEAD
-=======
-export async function handleSMSMFAChallenge({
-	challengeResponse,
-	clientMetadata,
-	session,
-	username,
-	config,
-}: HandleAuthChallengeRequest): Promise<RespondToAuthChallengeCommandOutput> {
-	const { userPoolId, userPoolClientId, userPoolEndpoint } = config;
-	const challengeResponses = {
-		USERNAME: username,
-		SMS_MFA_CODE: challengeResponse,
-	};
-	const UserContextData = getUserContextData({
-		username,
-		userPoolId,
-		userPoolClientId,
-	});
-	const jsonReq: RespondToAuthChallengeCommandInput = {
-		ChallengeName: 'SMS_MFA',
-		ChallengeResponses: challengeResponses,
-		Session: session,
-		ClientMetadata: clientMetadata,
-		ClientId: userPoolClientId,
-		UserContextData,
-	};
-
-	const respondToAuthChallenge = createRespondToAuthChallengeClient({
-		endpointResolver: createCognitoUserPoolEndpointResolver({
-			endpointOverride: userPoolEndpoint,
-		}),
-	});
-
-	return respondToAuthChallenge(
-		{
-			region: getRegionFromUserPoolId(userPoolId),
-			userAgentValue: getAuthUserAgentValue(AuthAction.ConfirmSignIn),
-		},
-		jsonReq,
-	);
-}
-export async function handleSoftwareTokenMFAChallenge({
-	challengeResponse,
-	clientMetadata,
-	session,
-	username,
-	config,
-}: HandleAuthChallengeRequest): Promise<RespondToAuthChallengeCommandOutput> {
-	const { userPoolId, userPoolClientId, userPoolEndpoint } = config;
-	const challengeResponses = {
-		USERNAME: username,
-		SOFTWARE_TOKEN_MFA_CODE: challengeResponse,
-	};
-
-	const UserContextData = getUserContextData({
-		username,
-		userPoolId,
-		userPoolClientId,
-	});
-
-	const jsonReq: RespondToAuthChallengeCommandInput = {
-		ChallengeName: 'SOFTWARE_TOKEN_MFA',
-		ChallengeResponses: challengeResponses,
-		Session: session,
-		ClientMetadata: clientMetadata,
-		ClientId: userPoolClientId,
-		UserContextData,
-	};
-
-	const respondToAuthChallenge = createRespondToAuthChallengeClient({
-		endpointResolver: createCognitoUserPoolEndpointResolver({
-			endpointOverride: userPoolEndpoint,
-		}),
-	});
-
-	return respondToAuthChallenge(
-		{
-			region: getRegionFromUserPoolId(userPoolId),
-			userAgentValue: getAuthUserAgentValue(AuthAction.ConfirmSignIn),
-		},
-		jsonReq,
-	);
-}
->>>>>>> b26e7199
 export async function handleCompleteNewPasswordChallenge({
 	challengeResponse,
 	clientMetadata,
@@ -944,9 +851,14 @@
 			}
 
 			if (isTotpMfaSetupAvailable) {
+				const associateSoftwareToken = createAssociateSoftwareTokenClient({
+					endpointResolver: createCognitoUserPoolEndpointResolver({
+						endpointOverride: authConfig.userPoolEndpoint,
+					}),
+				});
 				const { Session, SecretCode: secretCode } =
 					await associateSoftwareToken(
-						{ region: getRegion(authConfig.userPoolId) },
+						{ region: getRegionFromUserPoolId(authConfig.userPoolId) },
 						{
 							Session: signInSession,
 						},
@@ -956,25 +868,6 @@
 					type: 'SET_SIGN_IN_SESSION',
 					value: Session,
 				});
-<<<<<<< HEAD
-=======
-
-			const associateSoftwareToken = createAssociateSoftwareTokenClient({
-				endpointResolver: createCognitoUserPoolEndpointResolver({
-					endpointOverride: authConfig.userPoolEndpoint,
-				}),
-			});
-			const { Session, SecretCode: secretCode } = await associateSoftwareToken(
-				{ region: getRegionFromUserPoolId(authConfig.userPoolId) },
-				{
-					Session: signInSession,
-				},
-			);
-			signInStore.dispatch({
-				type: 'SET_SIGN_IN_SESSION',
-				value: Session,
-			});
->>>>>>> b26e7199
 
 				return {
 					isSignedIn: false,
@@ -1364,7 +1257,7 @@
 		'EMAIL_OTP' | 'SMS_MFA' | 'SOFTWARE_TOKEN_MFA'
 	>;
 }) {
-	const { userPoolId, userPoolClientId } = config;
+	const { userPoolId, userPoolClientId, userPoolEndpoint } = config;
 
 	const challengeResponses: Record<string, string> = {
 		USERNAME: username,
@@ -1397,9 +1290,15 @@
 		UserContextData: userContextData,
 	};
 
+	const respondToAuthChallenge = createRespondToAuthChallengeClient({
+		endpointResolver: createCognitoUserPoolEndpointResolver({
+			endpointOverride: userPoolEndpoint,
+		}),
+	});
+
 	return respondToAuthChallenge(
 		{
-			region: getRegion(userPoolId),
+			region: getRegionFromUserPoolId(userPoolId),
 			userAgentValue: getAuthUserAgentValue(AuthAction.ConfirmSignIn),
 		},
 		jsonReq,
