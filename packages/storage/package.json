--- conflicted
+++ resolved
@@ -110,12 +110,8 @@
 		"@aws-amplify/core": "^6.1.0"
 	},
 	"devDependencies": {
-<<<<<<< HEAD
 		"@types/node": "20.14.12",
-		"@aws-amplify/core": "6.3.9",
-=======
 		"@aws-amplify/core": "6.3.10",
->>>>>>> a8f07476
 		"@aws-amplify/react-native": "1.1.4",
 		"typescript": "5.0.2"
 	}
