--- conflicted
+++ resolved
@@ -1,10 +1,7 @@
 {
   "name": "aws-amplify",
-<<<<<<< HEAD
   "version": "1.1.16",
-=======
   "version": "1.1.16-unstable.0",
->>>>>>> 56a361f2
   "description": "AWS Amplify is a JavaScript library for Frontend and mobile developers building cloud-enabled applications.",
   "main": "./lib/index.js",
   "typings": "./lib/index.d.ts",
@@ -56,17 +53,10 @@
     "@aws-amplify/auth": "^1.2.13",
     "@aws-amplify/cache": "^1.0.20",
     "@aws-amplify/core": "^1.0.20",
-<<<<<<< HEAD
     "@aws-amplify/interactions": "^1.0.22",
     "@aws-amplify/pubsub": "^1.0.20",
     "@aws-amplify/storage": "^1.0.23",
     "@aws-amplify/ui": "^1.0.13",
-=======
-    "@aws-amplify/interactions": "^1.0.22-unstable.0",
-    "@aws-amplify/pubsub": "^1.0.20",
-    "@aws-amplify/storage": "^1.0.23",
-    "@aws-amplify/ui": "^1.0.13-unstable.0",
->>>>>>> 56a361f2
     "@aws-amplify/xr": "^0.1.10"
   }
 }