import { ConsoleLogger as Logger } from '@aws-amplify/core';
import { Draft, immerable, produce, setAutoFreeze } from 'immer';
import { v1 as uuid1, v4 as uuid4 } from 'uuid';
import Observable from 'zen-observable-ts';
<<<<<<< HEAD
import { isPredicatesAll, ModelPredicateCreator } from '../predicates';
import { ExclusiveStorage as Storage } from '../storage/storage';
=======
import {
	isPredicatesAll,
	ModelPredicateCreator,
	PredicateAll,
} from '../predicates';
import Storage from '../storage/storage';
>>>>>>> 0ddb6af3
import { SyncEngine } from '../sync';
import {
	ConflictHandler,
	DataStoreConfig,
	GraphQLScalarType,
	InternalSchema,
	isGraphQLScalarType,
	ModelFieldType,
	ModelInit,
	ModelInstanceMetadata,
	ModelPredicate,
	MutableModel,
	NamespaceResolver,
	PaginationInput,
	PersistentModel,
	PersistentModelConstructor,
	ProducerModelPredicate,
	Schema,
	SchemaModel,
	SchemaNamespace,
	SubscriptionMessage,
	SyncConflict,
	SyncError,
} from '../types';
import {
	DATASTORE,
	establishRelation,
	exhaustiveCheck,
	isModelConstructor,
	NAMESPACES,
	STORAGE,
	SYNC,
	USER,
} from '../util';

setAutoFreeze(true);

const logger = new Logger('DataStore');

declare class Setting {
	constructor(init: ModelInit<Setting>);
	static copyOf(
		src: Setting,
		mutator: (draft: MutableModel<Setting>) => void | Setting
	): Setting;
	public readonly id: string;
	public readonly key: string;
	public readonly value: string;
}

const SETTING_SCHEMA_VERSION = 'schemaVersion';

let storage: Storage;
let schema: InternalSchema;
const classNamespaceMap = new WeakMap<
	PersistentModelConstructor<any>,
	string
>();

const getModelDefinition = (
	modelConstructor: PersistentModelConstructor<any>
) => {
	const namespace = classNamespaceMap.get(modelConstructor);

	return schema.namespaces[namespace].models[modelConstructor.name];
};

const isValidModelConstructor = <T extends PersistentModel>(
	obj: any
): obj is PersistentModelConstructor<T> => {
	return isModelConstructor(obj) && classNamespaceMap.has(obj);
};

const namespaceResolver: NamespaceResolver = modelConstructor =>
	classNamespaceMap.get(modelConstructor);

let dataStoreClasses: {
	[modelName: string]: PersistentModelConstructor<any>;
};

let userClasses: {
	[modelName: string]: PersistentModelConstructor<any>;
};

let syncClasses: {
	[modelName: string]: PersistentModelConstructor<any>;
};

let storageClasses: {
	[modelName: string]: PersistentModelConstructor<any>;
};

const initSchema = (userSchema: Schema) => {
	if (schema !== undefined) {
		throw new Error('The schema has already been initialized');
	}

	logger.log('validating schema', { schema: userSchema });

	const internalUserNamespace: SchemaNamespace = {
		name: USER,
		...userSchema,
	};

	logger.log('DataStore', 'Init models');
	userClasses = createModelClassses(internalUserNamespace);
	logger.log('DataStore', 'Models initialized');

	const dataStoreNamespace = getNamespace();
	const storageNamespace = Storage.getNamespace();
	const syncNamespace = SyncEngine.getNamespace();

	dataStoreClasses = createModelClassses(dataStoreNamespace);
	storageClasses = createModelClassses(storageNamespace);
	syncClasses = createModelClassses(syncNamespace);

	schema = {
		namespaces: {
			[dataStoreNamespace.name]: dataStoreNamespace,
			[internalUserNamespace.name]: internalUserNamespace,
			[storageNamespace.name]: storageNamespace,
			[syncNamespace.name]: syncNamespace,
		},
		version: userSchema.version,
	};

	Object.keys(schema.namespaces).forEach(namespace => {
		schema.namespaces[namespace].relationships = establishRelation(
			schema.namespaces[namespace]
		);

		const modelAssociations = new Map<string, string[]>();

		Object.values(schema.namespaces[namespace].models).forEach(model => {
			const wea: string[] = [];

			Object.values(model.fields)
				.filter(
					field =>
						field.association &&
						field.association.connectionType === 'BELONGS_TO' &&
						(<ModelFieldType>field.type).model !== model.name
				)
				.forEach(field => wea.push((<ModelFieldType>field.type).model));

			modelAssociations.set(model.name, wea);
		});

		const result = new Map<string, string[]>();

		let count = 1000;
		while (true && count > 0) {
			if (modelAssociations.size === 0) {
				break;
			}
			count--;
			if (count === 0) {
				throw new Error(
					'Models are not topologically sortable. Please verify your schema.'
				);
			}

			for (const modelName of Array.from(modelAssociations.keys())) {
				const parents = modelAssociations.get(modelName);

				if (parents.every(x => result.has(x))) {
					result.set(modelName, parents);
				}
			}

			Array.from(result.keys()).forEach(x => modelAssociations.delete(x));
		}

		schema.namespaces[namespace].modelTopologicalOrdering = result;
	});

	return userClasses;
};

const createModelClassses: (
	namespace: SchemaNamespace
) => {
	[modelName: string]: PersistentModelConstructor<any>;
} = namespace => {
	const classes: {
		[modelName: string]: PersistentModelConstructor<any>;
	} = {};

	Object.entries(namespace.models).forEach(([modelName, modelDefinition]) => {
		const clazz = createModelClass(modelDefinition);
		classes[modelName] = clazz;

		classNamespaceMap.set(clazz, namespace.name);
	});

	return classes;
};

export declare type ModelInstanceCreator = typeof modelInstanceCreator;

const instancesMetadata = new WeakSet<
	ModelInit<PersistentModel & Partial<ModelInstanceMetadata>>
>();
function modelInstanceCreator<T extends PersistentModel = PersistentModel>(
	modelConstructor: PersistentModelConstructor<T>,
	init: ModelInit<T> & Partial<ModelInstanceMetadata>
): T {
	instancesMetadata.add(init);

	return <T>new modelConstructor(init);
}

const createModelClass = <T extends PersistentModel>(
	modelDefinition: SchemaModel
) => {
	const clazz = <PersistentModelConstructor<T>>(<unknown>class Model {
		constructor(init: ModelInit<T>) {
			const modelInstanceMetadata: ModelInstanceMetadata = instancesMetadata.has(
				init
			)
				? <ModelInstanceMetadata>(<unknown>init)
				: <ModelInstanceMetadata>{};
			const {
				id: _id,
				_version,
				_lastChangedAt,
				_deleted,
			} = modelInstanceMetadata;

			const id =
				// instancesIds is set by modelInstanceCreator, it is accessible only internally
				_id !== null && _id !== undefined
					? _id
					: modelDefinition.syncable
					? uuid4()
					: // Transform UUID v1 into a lexicographically sortable string
					  uuid1().replace(/^(.{8})-(.{4})-(.{4})/, '$3-$2-$1');

			const instance = produce(
				this,
				(draft: Draft<T & ModelInstanceMetadata>) => {
					Object.entries(init).forEach(([k, v]) => {
						const fieldDefinition = modelDefinition.fields[k];

						if (fieldDefinition !== undefined) {
							const { type, isRequired, name, isArray } = fieldDefinition;

							if (isRequired && (v === null || v === undefined)) {
								throw new Error(`Field ${name} is required`);
							}

							if (isGraphQLScalarType(type)) {
								const jsType = GraphQLScalarType.getJSType(type);

								if (isArray) {
									if (!Array.isArray(v)) {
										throw new Error(
											`Field ${name} should be of type ${jsType}[], ${typeof v} received. ${v}`
										);
									}

									if ((<[]>v).some(e => typeof e !== jsType)) {
										const elemTypes = (<[]>v).map(e => typeof e).join(',');

										throw new Error(
											`All elements in the ${name} array should be of type ${jsType}, [${elemTypes}] received. ${v}`
										);
									}
								} else if (typeof v !== jsType && v !== null) {
									throw new Error(
										`Field ${name} should be of type ${jsType}, ${typeof v} received. ${v}`
									);
								}
							}
						}

						(<any>draft)[k] = v;
					});

					draft.id = id;

					if (modelDefinition.syncable) {
						draft._version = _version;
						draft._lastChangedAt = _lastChangedAt;
						draft._deleted = _deleted;
					}
				}
			);

			return instance;
		}

		static copyOf(source: T, fn: (draft: MutableModel<T>) => T) {
			if (
				!isValidModelConstructor(
					Object.getPrototypeOf(source || {}).constructor
				)
			) {
				const msg = 'The source object is not a valid model';
				logger.error(msg, { source });

				throw new Error(msg);
			}

			return produce(source, draft => {
				fn(draft);
				draft.id = source.id;
			});
		}
	});

	clazz[immerable] = true;

	Object.defineProperty(clazz, 'name', { value: modelDefinition.name });

	return clazz;
};

const save = async <T extends PersistentModel>(
	model: T,
	condition?: ProducerModelPredicate<T>
) => {
	await start();
	const modelConstructor: PersistentModelConstructor<T> = model
		? <PersistentModelConstructor<T>>model.constructor
		: undefined;

	if (!isValidModelConstructor(modelConstructor)) {
		const msg = 'Object is not an instance of a valid model';
		logger.error(msg, { model });

		throw new Error(msg);
	}

	const modelDefinition = getModelDefinition(modelConstructor);

	const producedCondition = ModelPredicateCreator.createFromExisting(
		modelDefinition,
		condition
	);

	const savedModel = await storage.runExclusive(async s => {
		await s.save(model, producedCondition);

		return s.query(
			modelConstructor,
			ModelPredicateCreator.createForId(modelDefinition, model.id)
		);
	});

	return savedModel;
};

const remove: {
	<T extends PersistentModel>(
		model: T,
		condition?: ProducerModelPredicate<T>
	): Promise<T>;
	<T extends PersistentModel>(
		modelConstructor: PersistentModelConstructor<T>,
		id: string
	): Promise<T>;
	<T extends PersistentModel>(
		modelConstructor: PersistentModelConstructor<T>,
		condition: ProducerModelPredicate<T> | typeof PredicateAll
	): Promise<T[]>;
} = async <T extends PersistentModel>(
	modelOrConstructor: T | PersistentModelConstructor<T>,
	idOrCriteria?: string | ProducerModelPredicate<T> | typeof PredicateAll
) => {
	await start();
	let condition: ModelPredicate<T>;

	if (!modelOrConstructor) {
		const msg = 'Model or Model Constructor required';
		logger.error(msg, { modelOrConstructor });

		throw new Error(msg);
	}

	if (isValidModelConstructor(modelOrConstructor)) {
		const modelConstructor = modelOrConstructor;

		if (!idOrCriteria) {
			const msg =
				'Id to delete or criteria required. Do you want to delete all? Pass Predicates.ALL';
			logger.error(msg, { idOrCriteria });

			throw new Error(msg);
		}

		if (typeof idOrCriteria === 'string') {
			condition = ModelPredicateCreator.createForId<T>(
				getModelDefinition(modelConstructor),
				idOrCriteria
			);
		} else {
			condition = ModelPredicateCreator.createFromExisting(
				getModelDefinition(modelConstructor),
				/**
				 * idOrCriteria is always a ProducerModelPredicate<T>, never a symbol.
				 * The symbol is used only for typing purposes. e.g. see Predicates.ALL
				 */
				idOrCriteria as ProducerModelPredicate<T>
			);

			if (!condition || !ModelPredicateCreator.isValidPredicate(condition)) {
				const msg =
					'Criteria required. Do you want to delete all? Pass Predicates.ALL';
				logger.error(msg, { condition });

				throw new Error(msg);
			}
		}

		const [deleted] = await storage.delete(modelConstructor, condition);

		return deleted;
	} else {
		const model = modelOrConstructor;
		const modelConstructor = Object.getPrototypeOf(model || {})
			.constructor as PersistentModelConstructor<T>;

		if (!isValidModelConstructor(modelConstructor)) {
			const msg = 'Object is not an instance of a valid model';
			logger.error(msg, { model });

			throw new Error(msg);
		}

		const modelDefinition = getModelDefinition(modelConstructor);

		const idPredicate = ModelPredicateCreator.createForId<T>(
			modelDefinition,
			model.id
		);

		if (idOrCriteria) {
			if (typeof idOrCriteria !== 'function') {
				const msg = 'Invalid criteria';
				logger.error(msg, { idOrCriteria });

				throw new Error(msg);
			}

			condition = idOrCriteria(idPredicate);
		} else {
			condition = idPredicate;
		}

		const [[deleted]] = await storage.delete(model, condition);

		return deleted;
	}
};

const observe: {
	(): Observable<SubscriptionMessage<any>>;
	<T extends PersistentModel>(obj: T): Observable<SubscriptionMessage<T>>;
	<T extends PersistentModel>(
		modelConstructor: PersistentModelConstructor<T>,
		id: string
	): Observable<SubscriptionMessage<T>>;
	<T extends PersistentModel>(
		modelConstructor: PersistentModelConstructor<T>
	): Observable<SubscriptionMessage<T>>;
	<T extends PersistentModel>(
		modelConstructor: PersistentModelConstructor<T>,
		criteria: ProducerModelPredicate<T>
	): Observable<SubscriptionMessage<T>>;
} = <T extends PersistentModel>(
	modelConstructor?: PersistentModelConstructor<T>,
	idOrCriteria?: string | ProducerModelPredicate<T>
) => {
	let predicate: ModelPredicate<T>;

	if (idOrCriteria !== undefined && modelConstructor === undefined) {
		const msg = 'Cannot provide criteria without a modelConstructor';
		logger.error(msg, idOrCriteria);
		throw new Error(msg);
	}

	if (modelConstructor && !isValidModelConstructor(modelConstructor)) {
		const msg = 'Constructor is not for a valid model';
		logger.error(msg, { modelConstructor });

		throw new Error(msg);
	}

	if (typeof idOrCriteria === 'string') {
		predicate = ModelPredicateCreator.createForId<T>(
			getModelDefinition(modelConstructor),
			idOrCriteria
		);
	} else {
		predicate =
			modelConstructor &&
			ModelPredicateCreator.createFromExisting(
				getModelDefinition(modelConstructor),
				idOrCriteria
			);
	}

	return new Observable<SubscriptionMessage<any>>(observer => {
		let handle: ZenObservable.Subscription;

		(async () => {
			await start();

			handle = storage
				.observe(modelConstructor, predicate)
				.filter(({ model }) => namespaceResolver(model) === USER)
				.subscribe(observer);
		})();

		return () => {
			if (handle) {
				handle.unsubscribe();
			}
		};
	});
};

const query: {
	<T extends PersistentModel>(
		modelConstructor: PersistentModelConstructor<T>,
		id: string
	): Promise<T | undefined>;
	<T extends PersistentModel>(
		modelConstructor: PersistentModelConstructor<T>,
		criteria?: ProducerModelPredicate<T> | typeof PredicateAll,
		pagination?: PaginationInput
	): Promise<T[]>;
} = async <T extends PersistentModel>(
	modelConstructor: PersistentModelConstructor<T>,
	idOrCriteria?: string | ProducerModelPredicate<T> | typeof PredicateAll,
	pagination?: PaginationInput
) => {
	await start();
	if (!isValidModelConstructor(modelConstructor)) {
		const msg = 'Constructor is not for a valid model';
		logger.error(msg, { modelConstructor });

		throw new Error(msg);
	}

	if (typeof idOrCriteria === 'string') {
		if (pagination !== undefined) {
			logger.warn('Pagination is ignored when querying by id');
		}

		const predicate = ModelPredicateCreator.createForId<T>(
			getModelDefinition(modelConstructor),
			idOrCriteria
		);
		const [result] = await storage.query(modelConstructor, predicate);

		if (result) {
			return result;
		}

		return undefined;
	}

	/**
	 * idOrCriteria is always a ProducerModelPredicate<T>, never a symbol.
	 * The symbol is used only for typing purposes. e.g. see Predicates.ALL
	 */
	const criteria = idOrCriteria as ProducerModelPredicate<T>;

	// Predicates.ALL means "all records", so no predicate (undefined)
	const predicate = !isPredicatesAll(criteria)
		? ModelPredicateCreator.createFromExisting(
				getModelDefinition(modelConstructor),
				criteria
		  )
		: undefined;

	const { limit, page } = pagination || {};

	if (page !== undefined && limit === undefined) {
		throw new Error('Limit is required when requesting a page');
	}

	if (page !== undefined) {
		if (typeof page !== 'number') {
			throw new Error('Page should be a number');
		}

		if (page < 0) {
			throw new Error("Page can't be negative");
		}
	}

	if (limit !== undefined) {
		if (typeof limit !== 'number') {
			throw new Error('Limit should be a number');
		}

		if (limit < 0) {
			throw new Error("Limit can't be negative");
		}
	}

	return storage.query(modelConstructor, predicate, pagination);
};

let sync: SyncEngine;
let amplifyConfig: Record<string, any> = {};
let conflictHandler: ConflictHandler;
let errorHandler: (error: SyncError) => void;
let maxRecordsToSync: number;
let fullSyncInterval: number;

function configure(config: DataStoreConfig = {}) {
	const {
		DataStore: configDataStore,
		conflictHandler: configConflictHandler,
		errorHandler: configErrorHandler,
		maxRecordsToSync: configMaxRecordsToSync,
		fullSyncInterval: configFullSyncInterval,
		...configFromAmplify
	} = config;

	amplifyConfig = { ...configFromAmplify, ...amplifyConfig };

	conflictHandler =
		(configDataStore && configDataStore.conflictHandler) ||
		conflictHandler ||
		config.conflictHandler ||
		defaultConflictHandler;

	errorHandler =
		(configDataStore && configDataStore.errorHandler) ||
		errorHandler ||
		config.errorHandler ||
		defaultErrorHandler;

	maxRecordsToSync =
		(configDataStore && configDataStore.maxRecordsToSync) ||
		maxRecordsToSync ||
		config.maxRecordsToSync;

	fullSyncInterval =
		(configDataStore && configDataStore.fullSyncInterval) ||
		configFullSyncInterval ||
		config.fullSyncInterval ||
		24 * 60; // 1 day
}

function defaultConflictHandler(conflictData: SyncConflict): PersistentModel {
	const { localModel, modelConstructor, remoteModel } = conflictData;
	const { _version } = remoteModel;
	return modelInstanceCreator(modelConstructor, { ...localModel, _version });
}

function defaultErrorHandler(error: SyncError) {
	logger.warn(error);
}

function getModelConstructorByModelName(
	namespaceName: NAMESPACES,
	modelName: string
) {
	switch (namespaceName) {
		case DATASTORE:
			return dataStoreClasses[modelName];
		case USER:
			return userClasses[modelName];
		case SYNC:
			return syncClasses[modelName];
		case STORAGE:
			return storageClasses[modelName];
		default:
			exhaustiveCheck(namespaceName);
			break;
	}
}

async function checkSchemaVersion(
	storage: Storage,
	version: string
): Promise<void> {
	const Setting = dataStoreClasses.Setting as PersistentModelConstructor<
		Setting
	>;

	const modelDefinition = schema.namespaces[DATASTORE].models.Setting;

	await storage.runExclusive(async s => {
		const [schemaVersionSetting] = await s.query(
			Setting,
			ModelPredicateCreator.createFromExisting(modelDefinition, c =>
				c.key('eq', SETTING_SCHEMA_VERSION)
			)
		);

		if (schemaVersionSetting !== undefined) {
			const storedValue = JSON.parse(schemaVersionSetting.value);

			if (storedValue !== version) {
				await s.clear(false);
			}
		} else {
			await s.save(
				modelInstanceCreator(Setting, {
					key: SETTING_SCHEMA_VERSION,
					value: JSON.stringify(version),
				})
			);
		}
	});
}

let syncSubscription: ZenObservable.Subscription;

let initResolve: Function;
let initialized: Promise<void>;
async function start(): Promise<void> {
	if (initialized === undefined) {
		initialized = new Promise(res => {
			initResolve = res;
		});
	} else {
		await initialized;

		return;
	}

	storage = new Storage(
		schema,
		namespaceResolver,
		getModelConstructorByModelName,
		modelInstanceCreator
	);

	await checkSchemaVersion(storage, schema.version);

	const { aws_appsync_graphqlEndpoint } = amplifyConfig;

	if (aws_appsync_graphqlEndpoint) {
		sync = new SyncEngine(
			schema,
			namespaceResolver,
			syncClasses,
			userClasses,
			storage,
			modelInstanceCreator,
			maxRecordsToSync,
			conflictHandler,
			errorHandler
		);

		const fullSyncIntervalInMilliseconds = fullSyncInterval * 1000 * 60; // fullSyncInterval from param is in minutes
		syncSubscription = sync
			.start({ fullSyncInterval: fullSyncIntervalInMilliseconds })
			.subscribe({
				error: err => {
					logger.warn('Sync error', err);
				},
			});
	}

	initResolve();
}

async function clear() {
	if (storage === undefined) {
		return;
	}

	if (syncSubscription && !syncSubscription.closed) {
		syncSubscription.unsubscribe();
	}

	await storage.clear();

	initialized = undefined; //Should re-initialize when start() is called.
	storage = undefined;
	sync = undefined;
}

function getNamespace(): SchemaNamespace {
	const namespace: SchemaNamespace = {
		name: DATASTORE,
		relationships: {},
		enums: {},
		models: {
			Setting: {
				name: 'Setting',
				pluralName: 'Settings',
				syncable: false,
				fields: {
					id: {
						name: 'id',
						type: 'ID',
						isRequired: true,
						isArray: false,
					},
					key: {
						name: 'key',
						type: 'String',
						isRequired: true,
						isArray: false,
					},
					value: {
						name: 'value',
						type: 'String',
						isRequired: true,
						isArray: false,
					},
				},
			},
		},
	};

	return namespace;
}

class DataStore {
	static getModuleName() {
		return 'DataStore';
	}
	static query = query;
	static save = save;
	static delete = remove;
	static observe = observe;
	static configure = configure;
	static clear = clear;
}

export { initSchema, DataStore };<|MERGE_RESOLUTION|>--- conflicted
+++ resolved
@@ -2,17 +2,12 @@
 import { Draft, immerable, produce, setAutoFreeze } from 'immer';
 import { v1 as uuid1, v4 as uuid4 } from 'uuid';
 import Observable from 'zen-observable-ts';
-<<<<<<< HEAD
-import { isPredicatesAll, ModelPredicateCreator } from '../predicates';
-import { ExclusiveStorage as Storage } from '../storage/storage';
-=======
 import {
 	isPredicatesAll,
 	ModelPredicateCreator,
 	PredicateAll,
 } from '../predicates';
-import Storage from '../storage/storage';
->>>>>>> 0ddb6af3
+import { ExclusiveStorage as Storage } from '../storage/storage';
 import { SyncEngine } from '../sync';
 import {
 	ConflictHandler,
