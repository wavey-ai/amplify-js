--- conflicted
+++ resolved
@@ -1,10 +1,6 @@
 {
 	"name": "@aws-amplify/core",
-<<<<<<< HEAD
-	"version": "6.3.2",
-=======
 	"version": "6.3.5",
->>>>>>> 60a559f6
 	"description": "Core category of aws-amplify",
 	"main": "./dist/cjs/index.js",
 	"module": "./dist/esm/index.mjs",
