{
	"name": "aws-amplify",
	"version": "6.0.28",
	"description": "AWS Amplify is a JavaScript library for Frontend and mobile developers building cloud-enabled applications.",
	"main": "./dist/cjs/index.js",
	"module": "./dist/esm/index.mjs",
	"typings": "./dist/esm/index.d.ts",
	"react-native": "./src/index.ts",
	"exports": {
		".": {
			"types": "./dist/esm/index.d.ts",
			"import": "./dist/esm/index.mjs",
			"require": "./dist/cjs/index.js",
			"react-native": "./src/index.ts"
		},
		"./utils": {
			"types": "./dist/esm/utils/index.d.ts",
			"import": "./dist/esm/utils/index.mjs",
			"require": "./dist/cjs/utils/index.js",
			"react-native": "./src/utils/index.ts"
		},
		"./auth": {
			"types": "./dist/esm/auth/index.d.ts",
			"import": "./dist/esm/auth/index.mjs",
			"require": "./dist/cjs/auth/index.js",
			"react-native": "./src/auth/index.ts"
		},
		"./api": {
			"types": "./dist/esm/api/index.d.ts",
			"import": "./dist/esm/api/index.mjs",
			"require": "./dist/cjs/api/index.js",
			"react-native": "./src/api/index.ts"
		},
		"./api/server": {
			"types": "./dist/esm/api/server.d.ts",
			"import": "./dist/esm/api/server.mjs",
			"require": "./dist/cjs/api/server.js"
		},
		"./data": {
			"types": "./dist/esm/api/index.d.ts",
			"import": "./dist/esm/api/index.mjs",
			"require": "./dist/cjs/api/index.js",
			"react-native": "./src/api/index.ts"
		},
		"./data/server": {
			"types": "./dist/esm/api/server.d.ts",
			"import": "./dist/esm/api/server.mjs",
			"require": "./dist/cjs/api/server.js"
		},
		"./datastore": {
			"types": "./dist/esm/datastore/index.d.ts",
			"import": "./dist/esm/datastore/index.mjs",
			"require": "./dist/cjs/datastore/index.js",
			"react-native": "./src/datastore/index.ts"
		},
		"./auth/cognito": {
			"types": "./dist/esm/auth/cognito/index.d.ts",
			"import": "./dist/esm/auth/cognito/index.mjs",
			"require": "./dist/cjs/auth/cognito/index.js",
			"react-native": "./src/auth/cognito/index.ts"
		},
		"./auth/cognito/server": {
			"types": "./dist/esm/auth/cognito/server/index.d.ts",
			"import": "./dist/esm/auth/cognito/server/index.mjs",
			"require": "./dist/cjs/auth/cognito/server/index.js"
		},
		"./auth/server": {
			"types": "./dist/esm/auth/server.d.ts",
			"import": "./dist/esm/auth/server.mjs",
			"require": "./dist/cjs/auth/server.js"
		},
		"./auth/enable-oauth-listener": {
			"types": "./dist/esm/auth/enableOAuthListener.d.ts",
			"import": "./dist/esm/auth/enableOAuthListener.mjs",
			"require": "./dist/cjs/auth/enableOAuthListener.js"
		},
		"./analytics": {
			"types": "./dist/esm/analytics/index.d.ts",
			"import": "./dist/esm/analytics/index.mjs",
			"require": "./dist/cjs/analytics/index.js",
			"react-native": "./src/analytics/index.ts"
		},
		"./analytics/pinpoint": {
			"types": "./dist/esm/analytics/pinpoint/index.d.ts",
			"import": "./dist/esm/analytics/pinpoint/index.mjs",
			"require": "./dist/cjs/analytics/pinpoint/index.js",
			"react-native": "./src/analytics/pinpoint/index.ts"
		},
		"./analytics/kinesis": {
			"types": "./dist/esm/analytics/kinesis/index.d.ts",
			"import": "./dist/esm/analytics/kinesis/index.mjs",
			"require": "./dist/cjs/analytics/kinesis/index.js",
			"react-native": "./src/analytics/kinesis/index.ts"
		},
		"./analytics/kinesis-firehose": {
			"types": "./dist/esm/analytics/kinesis-firehose/index.d.ts",
			"import": "./dist/esm/analytics/kinesis-firehose/index.mjs",
			"require": "./dist/cjs/analytics/kinesis-firehose/index.js",
			"react-native": "./src/analytics/kinesis-firehose/index.ts"
		},
		"./analytics/personalize": {
			"types": "./dist/esm/analytics/personalize/index.d.ts",
			"import": "./dist/esm/analytics/personalize/index.mjs",
			"require": "./dist/cjs/analytics/personalize/index.js",
			"react-native": "./src/analytics/personalize/index.ts"
		},
		"./storage": {
			"types": "./dist/esm/storage/index.d.ts",
			"import": "./dist/esm/storage/index.mjs",
			"require": "./dist/cjs/storage/index.js",
			"react-native": "./src/storage/index.ts"
		},
		"./storage/s3": {
			"types": "./dist/esm/storage/s3/index.d.ts",
			"import": "./dist/esm/storage/s3/index.mjs",
			"require": "./dist/cjs/storage/s3/index.js",
			"react-native": "./src/storage/s3/index.ts"
		},
		"./storage/server": {
			"types": "./dist/esm/storage/server.d.ts",
			"import": "./dist/esm/storage/server.mjs",
			"require": "./dist/cjs/storage/server.js"
		},
		"./storage/s3/server": {
			"types": "./dist/esm/storage/s3/server.d.ts",
			"import": "./dist/esm/storage/s3/server.mjs",
			"require": "./dist/cjs/storage/s3/server.js"
		},
		"./in-app-messaging": {
			"types": "./dist/esm/in-app-messaging/index.d.ts",
			"import": "./dist/esm/in-app-messaging/index.mjs",
			"require": "./dist/cjs/in-app-messaging/index.js",
			"react-native": "./src/in-app-messaging/index.ts"
		},
		"./push-notifications": {
			"types": "./dist/esm/push-notifications/index.d.ts",
			"import": "./dist/esm/push-notifications/index.mjs",
			"require": "./dist/cjs/push-notifications/index.js",
			"react-native": "./src/push-notifications/index.ts"
		},
		"./in-app-messaging/pinpoint": {
			"types": "./dist/esm/in-app-messaging/pinpoint/index.d.ts",
			"import": "./dist/esm/in-app-messaging/pinpoint/index.mjs",
			"require": "./dist/cjs/in-app-messaging/pinpoint/index.js",
			"react-native": "./src/in-app-messaging/pinpoint/index.ts"
		},
		"./push-notifications/pinpoint": {
			"types": "./dist/esm/push-notifications/pinpoint/index.d.ts",
			"import": "./dist/esm/push-notifications/pinpoint/index.mjs",
			"require": "./dist/cjs/push-notifications/pinpoint/index.js",
			"react-native": "./src/push-notifications/pinpoint/index.ts"
		},
		"./adapter-core": {
			"types": "./dist/esm/adapter-core/index.d.ts",
			"import": "./dist/esm/adapter-core/index.mjs",
			"require": "./dist/cjs/adapter-core/index.js"
		},
		"./package.json": "./package.json"
	},
	"typesVersions": {
		">=4.2": {
			"api": [
				"./dist/esm/api/index.d.ts"
			],
			"data": [
				"./dist/esm/api/index.d.ts"
			],
			"api/server": [
				"./dist/esm/api/server.d.ts"
			],
			"utils": [
				"./dist/esm/utils/index.d.ts"
			],
			"auth": [
				"./dist/esm/auth/index.d.ts"
			],
			"auth/cognito": [
				"./dist/esm/auth/cognito/index.d.ts"
			],
			"auth/cognito/server": [
				"./dist/esm/auth/cognito/server/index.d.ts"
			],
			"auth/server": [
				"./dist/esm/auth/server.d.ts"
			],
			"auth/enable-oauth-listener": [
				"./dist/esm/auth/enableOAuthListener.ts.d.ts"
			],
			"analytics": [
				"./dist/esm/analytics/index.d.ts"
			],
			"analytics/pinpoint": [
				"./dist/esm/analytics/pinpoint/index.d.ts"
			],
			"analytics/kinesis": [
				"./dist/esm/analytics/kinesis/index.d.ts"
			],
			"analytics/kinesis-firehose": [
				"./dist/esm/analytics/kinesis-firehose/index.d.ts"
			],
			"analytics/personalize": [
				"./dist/esm/analytics/personalize/index.d.ts"
			],
			"storage": [
				"./dist/esm/storage/index.d.ts"
			],
			"storage/s3": [
				"./dist/esm/storage/s3/index.d.ts"
			],
			"storage/server": [
				"./dist/esm/storage/server.d.ts"
			],
			"storage/s3/server": [
				"./dist/esm/storage/s3/server.d.ts"
			],
			"in-app-messaging": [
				"./dist/esm/in-app-messaging/index.d.ts"
			],
			"in-app-messaging/pinpoint": [
				"./dist/esm/in-app-messaging/pinpoint/index.d.ts"
			],
			"push-notifications": [
				"./dist/esm/push-notifications/index.d.ts"
			],
			"push-notifications/pinpoint": [
				"./dist/esm/push-notifications/pinpoint/index.d.ts"
			],
			"adapter-core": [
				"./dist/esm/adapter-core/index.d.ts"
			]
		}
	},
	"sideEffects": [
		"./dist/esm/auth/enableOAuthListener.mjs",
		"./dist/cjs/auth/enableOAuthListener.js"
	],
	"scripts": {
		"test": "npm run lint && jest -w 1 --coverage --logHeapUsage",
		"test:size": "size-limit",
		"build-with-test": "npm run clean && npm test && tsc && webpack -p",
		"build:umd": "webpack && webpack --config ./webpack.config.dev.js",
		"build:esm-cjs": "rollup -c rollup.config.mjs",
		"build:watch": "npm run build:esm-cjs -- --watch",
		"build": "npm run clean && npm run build:esm-cjs && npm run build:umd",
		"clean": "rimraf lib-esm lib dist",
		"format": "echo \"Not implemented\"",
		"lint": "eslint '**/*.{ts,tsx}' && npm run ts-coverage",
		"lint:fix": "eslint '**/*.{ts,tsx}' --fix",
		"generate-docs-local": "typedoc --out docs src",
		"generate-docs-root": "typedoc --out ../../docs src",
		"ts-coverage": "typescript-coverage-report -p ./tsconfig.build.json -t 93.26"
	},
	"repository": {
		"type": "git",
		"url": "https://github.com/aws-amplify/amplify-js.git"
	},
	"author": "Amazon Web Services",
	"license": "Apache-2.0",
	"bugs": {
		"url": "https://github.com/aws-amplify/amplify-js/issues"
	},
	"homepage": "https://aws-amplify.github.io/",
	"files": [
		"dist/cjs",
		"dist/esm",
		"src",
		"analytics",
		"adapter-core",
		"api",
		"auth",
		"data",
		"storage",
		"datastore",
		"in-app-messaging",
		"push-notifications",
		"utils"
	],
	"dependencies": {
		"@aws-amplify/analytics": "7.0.27",
		"@aws-amplify/api": "6.0.28",
		"@aws-amplify/auth": "6.0.27",
		"@aws-amplify/core": "6.0.27",
		"@aws-amplify/datastore": "5.0.28",
		"@aws-amplify/notifications": "2.0.27",
		"@aws-amplify/storage": "6.0.27",
		"tslib": "^2.5.0"
	},
	"devDependencies": {
		"typescript": "5.0.2"
	},
	"size-limit": [
		{
			"name": "[Analytics] record (Pinpoint)",
			"path": "./dist/esm/analytics/index.mjs",
			"import": "{ record }",
			"limit": "17.02 kB"
		},
		{
			"name": "[Analytics] record (Kinesis)",
			"path": "./dist/esm/analytics/kinesis/index.mjs",
			"import": "{ record }",
			"limit": "48.56 kB"
		},
		{
			"name": "[Analytics] record (Kinesis Firehose)",
			"path": "./dist/esm/analytics/kinesis-firehose/index.mjs",
			"import": "{ record }",
			"limit": "45.68 kB"
		},
		{
			"name": "[Analytics] record (Personalize)",
			"path": "./dist/esm/analytics/personalize/index.mjs",
			"import": "{ record }",
			"limit": "49.50 kB"
		},
		{
			"name": "[Analytics] identifyUser (Pinpoint)",
			"path": "./dist/esm/analytics/index.mjs",
			"import": "{ identifyUser }",
			"limit": "15.52 kB"
		},
		{
			"name": "[Analytics] enable",
			"path": "./dist/esm/analytics/index.mjs",
			"import": "{ enable }",
			"limit": "0.50 kB"
		},
		{
			"name": "[Analytics] disable",
			"path": "./dist/esm/analytics/index.mjs",
			"import": "{ disable }",
			"limit": "0.50 kB"
		},
		{
			"name": "[API] generateClient (AppSync)",
			"path": "./dist/esm/api/index.mjs",
			"import": "{ generateClient }",
<<<<<<< HEAD
			"limit": "39.0 kB"
=======
			"limit": "38.58 kB"
>>>>>>> f797dc53
		},
		{
			"name": "[API] REST API handlers",
			"path": "./dist/esm/api/index.mjs",
			"import": "{ get, post, put, del, patch, head, isCancelError }",
			"limit": "15.0 kB"
		},
		{
			"name": "[Auth] signUp (Cognito)",
			"path": "./dist/esm/auth/index.mjs",
			"import": "{ signUp }",
			"limit": "31.00 kB"
		},
		{
			"name": "[Auth] resetPassword (Cognito)",
			"path": "./dist/esm/auth/index.mjs",
			"import": "{ resetPassword }",
			"limit": "12.44 kB"
		},
		{
			"name": "[Auth] confirmResetPassword (Cognito)",
			"path": "./dist/esm/auth/index.mjs",
			"import": "{ confirmResetPassword }",
			"limit": "12.39 kB"
		},
		{
			"name": "[Auth] signIn (Cognito)",
			"path": "./dist/esm/auth/index.mjs",
			"import": "{ signIn }",
			"limit": "30.00 kB"
		},
		{
			"name": "[Auth] resendSignUpCode (Cognito)",
			"path": "./dist/esm/auth/index.mjs",
			"import": "{ resendSignUpCode }",
			"limit": "12.40 kB"
		},
		{
			"name": "[Auth] confirmSignUp (Cognito)",
			"path": "./dist/esm/auth/index.mjs",
			"import": "{ confirmSignUp }",
			"limit": "31.00 kB"
		},
		{
			"name": "[Auth] confirmSignIn (Cognito)",
			"path": "./dist/esm/auth/index.mjs",
			"import": "{ confirmSignIn }",
<<<<<<< HEAD
			"limit": "26.50 kB"
=======
			"limit": "27.63 kB"
>>>>>>> f797dc53
		},
		{
			"name": "[Auth] updateMFAPreference (Cognito)",
			"path": "./dist/esm/auth/index.mjs",
			"import": "{ updateMFAPreference }",
			"limit": "11.74 kB"
		},
		{
			"name": "[Auth] fetchMFAPreference (Cognito)",
			"path": "./dist/esm/auth/index.mjs",
			"import": "{ fetchMFAPreference }",
<<<<<<< HEAD
			"limit": "8.4 kB"
=======
			"limit": "11.78 kB"
>>>>>>> f797dc53
		},
		{
			"name": "[Auth] verifyTOTPSetup (Cognito)",
			"path": "./dist/esm/auth/index.mjs",
			"import": "{ verifyTOTPSetup }",
			"limit": "12.59 kB"
		},
		{
			"name": "[Auth] updatePassword (Cognito)",
			"path": "./dist/esm/auth/index.mjs",
			"import": "{ updatePassword }",
			"limit": "12.63 kB"
		},
		{
			"name": "[Auth] setUpTOTP (Cognito)",
			"path": "./dist/esm/auth/index.mjs",
			"import": "{ setUpTOTP }",
			"limit": "13.50 kB"
		},
		{
			"name": "[Auth] updateUserAttributes (Cognito)",
			"path": "./dist/esm/auth/index.mjs",
			"import": "{ updateUserAttributes }",
			"limit": "11.87 kB"
		},
		{
			"name": "[Auth] getCurrentUser (Cognito)",
			"path": "./dist/esm/auth/index.mjs",
			"import": "{ getCurrentUser }",
			"limit": "7.75 kB"
		},
		{
			"name": "[Auth] confirmUserAttribute (Cognito)",
			"path": "./dist/esm/auth/index.mjs",
			"import": "{ confirmUserAttribute }",
			"limit": "12.61 kB"
		},
		{
			"name": "[Auth] signInWithRedirect (Cognito)",
			"path": "./dist/esm/auth/index.mjs",
			"import": "{ signInWithRedirect }",
			"limit": "20.98 kB"
		},
		{
			"name": "[Auth] fetchUserAttributes (Cognito)",
			"path": "./dist/esm/auth/index.mjs",
			"import": "{ fetchUserAttributes }",
			"limit": "11.69 kB"
		},
		{
			"name": "[Auth] Basic Auth Flow (Cognito)",
			"path": "./dist/esm/auth/index.mjs",
			"import": "{ signIn, signOut, fetchAuthSession, confirmSignIn }",
			"limit": "29.83 kB"
		},
		{
			"name": "[Auth] OAuth Auth Flow (Cognito)",
			"path": "./dist/esm/auth/index.mjs",
			"import": "{ signInWithRedirect, signOut, fetchAuthSession }",
<<<<<<< HEAD
			"limit": "19.90 kB"
=======
			"limit": "21.42 kB"
>>>>>>> f797dc53
		},
		{
			"name": "[Storage] copy (S3)",
			"path": "./dist/esm/storage/index.mjs",
			"import": "{ copy }",
			"limit": "14.54 kB"
		},
		{
			"name": "[Storage] downloadData (S3)",
			"path": "./dist/esm/storage/index.mjs",
			"import": "{ downloadData }",
			"limit": "15.17 kB"
		},
		{
			"name": "[Storage] getProperties (S3)",
			"path": "./dist/esm/storage/index.mjs",
			"import": "{ getProperties }",
			"limit": "14.43 kB"
		},
		{
			"name": "[Storage] getUrl (S3)",
			"path": "./dist/esm/storage/index.mjs",
			"import": "{ getUrl }",
			"limit": "15.51 kB"
		},
		{
			"name": "[Storage] list (S3)",
			"path": "./dist/esm/storage/index.mjs",
			"import": "{ list }",
			"limit": "14.94 kB"
		},
		{
			"name": "[Storage] remove (S3)",
			"path": "./dist/esm/storage/index.mjs",
			"import": "{ remove }",
			"limit": "14.29 kB"
		},
		{
			"name": "[Storage] uploadData (S3)",
			"path": "./dist/esm/storage/index.mjs",
			"import": "{ uploadData }",
			"limit": "19.64 kB"
		}
	]
}<|MERGE_RESOLUTION|>--- conflicted
+++ resolved
@@ -335,11 +335,7 @@
 			"name": "[API] generateClient (AppSync)",
 			"path": "./dist/esm/api/index.mjs",
 			"import": "{ generateClient }",
-<<<<<<< HEAD
 			"limit": "39.0 kB"
-=======
-			"limit": "38.58 kB"
->>>>>>> f797dc53
 		},
 		{
 			"name": "[API] REST API handlers",
@@ -387,11 +383,7 @@
 			"name": "[Auth] confirmSignIn (Cognito)",
 			"path": "./dist/esm/auth/index.mjs",
 			"import": "{ confirmSignIn }",
-<<<<<<< HEAD
-			"limit": "26.50 kB"
-=======
 			"limit": "27.63 kB"
->>>>>>> f797dc53
 		},
 		{
 			"name": "[Auth] updateMFAPreference (Cognito)",
@@ -403,11 +395,7 @@
 			"name": "[Auth] fetchMFAPreference (Cognito)",
 			"path": "./dist/esm/auth/index.mjs",
 			"import": "{ fetchMFAPreference }",
-<<<<<<< HEAD
-			"limit": "8.4 kB"
-=======
 			"limit": "11.78 kB"
->>>>>>> f797dc53
 		},
 		{
 			"name": "[Auth] verifyTOTPSetup (Cognito)",
@@ -467,11 +455,7 @@
 			"name": "[Auth] OAuth Auth Flow (Cognito)",
 			"path": "./dist/esm/auth/index.mjs",
 			"import": "{ signInWithRedirect, signOut, fetchAuthSession }",
-<<<<<<< HEAD
-			"limit": "19.90 kB"
-=======
 			"limit": "21.42 kB"
->>>>>>> f797dc53
 		},
 		{
 			"name": "[Storage] copy (S3)",
