--- conflicted
+++ resolved
@@ -28,19 +28,11 @@
 	return false;
 };
 
-<<<<<<< HEAD
-let isCancelSpy: any = null;
-let cancelTokenSpy: any = null;
-let cancelMock: any = null;
-let tokenMock: any = null;
-let mockCancellableToken: any = null;
-=======
 let isCancelSpy;
 let cancelTokenSpy;
 let cancelMock;
 let tokenMock;
 let mockCancellableToken;
->>>>>>> 60f7d3d1
 jest.mock('axios');
 
 const config = {
@@ -69,10 +61,6 @@
 const getEventDoc = parse(GetEvent);
 const getEventQuery = print(getEventDoc);
 
-<<<<<<< HEAD
-beforeEach(() => {
-	jest.resetModules();
-=======
 /* TODO: Test with actual actions */
 const expectedUserAgentFrameworkOnly = `${Constants.userAgent} framework/${Framework.WebUnknown}`;
 const customUserAgentDetailsAPI: CustomUserAgentDetails = {
@@ -82,7 +70,6 @@
 const expectedUserAgentAPI = `${Constants.userAgent} ${Category.API}/${ApiAction.GraphQl} framework/${Framework.WebUnknown}`;
 
 afterEach(() => {
->>>>>>> 60f7d3d1
 	jest.restoreAllMocks();
 });
 
