# Javascript Node CircleCI 2.0 configuration file
#
# Check https://circleci.com/docs/2.0/language-javascript/ for more details
#
version: 2
machine:
    environment:
      PATH: "${PATH}:${HOME}/${CIRCLE_PROJECT_REPONAME}/node_modules/.bin"

defaults: &defaults
  docker:
    - image: cypress/base:10
      environment:
          ## this enables colors in the output
          TERM: xterm

jobs:
  build:
    <<: *defaults
    working_directory: ~/amplify-js
    resource_class: large
    steps:
      - checkout
      - run: yarn config set workspaces-experimental true
      - run: yarn --frozen-lockfile
      - run: yarn run bootstrap
      - run: yarn run build
      - run: yarn run coverage

      - save_cache:
          key: amplify-ssh-deps-{{ .Branch }}
          paths:
            - ~/.ssh
      - persist_to_workspace:
          root: /root
          paths: amplify-js
  unit_test:
    <<: *defaults
    working_directory: ~/amplify-js
    steps:
      - attach_workspace:
          at: /root
      - run:
          name: "Run Amplify JS unit tests"
          command: |
            yarn run test --scope @aws-amplify/auth
            yarn run test --scope @aws-amplify/api
            yarn run test --scope @aws-amplify/analytics
            yarn run test --scope @aws-amplify/cache
            yarn run test --scope @aws-amplify/core
            yarn run test --scope @aws-amplify/interactions
            yarn run test --scope @aws-amplify/pubsub
            yarn run test --scope @aws-amplify/predictions
            yarn run test --scope @aws-amplify/storage
            yarn run test --scope @aws-amplify/xr
            yarn run test --scope aws-amplify-react
            yarn run test --scope aws-amplify-angular
            yarn run test --scope aws-amplify-vue
  integ_setup:
    <<: *defaults
    working_directory: ~/
    steps:
      - run: 
          name: "Clone Amplify JS Samples repo, install cypress, install react samples authenticator and link amplify packages"
          command: |
            mkdir ~/.ssh/ && echo -e "Host github.com\n\tStrictHostKeyChecking no\n" > ~/.ssh/config
            echo $SSH_HOST_PUBLIC_KEY >> ~/.ssh/known_hosts
            git clone $AMPLIFY_JS_SAMPLES_STAGING_URL
            cd amplify-js-samples-staging
            # git checkout modularization
            yarn
      - save_cache:
          key: amplify-js-{{ .Branch }}-{{ checksum "amplify-js-samples-staging/yarn.lock" }}
          paths:
            - ~/.cache ## cache both yarn and Cypress
      - persist_to_workspace:
          root: /root
          paths: amplify-js-samples-staging
  integ_react_predictions:
    <<: *defaults
    working_directory: ~/
    steps:
      - attach_workspace:
          at: /root
      - restore_cache:
          key: amplify-js-{{ .Branch }}-{{ checksum "amplify-js-samples-staging/yarn.lock" }}
      - run:
          name: "Link aws-amplify"
          command: |
            cd amplify-js/packages/aws-amplify
            yarn link
      - run:
          name: "Link predictions"
          command: |
            cd amplify-js/packages/predictions
            yarn link
      - run:
          name: "Install Predictions React sample"
          command: |
            cd amplify-js-samples-staging/samples/react/predictions/multi-user-translation
            yarn
            yarn link aws-amplify
            yarn link @aws-amplify/predictions
      - run:
          name: "Start Predictions React Sample server in background"
          command: |
            cd amplify-js-samples-staging/samples/react/predictions/multi-user-translation
            yarn start
          background: true
      - run:
          name: "Run cypress tests for Predictions React Sample"
          command: |
            cd amplify-js-samples-staging
            yarn cypress:react --spec "cypress/integration/predictions/multiuser-translation.spec.js"
      - store_artifacts:
          path: amplify-js-samples-staging/cypress/videos
      - store_artifacts:
          path: amplify-js-samples-staging/cypress/screenshots
  integ_react_auth:
    <<: *defaults
    working_directory: ~/
    steps:
      - attach_workspace:
          at: /root
      - restore_cache:
          key: amplify-js-{{ .Branch }}-{{ checksum "amplify-js-samples-staging/yarn.lock" }}
      - run:
          name: "Install React Authenticator sample"
          command: |
            cd amplify-js-samples-staging/samples/react/auth/with-authenticator
            yarn
      - run:
          name: "Link aws-amplify"
          command: |
            cd amplify-js/packages/aws-amplify
            yarn link
      - run:
          name: "Link aws-amplify-react"
          command: |
            cd amplify-js/packages/aws-amplify-react
            yarn link
      - run:
          name: "Install React Authenticator sample"
          command: |
            cd amplify-js-samples-staging/samples/react/auth/with-authenticator
            yarn
            yarn link aws-amplify
            yarn link aws-amplify-react
      - run:
          name: "Start React Authenticator Sample server in background"
          command: |
            cd amplify-js-samples-staging/samples/react/auth/with-authenticator
            yarn start
          background: true
      - run:
          name: "Run cypress tests for React Authenticator Sample"
          command: |
            cd amplify-js-samples-staging
            yarn cypress:react --spec "cypress/integration/auth/authenticator.spec.js"
      - store_artifacts:
          path: amplify-js-samples-staging/cypress/videos
      - store_artifacts:
          path: amplify-js-samples-staging/cypress/screenshots
  integ_angular_auth:
    <<: *defaults
    working_directory: ~/
    steps:
      - attach_workspace:
          at: /root
      - restore_cache:
          key: amplify-js-{{ .Branch }}-{{ checksum "amplify-js-samples-staging/yarn.lock" }}
      - run:
          name: "Install Angular Authenticator sample"
          command: |
            cd amplify-js-samples-staging/samples/angular/auth/amplify-authenticator
            yarn
      - run:
          name: "Link aws-amplify"
          command: |
            cd amplify-js/packages/aws-amplify
            yarn link
      - run:
          name: "Link aws-amplify-angular"
          command: |
            cd amplify-js/packages/aws-amplify-angular
            yarn link
      - run:
          name: "Install Angular Authenticator sample"
          command: |
            cd amplify-js-samples-staging/samples/angular/auth/amplify-authenticator
            yarn
            yarn link aws-amplify
            yarn link aws-amplify-angular
      - run:
          name: "Start Angular Authenticator Sample server in background"
          command: |
            cd amplify-js-samples-staging/samples/angular/auth/amplify-authenticator
            yarn start
          background: true
      - run:
          name: "Run cypress tests for Angular Authenticator Sample"
          command: |
            cd amplify-js-samples-staging
            yarn cypress:angular --spec "cypress/integration/auth/authenticator.spec.js"
      - store_artifacts:
          path: amplify-js-samples-staging/cypress/videos
      - store_artifacts:
          path: amplify-js-samples-staging/cypress/screenshots
  integ_vue_auth:
    <<: *defaults
    working_directory: ~/
    steps:
      - attach_workspace:
          at: /root
      - restore_cache:
          key: amplify-js-{{ .Branch }}-{{ checksum "amplify-js-samples-staging/yarn.lock" }}
      - run:
          name: "Link aws-amplify"
          command: |
            cd amplify-js/packages/aws-amplify
            yarn link
      - run:
          name: "Link aws-amplify-vue"
          command: |
            cd amplify-js/packages/aws-amplify-vue
            yarn link
      - run:
          name: "Install Vue Authenticator sample"
          command: |
            cd amplify-js-samples-staging/samples/vue/auth/amplify-authenticator
            yarn
            yarn link aws-amplify
            yarn link aws-amplify-vue
      - run:
          name: "Start Vue Authenticator Sample server in background"
          command: |
            cd amplify-js-samples-staging/samples/vue/auth/amplify-authenticator
            yarn start
          background: true
      - run:
          name: "Run cypress tests for Vue Authenticator Sample"
          command: |
            cd amplify-js-samples-staging
            yarn cypress:vue --spec "cypress/integration/auth/authenticator.spec.js"
      - store_artifacts:
          path: amplify-js-samples-staging/cypress/videos
      - store_artifacts:
          path: amplify-js-samples-staging/cypress/screenshots
  deploy:
    <<: *defaults
    working_directory: ~/amplify-js
    steps:
      - attach_workspace:
          at: /root
      - restore_cache:
          keys: 
            - amplify-ssh-deps-{{ .Branch }}
            - amplify-ssh-deps
      - run:
          name: "Publish to Amplify Package"
          command: |
            if [ -z "$CIRCLE_PULL_REQUEST" ]; then
              echo "//registry.npmjs.org/:_authToken=$NPM_TOKEN" >> ~/.npmrc
              npm whoami
              git config --global user.email $GITHUB_EMAIL
              git config --global user.name $GITHUB_USER
              git status
              git --no-pager diff
              yarn run publish:$CIRCLE_BRANCH
            else
              echo "Skipping deploy."
            fi

workflows:
  version: 2
  build_test_deploy:
    jobs:
      - build
      - unit_test:
          requires:
            - build
      - integ_setup:
          filters:
            branches:
              only:
                - release
                - master
                - modularization
          requires:
            - build
      - integ_react_predictions:
          filters:
            branches:
              only:
                - release
                - master
                - modularization
          requires:
            - integ_setup
      - integ_react_auth:
          filters:
            branches:
              only:
                - release
                - master
          requires:
            - integ_setup
      - integ_angular_auth:
          filters:
            branches:
              only:
                - release
                - master
                - modularization
          requires:
            - integ_setup
      - integ_vue_auth:
          filters:
            branches:
              only:
                - release
                - master
                - modularization
          requires:
            - integ_setup
      - deploy:
          filters:
            branches:
              only:
                - release
                - master
                - beta
                - modularization
          requires:
            - unit_test
<<<<<<< HEAD
            - integration_test_react
=======
            - integ_react_predictions
            - integ_react_auth
            - integ_angular_auth
            - integ_vue_auth
>>>>>>> 46e35508
<|MERGE_RESOLUTION|>--- conflicted
+++ resolved
@@ -333,11 +333,7 @@
                 - modularization
           requires:
             - unit_test
-<<<<<<< HEAD
-            - integration_test_react
-=======
             - integ_react_predictions
             - integ_react_auth
             - integ_angular_auth
-            - integ_vue_auth
->>>>>>> 46e35508
+            - integ_vue_auth