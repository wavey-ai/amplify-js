--- conflicted
+++ resolved
@@ -5,17 +5,7 @@
 <div class="amplify-container" *ngIf="_show">
 <div class="amplify-form-container">
   <div class="amplify-form-body">
-<<<<<<< HEAD
-  <div class="amplify-form-row">
-      <div class="amplify-form-cell-left" *ngIf="!shouldHide('SignIn')">
-        <a class="amplify-form-link"
-          (click)="onSignIn()"
-        >Back to Sign In</a>
-      </div>
-    </div>
-=======
   <div class="amplify-form-header">You are required to update your password</div>
->>>>>>> a5e79e12
     <div class="amplify-form-row">
       <label class="amplify-input-label" for="password"> Password *</label>
       <input #password
@@ -38,15 +28,7 @@
         >Submit</button>
       </div>
     </div>
-
   </div>
-<<<<<<< HEAD
-
-  <div class="amplify-form-footer">
-    <div class="amplify-form-message-error" *ngIf="errorMessage">{{ errorMessage }}</div>
-  </div>
-=======
->>>>>>> a5e79e12
   
 </div>
 <div class="amplify-alert" *ngIf="errorMessage">
@@ -57,7 +39,7 @@
 </div>
 </div>
 </div>
-`
+`;
 
 @Component({
   selector: 'amplify-auth-require-new-password-core',
