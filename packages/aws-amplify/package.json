--- conflicted
+++ resolved
@@ -497,11 +497,7 @@
 			"name": "[Storage] uploadData (S3)",
 			"path": "./dist/esm/storage/index.mjs",
 			"import": "{ uploadData }",
-<<<<<<< HEAD
-			"limit": "21.89 kB"
-=======
 			"limit": "22.01 kB"
->>>>>>> 92a9101a
 		}
 	]
 }