{
	"name": "@aws-amplify/notifications",
	"version": "1.6.4",
	"description": "Notifications category of aws-amplify",
	"main": "./lib/index.js",
	"module": "./lib-esm/index.js",
	"typings": "./lib-esm/index.d.ts",
	"sideEffects": [
		"./lib/Notifications.js",
		"./lib-esm/Notifications.js"
	],
	"publishConfig": {
		"access": "public"
	},
	"scripts": {
		"test": "npm run lint && npm run test:default && npm run test:native",
		"test:default": "jest -w 1 --coverage",
		"test:native": "jest -w 1 --coverage --config=jest.native.config.js --coverageDirectory=coverage-native",
		"test:watch": "tslint 'src/**/*.ts' && jest -w 1 --watch",
		"test:size": "size-limit",
		"build-with-test": "npm run clean && npm test && tsc && webpack",
		"build:cjs": "node ./build es5 && webpack && webpack --config ./webpack.config.dev.js",
		"build:esm": "node ./build es6",
		"build:cjs:watch": "node ./build es5 --watch",
		"build:esm:watch": "node ./build es6 --watch",
		"build": "npm run clean && npm run build:esm && npm run build:cjs",
		"clean": "npm run clean:size && rimraf lib-esm lib dist",
		"clean:size": "rimraf dual-publish-tmp tmp*",
		"format": "echo \"Not implemented\"",
		"lint": "tslint 'src/**/*.ts' && npm run ts-coverage",
		"ts-coverage": "typescript-coverage-report -p ./tsconfig.build.json -t 88.21"
	},
	"react-native": {
		"./lib/index": "./lib-esm/index.js"
	},
	"repository": {
		"type": "git",
		"url": "https://github.com/aws-amplify/amplify-js.git"
	},
	"author": "Amazon Web Services",
	"license": "Apache-2.0",
	"bugs": {
		"url": "https://github.com/aws/aws-amplify/issues"
	},
	"homepage": "https://docs.amplify.aws/",
	"files": [
		"lib",
		"lib-esm",
		"src"
	],
	"dependencies": {
		"@aws-amplify/cache": "5.1.10",
		"@aws-amplify/core": "5.8.4",
		"@aws-amplify/rtn-push-notification": "1.1.6",
		"lodash": "^4.17.21",
		"uuid": "^3.2.1"
	},
	"devDependencies": {
		"@babel/plugin-proposal-class-properties": "^7.0.0",
		"@babel/plugin-proposal-private-methods": "^7.0.0",
		"@babel/plugin-proposal-private-property-in-object": "^7.0.0"
	},
	"size-limit": [
		{
			"name": "Notifications (top-level class)",
			"path": "./lib-esm/index.js",
			"import": "{ Amplify, Notifications }",
<<<<<<< HEAD
			"limit": "30.95 kB"
=======
			"limit": "29.95 kB"
>>>>>>> fda7a25a
		},
		{
			"name": "Notifications (with Analytics)",
			"path": "./lib-esm/index.js",
			"import": "{ Amplify, Notifications, Analytics }",
<<<<<<< HEAD
			"limit": "30.95 kB"
=======
			"limit": "29.95 kB"
>>>>>>> fda7a25a
		}
	]
}<|MERGE_RESOLUTION|>--- conflicted
+++ resolved
@@ -65,21 +65,13 @@
 			"name": "Notifications (top-level class)",
 			"path": "./lib-esm/index.js",
 			"import": "{ Amplify, Notifications }",
-<<<<<<< HEAD
 			"limit": "30.95 kB"
-=======
-			"limit": "29.95 kB"
->>>>>>> fda7a25a
 		},
 		{
 			"name": "Notifications (with Analytics)",
 			"path": "./lib-esm/index.js",
 			"import": "{ Amplify, Notifications, Analytics }",
-<<<<<<< HEAD
 			"limit": "30.95 kB"
-=======
-			"limit": "29.95 kB"
->>>>>>> fda7a25a
 		}
 	]
 }