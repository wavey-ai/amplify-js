--- conflicted
+++ resolved
@@ -14,7 +14,6 @@
 
 import InMemoryCache from '../../Cache/InMemoryCache';
 
-<<<<<<< HEAD
 if (!(<any>global).window) {
     (<any>global).window = {
         setTimeout,
@@ -25,17 +24,6 @@
         navigator: { onLine: true }
     };
 }
-if (!(<any>global).localStorage){
+if (!(<any>global).localStorage) {
     (<any>global).localStorage = InMemoryCache;
-}
-=======
-(<any>global).window = (<any>global).window || {
-    setTimeout,
-    clearTimeout,
-    WebSocket: (<any>global).WebSocket,
-    ArrayBuffer: (<any>global).ArrayBuffer,
-    addEventListener(){ },
-    navigator: { onLine: true }
-};
-(<any>global).localStorage = (<any>global).localStorage || InMemoryCache;
->>>>>>> 9e34ef06
+}