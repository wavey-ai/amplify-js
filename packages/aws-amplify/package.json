--- conflicted
+++ resolved
@@ -1,10 +1,6 @@
 {
   "name": "aws-amplify",
-<<<<<<< HEAD
-  "version": "2.2.6",
-=======
   "version": "3.0.0",
->>>>>>> 4f3b285d
   "description": "AWS Amplify is a JavaScript library for Frontend and mobile developers building cloud-enabled applications.",
   "main": "./lib/index.js",
   "module": "./lib-esm/index.js",
@@ -38,19 +34,6 @@
   },
   "homepage": "https://aws-amplify.github.io/",
   "dependencies": {
-<<<<<<< HEAD
-    "@aws-amplify/analytics": "^2.2.6",
-    "@aws-amplify/api": "^2.1.6",
-    "@aws-amplify/auth": "^2.1.6",
-    "@aws-amplify/cache": "^2.1.6",
-    "@aws-amplify/core": "^2.2.5",
-    "@aws-amplify/interactions": "^2.1.6",
-    "@aws-amplify/predictions": "^2.1.6",
-    "@aws-amplify/pubsub": "^2.1.7",
-    "@aws-amplify/storage": "^2.2.1",
-    "@aws-amplify/ui": "^1.1.5",
-    "@aws-amplify/xr": "^1.1.6"
-=======
     "@aws-amplify/analytics": "^3.0.0",
     "@aws-amplify/api": "^3.0.0",
     "@aws-amplify/auth": "^3.0.0",
@@ -63,6 +46,5 @@
     "@aws-amplify/storage": "^3.0.0",
     "@aws-amplify/ui": "^2.0.0",
     "@aws-amplify/xr": "^2.0.0"
->>>>>>> 4f3b285d
   }
 }