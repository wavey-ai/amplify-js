--- conflicted
+++ resolved
@@ -485,12 +485,6 @@
 						ContentType: defaultContentType,
 					}),
 				);
-<<<<<<< HEAD
-				expect(mockCreateMultipartUpload).toHaveBeenCalledTimes(1);
-				expect(mockUploadPart).toHaveBeenCalledTimes(2);
-				expect(mockCompleteMultipartUpload).toHaveBeenCalledTimes(1);
-=======
->>>>>>> 996e0cd6
 			});
 
 			it('should override bucket in putObject call when bucket as string', async () => {
@@ -517,12 +511,6 @@
 						ContentType: defaultContentType,
 					}),
 				);
-<<<<<<< HEAD
-				expect(mockCreateMultipartUpload).toHaveBeenCalledTimes(1);
-				expect(mockUploadPart).toHaveBeenCalledTimes(2);
-				expect(mockCompleteMultipartUpload).toHaveBeenCalledTimes(1);
-=======
->>>>>>> 996e0cd6
 			});
 		});
 	});
@@ -1120,7 +1108,6 @@
 			expect(mockCompleteMultipartUpload).not.toHaveBeenCalled();
 		});
 
-<<<<<<< HEAD
 		describe('overwrite prevention', () => {
 			beforeEach(() => {
 				mockHeadObject.mockReset();
@@ -1199,8 +1186,6 @@
 			});
 		});
 
-=======
->>>>>>> 996e0cd6
 		describe('bucket passed in options', () => {
 			const mockData = 'Ü'.repeat(4 * MB);
 			it('should override bucket in putObject call when bucket as object', async () => {
