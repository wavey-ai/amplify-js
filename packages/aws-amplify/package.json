--- conflicted
+++ resolved
@@ -335,11 +335,7 @@
 			"name": "[API] generateClient (AppSync)",
 			"path": "./dist/esm/api/index.mjs",
 			"import": "{ generateClient }",
-<<<<<<< HEAD
 			"limit": "39.80 kB"
-=======
-			"limit": "39.5 kB"
->>>>>>> d0fdfa6f
 		},
 		{
 			"name": "[API] REST API handlers",
@@ -441,11 +437,7 @@
 			"name": "[Auth] signInWithRedirect (Cognito)",
 			"path": "./dist/esm/auth/index.mjs",
 			"import": "{ signInWithRedirect }",
-<<<<<<< HEAD
 			"limit": "20.98 kB"
-=======
-			"limit": "19.44 kB"
->>>>>>> d0fdfa6f
 		},
 		{
 			"name": "[Auth] fetchUserAttributes (Cognito)",
