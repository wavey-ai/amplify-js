{
	"name": "@aws-amplify/api-graphql",
<<<<<<< HEAD
	"version": "4.1.6",
=======
	"version": "4.1.9",
>>>>>>> 60a559f6
	"description": "Api-graphql category of aws-amplify",
	"main": "./dist/cjs/index.js",
	"module": "./dist/esm/index.mjs",
	"typings": "./dist/esm/index.d.ts",
	"react-native": "./src/index.ts",
	"sideEffects": [
		"./dist/cjs/GraphQLAPI.js",
		"./dist/esm/GraphQLAPI.mjs"
	],
	"publishConfig": {
		"access": "public"
	},
	"scripts": {
		"test": "npm run lint && jest -w 1 --coverage --logHeapUsage",
		"test:watch": "jest -w 1 --watch",
		"build-with-test": "npm test && npm build",
		"build:umd": "webpack && webpack --config ./webpack.config.dev.js",
		"build:esm-cjs": "rollup --forceExit -c rollup.config.mjs",
		"build:watch": "npm run build:esm-cjs -- --watch",
		"build": "npm run clean && npm run build:esm-cjs && npm run build:umd",
		"clean": "npm run clean:size && rimraf dist lib lib-esm",
		"clean:size": "rimraf dual-publish-tmp tmp*",
		"format": "echo \"Not implemented\"",
		"lint": "eslint '**/*.{ts,tsx}' && npm run ts-coverage",
		"lint:fix": "eslint '**/*.{ts,tsx}' --fix",
		"ts-coverage": "typescript-coverage-report -p ./tsconfig.build.json -t 70.0"
	},
	"exports": {
		".": {
			"types": "./dist/esm/index.d.ts",
			"import": "./dist/esm/index.mjs",
			"require": "./dist/cjs/index.js",
			"react-native": "./src/index.ts"
		},
		"./internals": {
			"types": "./dist/esm/internals/index.d.ts",
			"import": "./dist/esm/internals/index.mjs",
			"require": "./dist/cjs/internals/index.js",
			"react-native": "./src/internals/index.ts"
		},
		"./internals/server": {
			"types": "./dist/esm/internals/server/index.d.ts",
			"import": "./dist/esm/internals/server/index.mjs",
			"require": "./dist/cjs/internals/server/index.js",
			"react-native": "./src/internals/server/index.ts"
		},
		"./server": {
			"types": "./dist/esm/server/index.d.ts",
			"import": "./dist/esm/server/index.mjs",
			"require": "./dist/cjs/server/index.js"
		},
		"./package.json": "./package.json"
	},
	"typesVersions": {
		">=4.2": {
			"internals": [
				"./dist/esm/internals/index.d.ts"
			]
		}
	},
	"repository": {
		"type": "git",
		"url": "https://github.com/aws-amplify/amplify-js.git"
	},
	"author": "Amazon Web Services",
	"license": "Apache-2.0",
	"bugs": {
		"url": "https://github.com/aws/aws-amplify/issues"
	},
	"homepage": "https://aws-amplify.github.io/",
	"devDependencies": {
		"@rollup/plugin-typescript": "11.1.5",
		"rollup": "^4.9.6",
		"typescript": "5.0.2"
	},
	"files": [
		"dist/cjs",
		"dist/esm",
		"src",
		"internals",
		"server"
	],
	"dependencies": {
<<<<<<< HEAD
		"@aws-amplify/api-rest": "4.0.35",
		"@aws-amplify/core": "6.3.2",
=======
		"@aws-amplify/api-rest": "4.0.38",
		"@aws-amplify/core": "6.3.5",
>>>>>>> 60a559f6
		"@aws-amplify/data-schema": "^1.0.0",
		"@aws-sdk/types": "3.387.0",
		"graphql": "15.8.0",
		"rxjs": "^7.8.1",
		"tslib": "^2.5.0",
		"uuid": "^9.0.0"
	},
	"size-limit": [
		{
			"name": "API (GraphQL client)",
			"path": "./dist/esm/index.mjs",
			"import": "{ Amplify, GraphQLAPI }",
			"limit": "91.7 kB"
		}
	]
}<|MERGE_RESOLUTION|>--- conflicted
+++ resolved
@@ -1,10 +1,6 @@
 {
 	"name": "@aws-amplify/api-graphql",
-<<<<<<< HEAD
-	"version": "4.1.6",
-=======
 	"version": "4.1.9",
->>>>>>> 60a559f6
 	"description": "Api-graphql category of aws-amplify",
 	"main": "./dist/cjs/index.js",
 	"module": "./dist/esm/index.mjs",
@@ -88,13 +84,8 @@
 		"server"
 	],
 	"dependencies": {
-<<<<<<< HEAD
-		"@aws-amplify/api-rest": "4.0.35",
-		"@aws-amplify/core": "6.3.2",
-=======
 		"@aws-amplify/api-rest": "4.0.38",
 		"@aws-amplify/core": "6.3.5",
->>>>>>> 60a559f6
 		"@aws-amplify/data-schema": "^1.0.0",
 		"@aws-sdk/types": "3.387.0",
 		"graphql": "15.8.0",
