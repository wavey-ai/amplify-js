{
  "name": "aws-amplify",
  "version": "1.1.30-unstable.0",
  "description": "AWS Amplify is a JavaScript library for Frontend and mobile developers building cloud-enabled applications.",
  "main": "./lib/index.js",
  "typings": "./lib/index.d.ts",
  "scripts": {
    "test": "tslint 'src/**/*.ts' && jest --coverage --maxWorkers 2",
    "build-with-test": "npm run clean && npm test && tsc && webpack -p",
    "build": "npm run clean && tsc && webpack -p",
    "clean": "rimraf lib lib-esm dist",
    "format": "tsfmt --useTsfmt tsfmt.json -r src/**/*.ts",
    "lint": "tslint 'src/**/*.ts'",
    "generate-docs-local": "typedoc --out docs src",
    "generate-docs-root": "typedoc --out ../../docs src"
  },
  "repository": {
    "type": "git",
    "url": "git+https://github.com/aws/aws-amplify.git"
  },
  "author": "Amazon Web Services",
  "license": "Apache-2.0",
  "bugs": {
    "url": "https://github.com/aws/aws-amplify/issues"
  },
  "homepage": "https://github.com/aws/aws-amplify#readme",
  "devDependencies": {
    "@types/node": "^8.10.15",
    "awesome-typescript-loader": "^3.2.2",
    "babel-loader": "^7.1.2",
    "babel-preset-es2015": "^6.24.1",
    "babel-preset-react": "^6.24.1",
    "babel-preset-stage-2": "^6.24.1",
    "compression-webpack-plugin": "^1.1.3",
    "find": "^0.2.7",
    "jest": "^22.4.3",
    "json-loader": "^0.5.7",
    "prepend-file": "^1.3.1",
    "prettier": "^1.7.4",
    "rimraf": "^2.6.2",
    "source-map-loader": "^0.2.1",
    "ts-jest": "^22.0.0",
    "tslint": "^5.7.0",
    "tslint-config-airbnb": "^5.8.0",
    "typescript-formatter": "^6.0.0",
    "uglifyjs-webpack-plugin": "^0.4.6",
    "webpack": "^3.5.5"
  },
  "dependencies": {
<<<<<<< HEAD
    "@aws-amplify/analytics": "^1.2.14",
    "@aws-amplify/api": "^1.0.32",
    "@aws-amplify/auth": "^1.2.21",
    "@aws-amplify/cache": "^1.0.25",
    "@aws-amplify/core": "^1.0.25",
    "@aws-amplify/interactions": "^1.0.28",
    "@aws-amplify/pubsub": "^1.0.26",
    "@aws-amplify/storage": "^1.0.28",
    "@aws-amplify/ui": "^1.0.18",
    "@aws-amplify/xr": "^0.1.15",
    "@aws-amplify/predictions": "^0.1.0"
=======
    "@aws-amplify/analytics": "1.2.18-unstable.0",
    "@aws-amplify/api": "^1.0.36",
    "@aws-amplify/auth": "^1.2.25",
    "@aws-amplify/cache": "^1.0.28",
    "@aws-amplify/core": "^1.0.28",
    "@aws-amplify/interactions": "^1.0.31",
    "@aws-amplify/pubsub": "^1.0.29",
    "@aws-amplify/storage": "^1.0.31",
    "@aws-amplify/ui": "^1.0.20",
    "@aws-amplify/xr": "^0.1.18"
>>>>>>> b07ce961
  }
}<|MERGE_RESOLUTION|>--- conflicted
+++ resolved
@@ -47,20 +47,6 @@
     "webpack": "^3.5.5"
   },
   "dependencies": {
-<<<<<<< HEAD
-    "@aws-amplify/analytics": "^1.2.14",
-    "@aws-amplify/api": "^1.0.32",
-    "@aws-amplify/auth": "^1.2.21",
-    "@aws-amplify/cache": "^1.0.25",
-    "@aws-amplify/core": "^1.0.25",
-    "@aws-amplify/interactions": "^1.0.28",
-    "@aws-amplify/pubsub": "^1.0.26",
-    "@aws-amplify/storage": "^1.0.28",
-    "@aws-amplify/ui": "^1.0.18",
-    "@aws-amplify/xr": "^0.1.15",
-    "@aws-amplify/predictions": "^0.1.0"
-=======
-    "@aws-amplify/analytics": "1.2.18-unstable.0",
     "@aws-amplify/api": "^1.0.36",
     "@aws-amplify/auth": "^1.2.25",
     "@aws-amplify/cache": "^1.0.28",
@@ -69,7 +55,7 @@
     "@aws-amplify/pubsub": "^1.0.29",
     "@aws-amplify/storage": "^1.0.31",
     "@aws-amplify/ui": "^1.0.20",
-    "@aws-amplify/xr": "^0.1.18"
->>>>>>> b07ce961
+    "@aws-amplify/xr": "^0.1.18",
+    "@aws-amplify/predictions": "^0.1.0"
   }
 }