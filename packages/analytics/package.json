--- conflicted
+++ resolved
@@ -37,21 +37,12 @@
   },
   "homepage": "https://aws-amplify.github.io/",
   "dependencies": {
-<<<<<<< HEAD
     "@aws-amplify/cache": "^2.1.5",
     "@aws-amplify/core": "^2.2.4",
-    "@aws-sdk/client-firehose": "^1.0.0-alpha.16",
-    "@aws-sdk/client-kinesis": "^1.0.0-alpha.16",
-    "@aws-sdk/client-personalize-events": "^1.0.0-alpha.14",
-    "@aws-sdk/client-pinpoint": "^1.0.0-alpha.14",
-=======
-    "@aws-amplify/cache": "^2.1.1",
-    "@aws-amplify/core": "^2.2.0",
     "@aws-sdk/client-firehose": "^1.0.0-alpha.18",
     "@aws-sdk/client-kinesis": "^1.0.0-alpha.18",
     "@aws-sdk/client-personalize-events": "^1.0.0-alpha.16",
     "@aws-sdk/client-pinpoint": "^1.0.0-alpha.16",
->>>>>>> fa8ccc5a
     "@aws-sdk/url-parser-node": "^1.0.0-alpha.4",
     "uuid": "^3.2.1"
   },
