--- conflicted
+++ resolved
@@ -53,13 +53,9 @@
 
   loadComponent() {
 
-<<<<<<< HEAD
     const authComponent = this.framework && this.framework === 'ionic' ?
-    new ComponentMount(SignInComponentIonic,{authState: this.authState}) :
-    new ComponentMount(SignInComponentCore, {authState: this.authState});
-=======
-    let authComponent = this.framework && this.framework === 'ionic' ? new ComponentMount(SignInComponentIonic,{hide: this.hide, authState: this.authState}) : new ComponentMount(SignInComponentCore, {hide: this.hide, authState: this.authState});
->>>>>>> 90760f9f
+    new ComponentMount(SignInComponentIonic,{authState: this.authState, hide: this.hide}) :
+    new ComponentMount(SignInComponentCore, {authState: this.authState, hide: this.hide});
 
     const componentFactory = this.componentFactoryResolver
     .resolveComponentFactory(authComponent.component);
