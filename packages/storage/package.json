--- conflicted
+++ resolved
@@ -46,17 +46,8 @@
     "src"
   ],
   "dependencies": {
-<<<<<<< HEAD
-    "@aws-amplify/core": "5.5.1",
+    "@aws-amplify/core": "5.5.2",
     "@aws-sdk/types": "3.6.1",
-=======
-    "@aws-amplify/core": "5.5.2",
-    "@aws-sdk/client-s3": "3.6.4",
-    "@aws-sdk/s3-request-presigner": "3.6.1",
-    "@aws-sdk/util-create-request": "3.6.1",
-    "@aws-sdk/util-format-url": "3.6.1",
-    "axios": "0.26.0",
->>>>>>> c58d1e6b
     "events": "^3.1.0",
     "fast-xml-parser": "^4.2.5",
     "tslib": "^1.8.0",
