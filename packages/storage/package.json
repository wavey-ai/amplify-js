--- conflicted
+++ resolved
@@ -72,12 +72,8 @@
 		"@aws-sdk/types": "3.398.0",
 		"@smithy/md5-js": "2.0.7",
 		"buffer": "4.9.2",
-<<<<<<< HEAD
 		"crc-32": "^1.2.2",
-		"fast-xml-parser": "^4.2.5",
-=======
 		"fast-xml-parser": "^4.4.1",
->>>>>>> 6ecb364e
 		"tslib": "^2.5.0"
 	},
 	"exports": {
@@ -114,14 +110,9 @@
 		"@aws-amplify/core": "^6.1.0"
 	},
 	"devDependencies": {
-<<<<<<< HEAD
-		"@aws-amplify/core": "6.3.6",
-		"@aws-amplify/react-native": "1.1.3",
 		"@types/node": "20.14.12",
-=======
 		"@aws-amplify/core": "6.3.9",
 		"@aws-amplify/react-native": "1.1.4",
->>>>>>> 6ecb364e
 		"typescript": "5.0.2"
 	}
 }