{
  "name": "@aws-amplify/storage",
  "version": "5.3.1",
  "description": "Storage category of aws-amplify",
  "main": "./lib/index.js",
  "module": "./lib-esm/index.js",
  "typings": "./lib-esm/index.d.ts",
  "react-native": {
    "./lib/index": "./lib-esm/index.js"
  },
  "sideEffects": [
    "./lib/Storage.js",
    "./lib-esm/Storage.js"
  ],
  "publishConfig": {
    "access": "public"
  },
  "scripts": {
    "test": "npm run lint && jest -w 1 --coverage",
    "test:size": "size-limit",
    "build-with-test": "npm test && npm run build",
    "build:cjs": "node ./build es5 && webpack && webpack --config ./webpack.config.dev.js",
    "build:esm": "node ./build es6",
    "build:cjs:watch": "node ./build es5 --watch",
    "build:esm:watch": "node ./build es6 --watch",
    "build": "npm run clean && npm run build:esm && npm run build:cjs",
    "clean": "npm run clean:size && rimraf lib-esm lib dist",
    "clean:size": "rimraf dual-publish-tmp tmp*",
    "format": "echo \"Not implemented\"",
    "lint": "tslint 'src/**/*.ts'  && npm run ts-coverage",
    "ts-coverage": "typescript-coverage-report -p ./tsconfig.build.json -t 90.31"
  },
  "repository": {
    "type": "git",
    "url": "https://github.com/aws-amplify/amplify-js.git"
  },
  "author": "Amazon Web Services",
  "license": "Apache-2.0",
  "bugs": {
    "url": "https://github.com/aws/aws-amplify/issues"
  },
  "homepage": "https://aws-amplify.github.io/",
  "files": [
    "lib",
    "lib-esm",
    "src"
  ],
  "dependencies": {
    "@aws-amplify/core": "5.3.1",
    "@aws-sdk/client-s3": "3.6.2",
    "@aws-sdk/s3-request-presigner": "3.6.1",
    "@aws-sdk/util-create-request": "3.6.1",
    "@aws-sdk/util-format-url": "3.6.1",
    "axios": "0.26.0",
    "events": "^3.1.0",
    "tslib": "^1.8.0"
  },
  "size-limit": [
    {
      "name": "Storage (top-level class)",
      "path": "./lib-esm/index.js",
      "import": "{ Amplify, Storage }",
<<<<<<< HEAD
      "limit": "85.07 kB"
=======
      "limit": "87 kB"
>>>>>>> 2e8acaa0
    }
  ],
  "jest": {
    "globals": {
      "ts-jest": {
        "diagnostics": {
          "pathRegex": "(/__tests__/.*|\\.(test|spec))\\.(tsx?|jsx?)$"
        },
        "tsConfig": {
          "lib": [
            "es5",
            "es2015",
            "dom",
            "esnext.asynciterable",
            "es2017.object"
          ],
          "allowJs": true
        }
      }
    },
    "transform": {
      "^.+\\.(js|jsx|ts|tsx)$": "ts-jest"
    },
    "testRegex": "(/__tests__/.*|\\.(test|spec))\\.(tsx?|jsx?)$",
    "moduleFileExtensions": [
      "ts",
      "tsx",
      "js",
      "json",
      "jsx"
    ],
    "testEnvironment": "jsdom",
    "testURL": "http://localhost/",
    "coverageThreshold": {
      "global": {
        "branches": 0,
        "functions": 0,
        "lines": 0,
        "statements": 0
      }
    },
    "coveragePathIgnorePatterns": [
      "/node_modules/",
      "dist",
      "lib",
      "lib-esm"
    ]
  },
  "devDependencies": {
    "@types/sinon": "^7.5.1"
  }
}<|MERGE_RESOLUTION|>--- conflicted
+++ resolved
@@ -60,11 +60,7 @@
       "name": "Storage (top-level class)",
       "path": "./lib-esm/index.js",
       "import": "{ Amplify, Storage }",
-<<<<<<< HEAD
-      "limit": "85.07 kB"
-=======
       "limit": "87 kB"
->>>>>>> 2e8acaa0
     }
   ],
   "jest": {
